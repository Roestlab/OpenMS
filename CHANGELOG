


Glossary:
OpenMS - Name of the project and our C++ library
TOPP - "The OpenMS PiPeline", collection of chainable tools for flexible HPLC/MS workflows. Formerly known as "The OpenMS Proteomics Pipeline"
TOPPAS - "The OpenMS PiPeline Assistant", graphical tool to interactively build and run HPLC/MS workflows
TOPPView - Versatile viewer for HPLC/MS data
INI file - parameter configuration file, holding custom parameter settings for TOPP tools
INIFileEditor - graphical parameter editor for INI files
Parameters - list of algorithm or TOPP tool parameters that changed in this release
PR - Pull Request (on GitHub), i.e. integration of a new feature or bugfix
#<number>, e.g. #4957 - a reference to an issue or pull request on GitHub, visit e.g. https://github.com/OpenMS/OpenMS/pull/XXXX (replace XXXX with number of interest) for details

------------------------------------------------------------------------------------------
----                                OpenMS 3.2     (in development)                   ----
------------------------------------------------------------------------------------------

What's new:
- Breaking change: Rename of parameters for FeatureFinderCentroided (debug->advanced), and PeakPickerWavelet/TOFCalibration (optimization -> optimization:type) (#7154)

Library:
- Extend FileHandler to support load and store operations for our major datastructures (spectra, features, identifications, etc.). Replaced file type specific code with the more generic FileHandler calls to decouple the IO code from other parts of the library.
- SiriusAdapter reworked to SiriusExport: Instead of running SIRIUS directly, this reworked tool takes multiple mzML and feautureXML (optional) files exporting a single SIRIUS .ms input file as well as an input table with compound info from features for the new AssayGeneratorMetaboSirius tool. (#7234)
- Splitting AssayGeneratorMetabo into two tools: In line with the changes to SiriusExport this tool has been split into two separate workflows. AssayGeneratorMetabo generates an assay library from mzML and feautreXML files using an heuristic approach picking the highest intensity MS2 peaks (like before). AssayGeneratorMetaboSirius takes an existing SIRIUS project directory as input to generate an assay library based on fragmentation trees. (#7234)
- better documentation for all SpectraFilter... tools (#7183)
- TOPPView: offer Ion mobility view from 2D spectra view (#7423)
- TOPPView: view ion mobility frames, irrespective of its MS level (formerly only MS1 was supported) (#7427)
<<<<<<< HEAD
- OpenSwath: Add output on peak shape metrics to .osw file (#7222)
=======

New Tools:
- IonMobilityBinning - Merges spectra with similar IM values and creates @p N output mzML's by discretizing the IM range (#7459)

>>>>>>> e53bf4b8

Fixes:
- FileConverter: more robust (#7176)
- MSFragger: allow relative path to database (#7155)
- MSGFPlusAdapter: allow concurrent creation of indexed database (#7272)
- ParamEditor: fixed error for the subsection parameter (ParamNode) to go through store function (#7180)
- TOPPView: fix crash when viewing certain Chromatograms (#7220)
- TOPPView: in 2D view, show correct adjacent layers in context menu, if user clicked to the right of the last MS1 scan (now shows the 4 rightmost MS1 scans, used to show the 4 leftmost scans) (#7423)
- TOPPAS: open files in TOPPView (#7213)
- pyOpenMS: Log warnings in pure Python code with warnings.warn instead of print (#7418)
- more robust parsing of mzIdentML (#7153)

Misc:
- FileInfo: Report IM ranges (if any) (#7459)
- OpenMSInfo reports the ILP solver (CoinOr or glpk) (#7156)
- add citation information for OpenMS 3.0 (Nat. Methods) (#7383)
- Add export for Common Workflow Language (CWL) (#6156)
- Add tool description lib (TDL) dependency (#6156)

Note: The goal of our library is to provide useful, reusable code in a way that’s easy to understand and use.
To make OpenMS simpler, more focused and more accessible we gradually remove potentially outdated tools and algorithms.
If you, as a user, are negatively affected by this step please contact us. We listen to our users and will try to find 
an alternative solution or reverse a particular decision for removal.

Cleanup/Removal:

- removed tools:
  - Removed SpectraFilterMarkerMower TOPP tool (#7183)
  - FeatureFinderIsotopeWavelet
  - PeakPickerWavelet
  - PrecursorMassCorrector
  - TOFCalibration
  - ERPairFinder
  - RNPxlSearch
  - SpectraFilterParentPeakMower

- removed library code:
  - HiddenMarkovModel
  - PeakPickerMaxima
  - DeNovo related, old marker code

- removed tutorials:
  - Tutorial_PeakPickerCWT
  - Tutorial_TOFCalibration

- removed tests:
  - TOFCalibration_test
  - ContinuousWaveletTransformNumIntegration_test
  - ContinuousWaveletTransform_test
  - FeatureFinderAlgorithmIsotopeWavelet_test
  - IsotopeWaveletTransform_test
  - IsotopeWavelet_test
  - OptimizePeakDeconvolution_test
  - OptimizePick_test
  - PeakPickerCWT_test
  - PeakShape_test

------------------------------------------------------------------------------------------
----                                OpenMS 3.1     (released 10/2023)                 ----
------------------------------------------------------------------------------------------

We are excited to share an experimental update with our community, mainly targeted at platforms that depend on Conda packages.
Please note that this is a partial and unannounced release, focused on delivering novel features and major changes that we're actively testing and refining.
While these features are still in an experimental phase, we encourage adventurous users and platform integrators to explore and provide feedback.

Important Notes:
- Features are experimental and may undergo changes or be removed in future releases based on user feedback and stability.
- We welcome your feedback and suggestions to help us improve and refine these experimental features.
- For stability and production use, we recommend sticking with the latest stable release.

Please use this opportunity to test and provide feedback on these new features, as your input will play a vital role in shaping their development.

Thank you for being a part of our community and for helping us make OpenMS even better!

What's new:
- Major change: removed the distinction between TOPP tool and util and the TOPP and UTIL build targets were merged to a single TOPP target. All utils are considered tools now and categorized as "Utilities".
- Added SageAdapter. Support for standard identification tasks with sage (https://github.com/lazear/sage) (experimental).
- Require some advanced instruction sets for x64 CPUs: SSE3 (g++/clang) or AVX (MSVC); and NEON for ARM64 CPUs (#6978)
  and report them via the OpenMSInfo tool (#7022)
- Base64 encoding/decoding using the SIMDe library (#6978)
- Filter features in ProteomicsLFQ according to feature p-value (additional parameters feature_with(out)_id_min_score, MBR is automatically active if targeted_only = false)
- TOPPAS: filter TOPP tools by name for faster access when building a pipeline (#7139)

Fixes:
- Fix a crash when loading mzML data with multiple threads which contains non-MS spectra, e.g. 'electromagnetic radiation spectrum' (#7011)
- InternalCalibration: improve visualization of calibration plots (#7064)
- Restore TOPPAS tutorial (#7076)
- various low impact UBSan fixes
- make mzData more robust against wrong 'length' attributes for binary data (#7113)

Misc:
- Report reading/writing throughput (MiB/sec) when loading/storing mzML (#7035)
- Add ability to create decoy features in FeatureFinderIdentification
- Restore developer quick guide in Doxygen docu - see https://openms.de/current_doxygen/html/index.html (#7109)
- Updated the changelog helper to set LD_LIBRARY_PATH automatically and other fixes
- Added "area" column to EICextractor output

Cleanup of old/unused tools and code:
- Removed old tools and associated code in the library for InclusionExclusionListCreator, SvmTheoreticalSpectrumGenerator, PrecursorIonSelector, and MSSimulator
  Note: general SVC and SVR is still supported with the SimpleSVM class.
- Removed old RT and PT predict code and tools RTModel, RTPredict, PTModel, PTPredict, RTEvaluation and associated library code (SVMWrapper and LibSVMEncoder).
- Removed PepNovoAdapter
- Removed CompNovoAdapter and library code
- Removed simplistic evaluation tools FFEval, LabeledEval, TransformationEvaluation
- Removed EnzymaticDigestionLogModel
- Removed FidoAdapter (same functionality now in our own inference engines)

------------------------------------------------------------------------------------------
----                                OpenMS 3.0     (released 7/2023)                  ----
------------------------------------------------------------------------------------------

New Tools:

    FLASHDeconv -- Ultra-fast high-quality deconvolution enables online processing of top-down MS data (TOPP)
    FLASHDeconvWizard -- A GUI assistant for FLASHDeconv execution.

New Features:

e.g.

    TMT18plex support (#6390)
    ProteinQuantifier supports iBAQ (#6107)
    OpenSwath: Add support for diaPASEF data with overlapping m/z and IM windows, and add new outputs on ion mobility features (delta_im), IM calibration (#5911, #6234, #6268)
    OpenSwathDecoyGenerator speed improvement and remove duplicates (#6054)
    NucleicAcidSearchEngine (NASE): user defined ribonucleotides with phosphorothioate linkages (#6337), JSON based ribonucleotides and updated to latest Modomics database (#6482)
    TargetedSpectraExtractor: more features (#6106)
    TOPPView: TheoreticalSpectrumGenerationDialog now supports generation of isotope patterns for metabolites (#6023); faster loading of external drag'n'drop data (#6837)
    colored commandline/console on all platforms (#6275)
    support for 'no cleavage' for XTandemAdapter and CometAdapter (#6133).
    Percolator pin file reader (#6824)
    JSON export for OMS files(SQLite) (#6114)
    ParamEditor with more convenient StringList editing (#5135)
    load parameter values from a JSON formatted .json file. (Accessible via -ini. This will be
    helpful for Common Workflow Language users and others)
    FileFilter can remove convex hulls of features and consensusFeatures to reduce file size (#6140)
    Faster compile time (#6618)
    Improving code quality by fixing lots of linting warnings and leaks (e.g. #6839, #6831, #6829)

Documentation:

    website redesign (visit openms.org)
    OpenMS user documentation is moved to openms.readthedocs.io/en/latest.
    OpenMS API reference and advanced developer documentation remains inside OpenMS doxygen
    documentation (https://abibuilder.cs.uni-tuebingen.de/archive/openms/Documentation/release/)
    pyopenms: pyopenms-extra is renamed to pyopenms-docs.

Bug fixes

e.g.

    GaussFilter when using ppm as width (#6830)
    NASE a-B ion masses (#6718), ID-Mapper for TMT data (#6758)
    FeatureFinderMetaboliteIdentification speed improvements (#6619)
    IDRipper speed improvements (#6584)
    Honor MissedCleavages in SimpleSearchEngine (#6889)
    TOPPView: fixed lots of display glitches, e.g. axis labels, goto dialog and easier re-use of components, etc (#6673, #6616, #6592, #6703, #6793)
    mzTab fixes for empty IDs (#6445)
    Fix GNPS error for empty scans in Bruker files (#6898)
    PrecursorPurity: handle unknown charge (#6283)
    OpenSwath: Fix duplicated transition error when multiple genes map to a single peptide (#5653)
    Fixed race condition when logging messages.

Removed tools:

    InspectAdapter
    OMSSAAdapter
    MyriMatchAdapter
    CruxAdapter

Supported compilers (when building from source):

    g++ (7.0 or later, tested up to v13.0)
    clang (?, tested up to v16)
    Visual Studio (2019(v16.8.4) or later)

Full changelog: [OpenMS 2.8 &rarr; 3.0](https://github.com/OpenMS/OpenMS/compare/Release2.8.0...Release3.0.0)

------------------------------------------------------------------------------------------
----                                OpenMS 2.8     (released 2/2022)                  ----
------------------------------------------------------------------------------------------

- source + conda release only
- Restructuring of Imported CMake targets and pyOpenMS CMake
- Reduce exposition of third-party libraries to interface
- greatly improved pyOpenMS documentation and extra functions (in the pyopenms-extra submodule)
- Fixes IDMapper for isobaric labelling experiments (will lead to much more identifications)
- Deisotoping algorithm using KL
- PeptideIndexer supports ambiguous AA's in Peptide sequence (as reported by recent Mascot versions) (#5776)
- SeqAn external library removed from source tree (not needed anymore)
- Resolve compatibility issues between IDRipper and IDMerger (#4957)
- Basic MzTabM support for AccurateMassSearch
- Changed default parameter keep_unidentified_masses to "true" (AccurateMassSearch/AccurateMassSearchEngine)
- Added parameter allow_nterm_protein_cleavage to PeptideIndexer to support no cleavage.
- Fixes and improves TheoreticalSpectrumGenerationDialog in TOPPView (closes #5787) (#5883)

------------------------------------------------------------------------------------------
----                                OpenMS 2.7     (released 9/2021)                  ----
------------------------------------------------------------------------------------------

General:
- OpenMS now expects a compiler that supports C++17
- Config storage path on linux changed to ~/.config/
- Some documentation improvements to pyOpenMS https://pyopenms.readthedocs.io/en/latest/
- PyOpenMS checks if `OPENMS_DATA_PATH` environment variable is set, before setting to default value

Adapters/Third-party support:
- Added support for SIRIUS 4.9.0
- Added basic Triqler export
- Improved NOVOR support
- Improved MSFragger support
- Removed Inspect support
- Easier 15N-labeling support for XTandemAdapter by shipping the required AA mass modification file (#5026)

What's new:
- Add some support for integrating spectral information when conducting DDA metabolomics experiments
- SimpleSearchEngine and algorithm: Additional spectrum features for percolator added
- FeatureFinderMetaboIdent: Targeted feature extraction is now also available from pyOpenMS
- AssayGeneratorMetabo: Added SIRIUS 4.9.0 support, allowing internal decoy generation and added internal feature linking support
- QCCalculator: export in mzQC file format is now available

New Tools:
- OpenMSDatabasesInfo -- Prints the content of OpenMS' enzyme and modification databases to TSV (UTIL)
- TriqlerConverter -- Converter to input for Triqler (UTIL)

Removed Tools:
- FeatureFinderSuperHirn -- Finds mass spectrometric features in mass spectra (TOPP)
- InspectAdapter -- Annotates MS/MS spectra using Inspect (TOPP)

Further fixes:
- Support for GLPK 5.x (#5127)
- IPF (identification of peptidoforms): add a check for terminal residue modification when generating theoretical peptidoforms
- Reduced build times on Windows
- Reduced AddressSanitizer warnings

File formats:
- Exporter for MSP files
- Improved support for reading NIST MSP files

Dependencies:
- Promoted SeqAn v1 to C17. Moved Seqan from contrib to main source tree (as it is not officially maintained anymore).

Library:
- Removed Elements.xml and Residues.xml. Hard-coded elements and residues for better performance/startup times.
- Moved algorithm of FeatureFinderMetaboIdent into library
- Added support for isotopic labelling experiments (MDV) 
- Removed SuperHirn library

GUI tools:
- TOPPView: Various bug fixes
- TOPPView: Dynamic detection of tools in TOPPView upon startup
- TOPPView: Improved DIA data browsing
- TOPPAS: add a `recent files` submenu
- ParamEditor: with more convenient StringList editing
- SwathWizard: Allow opening in TOPPView


------------------------------------------------------------------------------------------
----                                OpenMS 2.6     (released 10/2020)                 ----
------------------------------------------------------------------------------------------

We now create nightly pyopenms wheels (https://pypi.org/project/pyopenms-nightly/) and conda packages (https://anaconda.org/OpenMS/)

Adapters/Third-party support:
- LuciphorAdapter now stores which modifications were used for localization (#4771) and localization scores are reported in mzTab #4772 
- Added Percolator3.0 support, fixed ConsensusID reading from wrong (Percolator-overwritten) meta data (#4829), and adapted the Regex parsing of XTandem Percolator output files #4849 
- Added options introduced in new MSGF versions #4713 
- Updated IsoSpec fine structure isotopic calculator sources to v 2.1.0 #4733 
- Updated other third-party tools

What's new:
- Introduced a Wizard for Swath data (#4647 #4706 #4758 #4769 #4773 #4837), which also reports summary statistics about Swath TargetedExperiments #4788 #4790
- UTIL StaticModification: Applies a set of modifications to all PeptideIDs in an idXML file (UTIL)
- TOPP DatabaseSuitability: Computes a suitability score for a database which was used for a peptide identification search. Also reports the quality of LC-MS spectra. #4791 #4781 #4814
- Added support for QC of labeled experiments (iTRAQ/TMT)
- Added automated QC computations for MRM (#4637)
- Adapted consensusXML and mzTab to support protein groups (#4630)
- Consensus/IDMerger: Introduced use of merge idx to ensure keeping track of primaryRuns
- Epifany: Added calculation of protein group FDR, ID filtering for protein group scores (#4802) and support for inference on not just individual samples but also consensusXML files
- FeatureFinderCentroided/FeatureFinderAlgorithmPicked: Improved runtime performance #4652 #4701 
- FeatureFinderIdentification: Improved SLIM-labeling experiment support
- FileConverter: Improved runtime performance when producing mzML output #4750
- FeatureLinkerQT: Introduced Fibonacci heaps for large runtime optimization (#4721) and fixed related preconditions/segfaults #4756 #4760 #4778 
- IDFilter: added support for consensusXMLs #4798 #4799
- MapAlignerIdentification: New option to use an "identity" transformation when data is too sparse to determine alignment model #4628
- MzTabExporter: changed to only export one main score, and to derive nativeIDs from data (#4767). Now ensures that all output rows contain the same number of columns #4801 
- MzTabExporter on LFQ consensusXMLs produces 100% PRIDE validated mzTabs now
- ProteomicsLFQ: Added spectral counting as quantification method (#4726). Introduced performance improvements for AASequence and string parsing, especially for modified sequences. Various further improvements (e.g. #4669)
- SimpleSearchEngine (multithreaded), TheoreticalSpectrumGenerator, MSSpectrum: Runtime optimization #4709
- Further introduction of more file streaming to address possible memory consumption issues #4682 #4694

Further fixes:
- We now limit double precision to 17 digits during file writes #4636 
- Ensure that CometAdapter always writes indexed mzML fixes for CometAdapter (#4653), fixed the writing of terminal modifications with specific origin in Comet (#4742), the writing of protein terminal mods in Comet and MSGF adapter #4710, and the Comet pepXML modification parsing #4755 
- Removed secondary search engine settings duplication in mzTab MTD section. #4720 
- Improved XTandem output protein parsing #4789 to fix Issue #4770
- Increased (partial) support for parsing mzid with nonstandard, non-CV-term scores, fixes #4859
- Fixes to NucleicAcidSearchEngine mzTab output #4692
- ConsensusID now passes spectrum reference meta values along #4703
- Fix to LFQ requantification #4633
- Improved MapAlignerTreeGuided memory usage (#4704) and fixed segfault when featureXML contains no IDs #4665 
- TOPPAS fixes #4780 

Various:
- OMMSAAdapter now writes out native ids and spectrum references #4852 
- FileInfo: Report more charge distribution and MS2 activation-method information for Raw files #4836 
- Added sum formula output in RNAMassCalculator #4677 
- Added automatic OpenMS tool reporting of peak memory usage #4712 
- Some extra tools documentation outputs #4822 #4823
- Extended mapping of filetypes and mimetypes for knime output formats documentation #4839
- RTEvaluation: fixed output formats #4533 
- Some further clarifications, standardization/consolidation of outputs formats/consistency
- Continued fixes/improvement of documentation
- Removed deprecated version of PeakPickerHiRes (LowMemPeakPickerHiResRandomAccess and LowMemPeakPickerHiRes). Their functionality can be accessed through options of PeakPickerHiRes
- moved the config storage location for unix installations to comply with X Display Group (freedesktop.org) guidelines.


-------------------------------------------------------------------------------------------
----                                OpenMS 2.5     (released 2/2020)                   ----
-------------------------------------------------------------------------------------------

OpenMS 2.5 ships exciting new tools and improvements. 

General:
- support for RNA mass spectrometry
- TMT16plex support for IsobaricAnalyzer (see PR #4295)
- improved MsStats/MsStatsTMT output support (see PR #4181, #4207)
- extended MaxQuant-compatible mzXML support (via FileConverter) (see PR #4432, #4423)
- QualityControl Workflow (all in the QC folder)
- OpenMS and pyOpenMS support for oligonucleotides
- OpenSWATH support for ion mobility extraction and scoring
- OpenSWATH support for metabolite assay library building through SIRIUS (and metabolite extraction and scoring)
- OpenSWATH support for PRM
- TOPPAS improvements (see PR #4100, #4121, #4266, #4497)
- fixes to PeptideIndexer for X!Tandem special cutting rules and ambiguous amino acids (see PR #4356)
- support for HDF5
- support for hyperfine isotopic distributions (through IsoSpec)
- JSON support (see PR #3786)
- speed improvements (loading/storing files, handling peptide sequences)
- support for VS2019 and GCC 9.1 (see PR #4211)
- support for outlier removal in IDPosteriorErrorProbability
- reduced memory footprint of FeatureFinderIdentification through batch processing

New Tools:
- Epifany -- Runs a Bayesian protein inference (UTIL)
- FeatureFinderMetaboIdent -- Detects features in MS1 data based on metabolite identifications (UTIL)
- GNPSExport -- Tool to export consensus features into MGF format (TOPP)
- NucleicAcidSearchEngine -- Annotate nucleic acid identifications to MS/MS spectra (UTIL)
- ProteomicsLFQ -- A standard proteomics LFQ pipeline (TOPP) (experimental)
- QualityControl -- Computes various QC metrics from many possible input files (only the consensusXML is required). The more optional files you provide, the more metrics you get (TOPP)
- RNAMassCalculator -- Calculates masses and mass-to-charge ratios of RNA sequences (UTIL)
- MapAlignerTreeGuided -- Aligns maps through hierarchical clustering based on distances computed between shared IDs.

Deprecated and removed Tools:

Changed Tools:
- OpenPepXL and OpenPepXLLF runtime and memory efficiency improved by orders of magnitude
- IDFilter can now filter by using all MetaValues available in the ID files
- ImageCreator uses updated gradients and has gained RT and m/z filtering options (PR #4188)

Status changed:
- OpenPepXL (UTIL -> TOPP)
- OpenPepXLLF (UTIL -> TOPP)
- XFDR (UTIL -> TOPP)


-------------------------------------------------------------------------------------------
----                                OpenMS 2.4     (released 9/2021)                   ----
-------------------------------------------------------------------------------------------
OpenMS 2.4 introduces changes from 322 pull requests including new features and bug fixes.

Notable changes since version 2.3 are:

Dependencies:
- Switch to Qt 5 (>= 5.5)

Documentation:
- New developer documentation to get started developing tools with OpenMS

Library:
- Improved mass calculations for isotope distributions 
- Moved tool code from the tool to the library
- BinnedSpectrum now also supports offsets
- Improved peak type estimation
- Improved adduct grouping
- New EMG fitter for peak intensity imputation
- Targeted / untargeted spectra extraction and matching
- Spectra matching against a spectra library, using contrast angle similary function
- More precise peak integration (trapezoid, simpson)

New tools:
- AssayGeneratorMetabo -- Assay library generation from DDA data (Metabolomics) (UTIL)
- ClusterMassTraces -- Creates pseudo spectra (UTIL)
- ClusterMassTracesByPrecursor -- Correlate precursor masstraces with fragment ion masstraces in SWATH maps based on their elution profile (UTIL)
- CruxAdapter -- Identifies MS/MS spectra using Crux (TOPP)
- MSFraggerAdapter -- Peptide Identification with MSFragger (UTIL)
- MSstatsConverter -- Converter to input for MSstats (UTIL)
- MaRaClusterAdapter -- Facilitate input to MaRaCluster and reintegrate (TOPP)
- NovorAdapter -- Template for Tool creation (UTIL)
- RNADigestor -- Digests an RNA sequence database in-silico (UTIL)

Deprecated and removed tools:
- AdditiveSeries -- Computes an additive series to quantify a peptide in a set of samples (TOPP)
- IDEvaluator -- Computes a 'q-value vs. #PSM' plot which is saved as an image to visualize the number identifications for a certain q-value (UTIL)
- IDEvaluatorGUI -- Computes a 'q-value vs. #PSM' plot to visualize the number identifications for a certain q-value (UTIL)
- RNPxl -- Tool for RNP cross linking experiment analysis (UTIL) (superseded by RNPxlSearch)
  
Changed Tools:
- SiriusAdapter now supports several input data
- FileFilter now supports filtering spectra by similarity
- PeptideIndexer now supports automatic detection of decoy suffix/prefix string and position
- PeakPickerHiRes now supports automatic detection and picking of profile spectra
- Support for MSFragger search engine through MSFraggerAdapter
- Support for Crux search engine through CruxAdapter
- Support for Maracluster through MaraClusterAdapter
- OpenPepXL was improved in efficiency and usability
- IDFileConverter now supports the Cross-Linking MS specific xquest.xml format

TOPPView:
- Improved visualization of identification results and ion annotations
- Support for visualization of Ion Mobility and DIA data

Major changes in functionality:
- None   

File formats:
- Importer for MSP files
  
Scripts:
- None
 
Databases:
- None

Third-party software:
- New: maracluster (0.05)
- Update: MS-GF+ to Release (2018.01.30)
- Update: Sirius 4 for Windows 64bit, Linux 64bit, and MacOS 64bit
- Update: Crux (crux-3.1.8b78546) on all 64bit platforms.


-------------------------------------------------------------------------------------------
----                                OpenMS 2.3     (released 1/18)                   ----
-------------------------------------------------------------------------------------------
OpenMS 2.3 introduces a considerable number of new features and bug fixes.

Notable changes since version 2.2 are:

TOPPView:
   - Deletion of selections of Peak Annotations is reflected in the Peptide Hit
   - Buttons for saving ID files were merged to one single button. Format is determined by file extension or selected filter
   - Clicking on a data point in 2D view, the search range for close fragment ion spectra is extended if no spectra are found initially
   
New tools:
  - CometAdapter -- Annotates MS/MS spectra using Comet (TOPP)
  - MetaboliteAdductDecharger -- Decharges and merges different feature charge variants of the same metabolite (UTIL)
  - OpenPepXL -- Tool for protein-protein cross-linking identification using labeled linkers (UTIL)
  - OpenPepXLLF -- Tool for protein-protein cross linking with label-free linkers (UTIL)
  - PSMFeatureExtractor -- Computes extra features for each input PSM (UTIL)
  - SiriusExport -- Tool for metabolite identification using single and tandem mass spectrometry (UTIL)
  - XFDR -- Calculates false discovery rate estimates on protein-protein-crosslink identifications (UTIL)

Deprecated and removed tools:
  - None

Renamed tool:
  - LowMemPeakPickerHiRes_RandomAccess was renamed to LowMemPeakPickerHiResRandomAccess

Major changes in functionality:
  - Experimental design
    - Add support for fractions
  - FeatureLinkerUnlabeledKD
    - m/z and retention time tolerances for warping and linking are now separate parameters 
  - IsobaricAnalyzer
    - Support for TMT11plex (https://www.thermofisher.com/order/catalog/product/A34808)
  - FileInfo
    - For idXML files, the tool computes the average length of contained peptides
  - TopPerc
    - Renamed in PercolatorAdapter (still experimental)
  - OpenSWATH:
    - RT normalization now allows more models
    - Add S/N ratio for each ion trace
  - Support for C++11 (requires a compiler that supports C++11)

    
Library:
  - TOPP tools report their peak memory usage when using -debug 1 (or higher)
  - idXML files can now be written faster (about 10%)
  - pyOpenMS bindings for DataArrayByName getters
  - Python build are now split in compilation units and can thus run in parallel
  - FASTA files can now be written
  - Allow String values to be passed to EnzymaticDigestion::isValidProduct

File formats:
  - consensusXML now supports both channels and MS runs. Information will also be exported in mzTab
  
Scripts:
 - None
 
Databases:
 - None

Third-party software:
  - New: Comet "2016.01 rev. 3" for Windows 32bit/64bit, Linux 64bit, and MacOS 64bit
  - New: Percolator 3.1.2 for Windows 32bit/64bit, Linux 64bit, and MacOS 64bit (still experimental)
  - New: Sirius 3.5.1 for Windows 64bit, Linux 64bit, and MacOS 64bit
  - New: SpectraST 5.0 for Windows 64bit, Linux 64bit, and MacOS 64bit
  - Update MS-GF+ to Release (v2017.07.21)  


-------------------------------------------------------------------------------------------
----                                OpenMS 2.2     (released 11/2016)                  ----
-------------------------------------------------------------------------------------------
OpenMS 2.2 introduces a considerable number of new features and bug fixes.

Notable changes since version 2.1 are:

New tools:
  - RNPxlSearch -- Annotate RNA to peptide crosslinks in MS/MS spectra (UTIL)
  - SpectraSTSearchAdapter -- Interface to the SEARCH Mode of the SpectraST executable (UTIL)
  - FeatureLinkerUnlabeledKD -- Feature linking using a KD tree (TOPP)
  - DatabaseFilter -- Filters a protein database (FASTA format) based on identified proteins (UTIL)
  - TargetedFileConverter -- Conversion of multiple targeted file formats (CSV, TraML etc)
  
Deprecated and removed tools:
  - ITRAQAnalyzer -- superseded by IsobaricAanalyzer
  - TMTAnalyzer -- superseded by IsobaricAanalyzer
  - ConvertTSVToTraML - superseded by TargetedFileConverter
  - ConvertTraMLToTSV - superseded by TargetedFileConverter
  - MapAlignmentEvaluation -- removed as deprecated
   
Major changes in functionality:
  - OpenSWATH analysis
    - Support for metabolomics workflows
    - Support for scanning SWATH (SONAR)
    - Support for SQL-based file formats
  - XTandemAdapter 
    - Simplified usage
    - Improved support for PTMs and newer X! Tandem versions ("Vengeance", "Alanine")
  - IsobaricAnalyzer
    - Support for TMT10plex
    - Support for quantification in MS3 data
  - IDMapper
    - Allows to map unidentified tandem mass spectra to features
  - FeatureFinderIdentification
    - Advanced multi-sample support using machine learning
  - FileFilter
    - Allows users to enable zlib and lossy compression (see "-lossy_compression")
    - Allows users to set desired mass accuracy
  - IDFilter
    - Added option to filter for valid digestion products
  - FalseDiscoveryRate
    - Allow filtering by q-value in the tool (no need for IDFilter with "score:pep" option)
    
Library:
  - Averagine approximation for fragment isotope distributions
  - Precursor mass correction supports correction to highest intensity peak in tolerance window
  - Functionality for resampling and adding of spectra
  - Protein-protein cross-link spectrum generator
  - Terminal modifications are now separated by "." in text output
  - SQLite support in OpenSWATH
  - TheoreticalSpectrumGenerator speed-up and removal of RichPeak code
  - Removal of template parameters from MSExperiment (reduced compile time and binary size)
  - Allow estimation of isotope distributions with predefined numbers of sulfur atoms
  - Improved handling of bracket notation for modified residues (e.g. N[2457.877]VSVK)
  - Improved handling of terminal and residue specificity of modifications
  - Improved annotation of peptide identifications with spectrum references
  - Improved handling of unknown amino acids ("X") in sequences

File formats:
  - Improved mzML support for SONAR data and mzML with drift time (experimental)
  - Improved support for cross-link data and unknown modifications in mzIdentML
  - mzXML writer able to write MaxQuant-compatible files
  - mzML files now routinely support substantial compression (up to 5x compression, see #2449, #2458)
  - Support for Percolator result files based on X! Tandem searches

Scripts:
  - New R script for visualizing RT transformations (trafoXML) 
 
Databases:
  - By default, decoy sequences are now denoted by the prefix "DECOY_"

Third-party software:
  

-------------------------------------------------------------------------------------------
----                                OpenMS 2.1     (released 11/2016)                  ----
-------------------------------------------------------------------------------------------
OpenMS 2.1 introduces a considerable number of new features and bug fixes.

Notable changes since version 2.0.1 are:

New tools:
  - ExternalCalibration -- Applies an external mass recalibration (TOPP)
  - OpenSwathFileSplitter -- Splits SWATH files into n files, each containing one window (TOPP)
  - MultiplexResolver -- Completes peptide multiplets and resolves conflicts within them (UTIL)
  - TICCalculator -- Calculates the TIC from a mass spectrometric raw file (useful for benchmarking) (UTIL)

Deprecated and removed tools:
  - PILISIdentification -- performs a peptide/protein identification with the PILIS engine (TOPP)
  - PILISModelCV -- Perform a cross validation of the PILIS model parameters (TOPP)
  - PILISModelTrainer -- Train the PILIS model with a given set of spectra and identifications (TOPP)
  - PILISSpectraGenerator -- Generate spectra given a list of peptides and a PILIS model (TOPP)

Major changes in functionality:
  - Update notification: starting with OpenMS 2.1 all TOPP tools will check for updated versions of the tools 
      online and will print an information message if a newer version is available. This version check occurs only 
      once per day and tool. Information on which tools are executed will be collected anonymously to identify which 
      tools are no longer used and to optimally distribute development resources. If the feature causes problems or
      concerns, it can be disabled through a command line switch or environment variable (see the documentation).
  - InternalCalibration:
    - supports calibration using a table of lock masses and peptide ids.
    - global or RT-chunked calibration
    - linear & quadratic models (with intensity weighting)
    - outlier removal via RANSAC
    - reoccurring calibrations can be quickly applied to other files using the novel ExternalCalibration tool
  - OpenSwathWorkflow
    - support for metabolites / small molecules
  - MapAlignerIdentification
    - support for "lowess" transformation model
  - AccurateMassSearch:
    - support for multiple databases
  - FeatureFinderMetabo
    - isotope spacing model for carbon rich molecules (e.g. lipids)
  - PeakPickerHiRes and MassTraceExtractor:
    - support for FWHM annotation

File formats:
  - Improved mzIdentML support (experimental)
  - Improved pepXML support
  - Improved support for indexed mzML files
  - Improved TraML support

Databases:
  - By default, decoy sequences are now denoted by a prefix 'DECOY_'.

Third-party software:
  - update for 64-bit X!Tandem VENGEANCE (2015.12.15) NOTE: 32-bit version kept at SLEDGEHAMMER (2013.09.01)
  - update for MS-GF+ Release v2016.10.14, released October 14, 2016
  - update for pwiz 3.0.9935


-------------------------------------------------------------------------------------------
----                                OpenMS 2.0.1   (released 4/2016)                   ----
-------------------------------------------------------------------------------------------
OpenMS 2.0.1 is a source only release of the core libraries and tools. 
With over 300 merged pull requests, it introduces a considerable number of new features, 
bug fixes and speed improvements.

Notable changes are:

File formats:
  - Improved mzIdentML support (experimental)
  - Improved mzTab support (experimental)
  - Comet pepXML file reading support (experimental) 
  - Search parameter units are retained through id files
  - Faster base64 decoding in XML files

Databases:
  - HMDB has been updated to version 3.6

TOPPView:
  - Added slight margin around data range (%2) for improved visualization
  - Added FeatureFinderMultiplex to the tools accessible from TOPPView
  - Some fixes to the scrollbar behaviour

Added tools:
  - IDScoreSwitcher -- Switches between different scores of peptide or protein hits in identification data (UTIL)
  - LuciphorAdapter -- Modification site localisation using LuciPHOr2 (TOPP)
  - MetaProSIP -- Performs proteinSIP on peptide features for elemental flux analysis (UTIL)
  - MzMLSplitter -- Splits an mzML file into multiple parts (UTIL)
  - OpenSwathAssayGenerator -- Generates assays according to different models for a specific TraML (TOPP)

Removed tools:
  - RTAnnotator -- Annotates identification files that are missing the RT field (UTIL)

Tools with major changes:
  - OpenSWATH now outputs peak apices
    - Improved iRT correction
    - Assay generator
    - UIS scoring
  - Deuterium labeling in MetaProSIP (experimental)
  - XTandemAdapter allows for external config file
  - TextExporter can optionally export PeptideIdentification and PeptideHits meta-values
  - FeatureLinkerUnlabeledQT speed improvements
  - FileMerger allows to concatenate files in RT
  - MzTabExporter supports protein IDs
  - PeakPickerWavelet speedup
  - HiResPrecursorMassCorrector supports correction of precursors to detected features
  - FeatureFinderMultiplex speed improvements

Library:
  - Support for user definable enzymes available in EnzymesDB.xml
  - PeptideIndexing is now available as internal algorithm
  - EnzymaticDigestion allows for minimum / maximum length constraints
  - HyperScore and PScore implementations
  - Fits allow extrapolation of data values
  - QT clustering is now order independent
  - Additional convinience functions to access the nearest spectrum peak in a mass tolerance window
  - User defined averagine compositions
  - A fast linear lowess implementation has been added
  - MetaInfoInterface has been added to FeatureMap to store additional meta-values
  - Calculation of Median Absolute Deviation

General:
  - OpenMS writes indexed mzML by default
  - OpenMS home directory can be configured through OPENMS_HOME_DIR environment variable
  - Updated GenericWrapper definitions for MS-GF+ and Mascot

Third party software:
  - LuciphorAdapter (experimental) PTM localization using the LuciPHOr2 algorithm (http://luciphor2.sourceforge.net/)


-------------------------------------------------------------------------------------------
----                                OpenMS 2.0     (released 4/2015)                   ----
-------------------------------------------------------------------------------------------
Release date: February 2015

OpenMS 2.0 is the first release after the switch to git and a complete overhaul of the
build system. It introduces a considerable number of new features and bug fixes.

Furthermore, we removed the dependency to GSL and replaced the functionality using
Eigen3 and Wildmagic. Thus, the OpenMS core and the full build are now under a more
permissive non-GPL (e.g., Apache or BSD) license.

File formats:
  - mzQuantML support (experimental)
  - mzIdentML support (experimental)
  - mzTab support (experimental)
  - Indexed mzML support
  - Support for numpress encoding in mzML
  - Major speed improvement in mzML / mzXML parsing (up to 4x for some setups)

TOPPView:
  - Support for visualizing mass fingerprinting hits from featureXML along with their raw spectra in MS1
  - Improved "Tools" -> "Goto" dialog
  - Improved display of m/z, RT, and intensity values 1D and 2D view

New tools:
  - FeatureFinderIdentification -- Detects features in MS1 data based on peptide identifications (TOPP)
  - FeatureFinderMultiplex -- Determination of peak ratios in LC-MS data (TOPP)
  - FidoAdapter -- Runs the protein inference engine Fido (TOPP)
  - LowMemPeakPickerHiRes -- Finds mass spectrometric peaks in profile mass spectra (UTIL)
  - LowMemPeakPickerHiRes_RandomAccess -- Finds mass spectrometric peaks in profile mass spectra (UTIL)
  - MRMTransitionGroupPicker (UTIL)
  - MSGFPlusAdapter -- MS/MS database search using MS-GF+ (TOPP)
  - MetaboliteSpectralMatcher -- Find potential HMDB ids within the given mass error window (UTIL)
  - OpenSwathWorkflow -- Complete workflow to run OpenSWATH (UTIL)
  - PeakPickerIterative -- Finds mass spectrometric peaks in profile mass spectra (UTIL)
  - RTAnnotator -- Annotates identification files that are missing the RT field (UTIL)
  - SimpleSearchEngine -- Annotates MS/MS spectra using SimpleSearchEngine (UTIL)
  - TopPerc -- Facilitate input to Percolator and reintegrate (UTIL)

Deprecated tools:
  - DBExporter -- Exports data from an OpenMS database to a file (TOPP)
  - DBImporter -- Imports data to an OpenMS database (TOPP)
  - FeatureFinderRaw -- Determination of peak ratios in LC-MS data (TOPP)
  - SILACAnalyzer -- Determination of peak ratios in LC-MS data (TOPP)

Status changes:
  - PhosphoScoring (UTIL -> TOPP)

Tools with major changes:
  - OpenSWATH now supports MS1 extraction and labelled workflows
  - OpenSWATHWorkflow single binary (high performance integrated workflow)
  - IsobaricAnalyzer now supports TMT 10-plex

General:
  - Removed GSL dependencies
  - Introduced low memory versions of various algorithms
  - OpenMS now offers a single interface for different implementations to access mass spectrometric data
      - in memory
      - on disk with index
      - cached on disc for fast access
    as well as a chainable, low memory sequential processor of MS data (using a separate interface)
  - pyOpenMS now supports python 3.x
  - Refactored AASequence, major speed improvement (~40x) for construction of unmodified sequences

Third party software:
  - Added Fido support
  - Added MS-GF+ support

Changes to the Build System / Package System:
  - Restructured repository layout and build system
  - Added support for Travis CI
  - Simplified pyOpenMS build system
  - Support for Visual Studio 2013


Resolved issues and merged pull requests:
  #644 Fix header macros
  #649 Fix ms numpress
  #651 [INTERNAL,API] Removal of the GSL
  #656 Repository layout restructuring
  #657 [FIX, INTERNAL]
  #658 [FIX] PeptideIndexer crashes on empty idXML (#653)
  #659 [NOP] replaced c like file ending C with cpp
  #660 [FIX] fix Cython 0.20 compatibility issue
  #661 [BUILD,PYOPENMS] simplify pyOpenMS build system
  #662 CMake and docu cleanups w.r.t. to the new layout
  #664 [BUILD] build system fixes / cleanups
  #665 Fix coverity errors
  #666 [FEATURE] ib spectra format export
  #667 [BUILD] improved handling of boost in OpenMS build system
  #668 [NOP] added support for travis-ci to OpenMS
  #669 [FIX] fixed AccurateMassSearch_test
  #673 [FEATURE,FIX] Added min/max values to go-to dialog
  #675 Checker/Test fixes and adds test for CTD writing
  #677 [PYOPENMS] setup.py as minimal as possible + other improvements
  #678 [FIX] fix how swath files are annotated
  #679 [FIX,TEST] fixed OpenSwathDecoyGenerator / MRMDecoy
  #680 [INTERNAL] Feature/CachedMzML fixes
  #684 [FIX] Bugfix for threading issue in MascotGenericFile
  #685 Typo fixes in documentation and licence files
  #688 Fix/file size limit
  #689 [FIX] disable OpenMP again for ILPDCWrapper
  #690 Fix/misc
  #691 further improvements to MGF::load()
  #693 Major speedup of String --> Double conversion
  #694 added missing index file for OMSSA test, which gets recreated when runni...
  #696 [FIX] fix RAM usage when adding dataprocessing to chromatograms
  #697 [FIX] proper usage of map in ControlledVocabulary
  #698 Updates to FeatureFinderIdentification and the ...TraceFitter classes
  #702 Feature/parallel reader
  #703 Feature/aa sequence tpp
  #705 [FIX] Propagate metadata in OpenSwathWorkflow
  #707 [FEATURE] variable stylesheet support for qcml
  #708 [BUILD] fix build system bug
  #711 [FEATURE,BUILD] fix install target
  #713 Fix for pepXML loading bug (#710)
  #715 Feature/pyopenms wrapping improvements neu
  #716 [NOP,TEST] clean up MRMDecoy, add more tests
  #717 fixed 32bit memory limitation of OMSSA by chunking input data
  #718 [FIX] fixed misleading warning ("Removed x peptide identifications...
  #719 [CI,FIX] fix travis contrib clone problems
  #721 [INTERNAL] cleanup of iostream includes
  #722 Feature/mz xml consumer
  #724 Feature/pyopenms mzxml consumer
  #725 Fix/misc
  #726 IDPosteriorErrorProbability fix
  #729 Fix/coverity
  #730 Feature/peak picker sn performance
  #734 Feature/more pyopenms improvements
  #735 [FEATURE] clang warning level
  #737 [FIX] several minor fixes
  #739 Feature/uids fileconverter
  #741 ProteinResolver fix
  #742 svn cleanup
  #743 [FIX] fixed compilation error on vs2013
  #747 Speedup OMSSA-XML parsing and some stats for OMSSA&XTandem
  #749 Feature/python3
  #750 [PYOPENMS,FIX] fixed streampos->long conversion
  #751 [FEATURE] track base name when reading pep.xml files
  #752 [FIX] fixed missing adaption PeptideIdentification::empty()
  #754 [PYOPENMS] changed extra methods on MSSpectrum
  #755 [FIX] fixed shadow warning
  #756 Unity Builds
  #760 [FIX-#618] fix spelling errors in headers
  #761 Feature/header fixes
  #764 [FEATURE] lib superhirn
  #765 Feature/db removal
  #768 [FIX] fixed warnings in CONCEPTS
  #770 [FIX] fixed some clang warnings in stream manipulation
  #771 New warnings
  #773 [BUILD,PYOPENMS] fix pyOpenMS build
  #775 [FIX] typos in the CMake file
  #776 Fix for IDPosteriorErrorProbability on Mascot search results (#740)
  #777 Memory profiling class
  #779 [FIX] replaced DoubleReal and Real by double and float.
  #780 [FIX] fix Swath window estimation
  #781 Fix/open swath fixes
  #784 [FEATURE] fix macosx pyopenms errors
  #785 [FIX] VS2013 compile fixes
  #786 [FEATURE] added openms_add_library function
  #787 [FEATURE,BUILD] move pyOpenMS to src
  #789 small fix to Win install doc for VS2013
  #790 Remove "RT"; and "MZ"; metavalues from PeptideIdentification
  #791 [FIX] forgot writtenDigits fixes in tests VS2013
  #792 [FIX] AASequence refactoring
  #794 Generic Wrapping of R scripts using GenericWrapper
  #797 [NOP,DOC] removed all remaining references to FeatureFinderRaw and SILAC...
  #798 Fix/py open ms testfix
  #799 [DOC] removed migrated pages from doxygen. replaced by link to wiki
  #800 spline interpolation of MS1 spectra
  #801 RTPredict: fixed order of parameters and doc
  #802 [FIX] fixed copy-paste mistake in error message
  #804 [FIX] MRMDecoy: Fix neutral losses for higher charge states
  #805 [PYOPENMS] added getters/setters for MZ and RT in PeptideIdentification....
  #807 cubic spline implementation
  #810 cubic spline interpolation
  #811 [NOP] add better debug information and error handling
  #812 [FIX] per cppcheck
  #813 Fix/openswath
  #814 [FEATURE] ConvertTSVToTraML: Support for SpectraST MRM Transition Lists
  #816 Feature/cached mz ml format change
  #817 [FIX] fix spline derivative for cubic spline
  #819 Feature/custom i rt
  #820 Fix/warnings
  #821 [FIX] suppress clang warnings
  #823 Feature/update numpress
  #824 Fix/coverity
  #826 Feature/funny pictures
  #827 [FIX] fixes export macro warnings
  #831 [FEATURE] fix all gcc warnings and turn warnings into errors
  #832 several pyopenms fixes + updates
  #833 Feature/visibility hidden
  #834 Fix/fix werror
  #835 Fix spline spectrum
  #836 [FIX,TEST] MRMRTNormalizer_test: Windows compatibility
  #838 [FIX] fixed uninitialized pointer warning
  #840 [FIX] fix pyOpenMS test
  #841 [BUILD] disable -Werror by default
  #842 [FIX] fix dereference of iterator
  #843 [FIX] fixes tests failing win debug mode
  #844 [FIX] evaluation at m/z in first package now possible
  #845 [FEATURE] replace String classes with StringUtils
  #846 Fix/fixes from822
  #847 peak boundaries and new cubic splines for PeakPickerHiRes
  #850 [FEATURE] modified tests to reflect X!Tandem SLEDGEHAMMER as default
  #851 Fix and tests for a bug in reading Mascot XML files
  #852 [FIX] fix windows compile error
  #854 [FIX] ConsensusID doesn't sort peptide hits before processing (idXML)
  #855 [FIX] FalseDiscoveryRate "target+decoy"; hits should be considered as targets
  #856 [FEATURE] KNIME package generation updates
  #857 Fix/py open ms fix
  #858 [FEATURE] ~40x speedup for constructions of unmodified AASequence
  #859 Feature/SystemWildMagic
  #863 [BUILD] added test for x!tandem version to enable tests only with newer ...
  #865 Work-around for special modifications in Mascot (fixes #864)
  #866 [FEATURE] git version embedding
  #867 [FIX-#861,DOC] fixed eigen 3.2.1 problems with GammaDistributionFitter
  #868 multiplex filtering
  #869 [FIX] fixed problems with negative sizeof values in CachedMzML
  #870 [FIX,DOC] doxygen 1.8.7 fixes
  #873 [FIX] fixed macosx version query
  #875 Rewrite of 'AASequence::parseString_', increasing robustness of parsing (fixes #818)
  #876 [DOC] added new doc_class_only target
  #880 PeakPickerHiRes peak boundaries fixed
  #881 [FEATURE] mzTab 1.0
  #882 [FEATURE] coding style improvements
  #884 [FIX] Convert XTandem search results into .pepXML by IDFileConverter
  #885 [NOP] added moc files to gitignore
  #888 [FIX-#887] IDFilter errornousely removed peptidhits in multiple run files
  #889 multiplex clustering
  #891 [FIX] converting uniform distributed generators with normal distributions
  #892 Enable loading of some pepXML files that used to cause crashes
  #894 [FEATURE] improved 3rd party lib finding
  #895 [FEATURE] simple search engine
  #896 added scan-polarity filter to FileFilter ...
  #897 (feature for Windows developers) added a small Windows .reg file
  #898 More compact format for MGF files (fixes #890)
  #899 [DOC] some minor documentation addition
  #901 [FIX] fix MS level for DTA file reader
  #902 [FIX,PYOPENMS] fix pyOpenMS after #875
  #903 [FIX] mzXML fix (filterLine, basePeakMz)
  #904 Feature/fix peak boundaries
  #910 [FIX] fixed unity build error introduced in #845
  #911 [FIX] FFCentroided replace exception handling with proper check
  #914 fix index in CubicSpline2d
  #916 IDMapper extension for featureMaps
  #917 AccurateMassSearchEngine annotation of input map (not only mzTab output)
  #919 [FIX] libc++ test fixes
  #920 [FIX] fixed minor problem with knime package generation and cmake versions >2.8.11
  #921 MS1 annotation in TOPPView
  #922 [FIX] build system improvements
  #923 EmpiricalFormula: fix (negative counts were casted away)
  #924 Switch to disable tracking of Git version within OpenMS
  #925 Fix/small docu improvement
  #926 Feature/spellcheck
  #927 PeptideIndexer: support for treating isoleucine/leucine as equivalent (resolves #872)
  #928 Build System
  #929 TextFile feature (skip empty lines) and docu fix
  #930 check for missing peaks
  #931 fix for evaluation at last node
  #936 [FIX] fixed the 'variable' consumption of xslt files for a QcML file.
  #938 [FEATURE] precursor scoring
  #939 [FIX] fix compile error
  #940 coding convention violations in MultiplexClustering fixed
  #943 [FIX,PYOPENMS] fix pyOpenMS after #889
  #944 [FIX,TOOLS] pyopenms parser fix
  #945 [FEATURE] pyopenms wrap improved
  #946 OPENMS_DLLAPI removed from GridBasedClustering
  #947 [FEATURE] FeatureFinderMultiplex
  #949 Fix/xml escape
  #950 Feature/traml heavylight
  #951 [FIX] add setOptions method for FileHandler
  #955 Fix/xml escape
  #958 [FIX] disallow concurrent access to the static PRNG
  #959 Feature/pyopenms copyconstr
  #960 [FEATURE] peptide group label new
  #962 [FIX] QCCalculator now computes TIC only on MS1 spectra (fixes #96)
  #964 [FIX] check for invalid charge ranges in search engine adapters (see #963)
  #965 [FEATURE] tmt 10plex support
  #966 [FEATURE] chaining consumer
  #967 [FEATURE,TEST] mssim more ground truth in id xml
  #968 [FEATURE] export PT value analogous to predicted rt value in TextExporte...
  #969 [FEATURE] add a low memory FileConverter option
  #970 [FEATURE] test if java can be executed
  #972 Fix/file cleanup
  #973 [FIX] validate presence of input file before starting executable
  #977 [FEATURE] replaced pphires ms1_only flag with ms_levels parameter
  #981 Feature/TextExporter_mzML
  #983 [FEATURE] add library check on Windows for correct lib arch
  #984 [NOP] add heavy methyl SILAC labels to unimod.xml
  #985 [FEATURE] bspline support using eol bsplines implementation
  #988 [FIX] simplified EmpiricalFormula
  #990 [FIX,FEATURE] TransformationModelInterpolated readded
  #993 Feature/sort on load (mzML, mzXML)
  #994 fixes mass traces in featureXML output
  #995 fixes CubicSpline2d constructor exceptions
  #996 allow for SplinePackages based on just two data points
  #1000 fixes problems with ">>" generated in nested C++ templates
  #1001 Fix/py open ms test
  #1002 [pyOPENMS] features
  #1003 [FIX] fixes random fails of MSSim_test
  #1006 [FEATURE] enable gui less OpenMS
  #1009 update unimod.xml with newest version from unimod.org
  #1010 [FIX] external code tests updated/fixed
  #1011 [FIX] external project doc
  #1012 [FEATURE] decreased memory footprint of Feature class by up to 44%
  #1014 TOPPView: group separator for mz,rt and int values in 1D and 2D canvas
  #1019 [FIX] fixed unitybuild problem on win32 with eol-bsplines
  #1020 [NOP] updated copyright/license header to 2014
  #1021 Feature/py open ms fixes and wraps
  #1024 sorting mass shifts in FeatureFinderMultiplex
  #1025 Fix/checker fixes
  #1026 additional example in SplineSpectrum test
  #1027 Adapter for Fido (protein inference engine), solves #808
  #1029 [FIX-#184] remove public vector/map inheritance
  #1032 fixes peak boundaries in PeakPickerHiRes (resolves #1022)
  #1034 [FIX] improve set_peaks documentation
  #1035 B-spline interpolation for peak width estimation in MultiplexClustering class
  #1036 [FEATURE,API] Removed template parameter from FeatureMap
  #1037 Fix/ TraML load/store
  #1038 Feature/py open ms wraps
  #1039 Fix/debug fix
  #1040 Fix/spellcheck
  #1044 [FIX:#1043]fixed featureXML reading spectrum_reference as String
  #1045 [FIX] fix compile issue on win32 systems
  #1046 Fix/py open ms wrap
  #1047 [FIX] first probe install path, then the build path for share/OpenMS
  #1048 Feature/peptide hit protein locations
  #1050 Re-added B-spline transformation for non-linear RT alignment in MapAlignerIdentification
  #1051 [FIX] made arguments and functions in BSpline2d const (if possible)
  #1055 [FEATURE] improved purity computation for IsobaricAnalyzer
  #1056 [FIX] UniqueIdGenerator susceptible to identical RNG seeds
  #1057 GenericWrapper doc has minor quirks
  #1058 Feature/openswathwf add
  #1059 Switch to version 2.0
  #1061 FeatureFinderIdentification: documentation, tests, parameter improvements
  #1063 Fix/accession nr
  #1065 PeakPickerHiRes docu updated
  #1067 Testing/mzid
  #1069 Fix and test for issue #1068 (bug in "AASequence::operator<" involving N-terminal modifications)
  #1070 removing zeros in profile data caused by Thermo bug
  #1072 PeakPickerHiRes: disable spacing constraints for chromatograms (fixes #1060)
  #1074 'intensity weighted mean'; averaging added to ProteinQuantifier, solves #830
  #1076 Adapter for MS-GF+ search engine
  #1077 [TESTING] download and add MSGFPlus in travis-ci
  #1078 [FEATURE] export aabefore and aaafter in peptideindexer
  #1079 Linear extrapolation (and other options) for B-spline transformation
  #1080 [NOP] refactored PeptideHit protein accession extraction to true member
  #1082 [NOP] removed index file as these are recreated by MSGF+ anyways
  #1083 Feature/mz tab fixes
  #1084 [FIX] compile fixes
  #1086 Update (indistinguishable) protein groups when filtering protein identifications (fixes #748)
  #1087 centroided input data for FeatureFinderMultiplex
  #1088 Fix FileConverter's "write_mzML_index" flag
  #1089 Fix/mzid
  #1090 Enable mzIdentML input in IDFileConverter
  #1091 Feature/mz tab cleanup
  #1092 [NOP] removed unnecessary index files
  #1094 [FIX] fixed small bugs preventing a build on windows
  #1097 [FIX] consistent use of wildmagic
  #1098 Revert "[FIX] consistent use of wildmagic"
  #1099 [FIX,BUILD] fix Windows build
  #1100 Fix/windows fix
  #1101 optimisation for knockout searches in FeatureFinderMultiplex
  #1102 Fix/fix spellcheck
  #1104 [FIX] fix compile warning from unused variables
  #1108 [FIX] fix compile warnings and increase QT min version to 4.6
  #1109 [FIX] removed support for multiple id formats in tools without
  #1115 fix some windows compile warnings
  #1116 fix segfaults in XTandemXMLFile and IsobaricChannelExtractor
  #1118 Feature/swath window loader
  #1121 [FIX] some VC 2013 static tests fixed
  #1122 Fix PeakPicker Wavelet
  #1123 [FEATURE] remove PeakType template argument from FeatureFinder
  #1124 [NOP] addendum to #1123
  #1125 optimisations in FeatureFinderMultiplex
  #1126 [FIX] intermediate fix for win32 systems
  #1127 [FEATURE] create uncrustify branch
  #1128 Fix/RT meta value related bug, removed unused comment
  #1131 Make BuildSystem's LibCheck fail-safe
  #1135 Fix/ams mz tab export
  #1136 [NOP] uncrustified
  #1137 [FIX] added -b option to create new branch
  #1140 [FIX] fixed bugs in AScore implementation and added deisotoping as
  #1141 Fix AccurateMassSearch and visualization
  #1145 Fix/spellchecks
  #1147 Fix/copyright update
  #1150 Added PhosphoScoring tool to TOPP documentation
  #1151 Changelog 2.0
  #1152 [FIX,PYOPENMS] fix and adopt pyOpenMS
  #1153 minor amendmend to last fix (better console output)
  #1154 [TEST] fix test
  #1156 [FIX-#618] fix spelling errors
  #1157 [NOP] correct version in LICENSE file
  #1158 [FIX] make identifier of multiple identification runs unique
  #1161 pyOpenMS 2.0 features
  #1162 [FIX] fixed study variable index start at 1. Added global identifiert to
  #1164 [FIX] pepXML does on some occassion contain very small fixed
  #1165 Added minimal test cases for checker.php Missing test errors
  #1169 [FIX] fixed segfault if searchparam requested on empty proteinids
  #1170 [FIX,TEST] FidoAdapter test
  #1172 [FIX] fix for the write out of mzid
  #1173 [FIX] changed path String parameter to input files
  #1174 [TRAVIS] added Fido executables and adapted to new directory structure
  #1175 [FEATURE] add ConsensusMap push_back
  #1176 [BUILD] added support for new thirdparty executables in KNIME
  #1179 [FIX] added missing option to apply e-value filtering
  #1180 [FIX] fix toolnames for KNIME packaging
  #1181 fixed minor typo in error message
  #1184 [FIX] we decided to add the missing struct mapping file and in the
  #1185 [FIX] added missing elements and spike ins
  #1186 Fix/docu qc mzid
  #1187 [FIX] AMS: export observed-Mass in mzTab as well
  #1188 [Build] Added support for new third party binaries for dmg packaging. Adapted Li...
  #1189 Feature/sn
  #1190 [TEST] fix test
  #1192 [FIX] HMDB: removed duplicates introduced by including spike ins
  #1194 [NOP] removed deprecated qc toppas workflow
  #1195 [STYLE] Changed header guards mentioned by checker.php
  #1196 [FIX] XTandemAdapter added option to disable isotope error flag
  #1198 [TEST] fix
  #1199 [TEST,FIX] changing the order of the test fixes the issue
  #1201 Fix/lp wrapper param file
  #1203 [TEST,FIX] set reasonable comparison tolerance
  #1204 Removes debug code from FeatureFinderMultiplex
  #1206 [TEST] fix test error
  #1212 [FIX] and/or extension to IDFilter: Added support for old target_decoy user param in decoy filtering.
  #1213 [DOC] improve linux install doc
  #1215 [FIX] export AMS result as valid mzTab
  #1218 [FIX] consistent use of wildmagic: TransformationModelLinear
  #1219 [FIX] Map index stored as meta value in peptide identification
  #1220 change parameter ranges in FeatureFinderMultiplex
  #1224 updated KNIME license
  #1225 [FIX][TEST] Fido replacing scores
  #1226 Ammend to pull request #1212
  #1228 [FIX, PYOPENMS] fixed pxd file
  #1229 [DOC] merged License.txt and LICENSE for more complete description
  #1230 Updated ACTIVE_MAINTAINERS with people commiting, starting in 2012. Remo...
  #1231 Added Deuterium and Tritium to Elements.xml, as LIPIDMAPS contains sum f...
  #1232 Fix amt
  #1237 [FIX] minimum value for max_length should be 0 not -Inf
  #1240 [FIX] Fix/id filter blacklist
  #1242 Fix amt
  #1243 fixes INIUpdater test
  #1246 Updated problematic FidoAdapter test (fixes #1171)
  #1247 [FIX] added missing function
  #1248 [FIX, PYOPENMS] ammend to last commit
  #1249 Documentation improvements (and minor fixes)
  #1250 Another FidoAdapter test fix
  #1253 [FIX] IsobaricAnalyzer: set charge states of consensus features
  #1254 [DOC,FIX] Updated CHANGELOG, changelog_helper.sh
  #1256 Fix MSGFPlusAdapter running in TOPPAS (mzid output)
  #1257 Clean-up of UTILS documentation
  #1261 [KNIME] adapted parameter naming for FidoAdapter in KNIME
  #1262 IDFilter reports empty results
  #1263 [FIX] moved TopPerc to UTILS and changed experimental status of MSGFPlus
  #1266 [FIX] ammend to last commit
  #1267 [FIX] fix conversion from Feature with Masstraces to MSExperiment
  #1269 IsobaricAnalyzer: documentation, warning fix
  #1270 [FIX] lexical cast is discouraged. Use of build in functions.
  #1273 [FIX][BUILD] Fixes linking issue with boost in UTILS #1272
  #1275 [FEATURE] [FIX] mass trace RT spacing
  #1283 [PYOPENMS] Better PepXMLFile write support
  #1284 [FIX] KNIME execution of MSGFPlusAdapter
  #1286 [FIX] set low memory log type correctly
  #1290 [FIX, PYOPENMS] fix python binding for MassTrace
  #1305 [FIX] Fix/id mapper statistics
  #1307 remove OS X specific code for opening folders
  #1309 [FIX] Ammend to #1284
  #1315 sync develop additions

-------------------------------------------------------------------------------------------
----                                OpenMS 1.11.1  (released 11/2013)                  ----
-------------------------------------------------------------------------------------------
Release date: November 2013

OpenMS 1.11.1 is a bugfix release resolving the following issues with OpenMS 1.11:

TOPPAS:
- fixed bug that caused TOPPAS to crash when a connection between nodes was added under certain circumstances

TOPP:
- XMLValidator can now be used on mzML files
- fixed bug in MSSimulator/EnzymaticDigestion where amino acid "U" was leading to crash
- fixed some problems with protein modifications in MascotAdapterOnline
- fixed potential problems of TOPP help screens on small screens / small terminal windows

Build system:
- fixed issues with CMake 2.8.12
- fixed potential clang compile errors

General:
- fixed issues with MIME types in KNIME

Resolved issues:
  #606 TOPPAS crashes during creation of certain edges.
  #609 MascotAdapterOnline: Problems with modifications
  #614 Amino acid "U" leads to crash in MSSimulator/EnzymaticDigestion
  #629 OpenMS is incompatible with CMake 2.8.12
  #630 Knime mime.types file should have lower case mime type names
  #633 ConsoleUtils::breakString triggers uncaught exception if terminal size is too small

------------------------------------------------------------------------------------------
----                                  OpenMS 1.11                                     ----
------------------------------------------------------------------------------------------
Release date: August 2013

OpenMS 1.11 is the first release with fully integrated Python bindings (termed pyOpenMS).
For further details, please refer to https://pypi.python.org/pypi/pyopenms

File formats:
- QcML support
- pepXML exported from Mascot (added support)
- mzTab updated to 1.0RC3
- ParamXML updated to v 1.6.2
- support for CTD schema 0.3
- full support of sourceFile tag in mzML (all source files are written, SHA1 support)

TOPPView:
- handle .mzML file with mixed spectra and chromatograms (prefer spectra)
- chromatograms of all types can be displayed (not just SRM)
- link to documentation and webpage fixed
- fix a segfault when loading empty chromatograms into TOPPView

TOPPAS:
- link to documentation and webpage fixed

TOPP tools:
- MODIFIED:
  - FeatureLinkerUnlabeledQT: performance (speed and memory) improvement
  - FeatureLinkerUnlabeled: performance (memory) improvement (now constant in number of input maps)
  - MapAlignerPoseClustering: performance (memory) improvement (now constant in number of input maps)
  - EICExtractor: critical bugfix if the input map was not sorted
  - PeptideIndexer: by default now demands that the peptide is fully tryptic ("-enzyme:specificity none" restores the old behavior)
  - FileFilter: filter MS2 spectra by consensus map feature overlap, collision energy, isolation window width
  - ProteinResolver: documentation and interface improvements
  - QCCalculator/QCEmbedder/QCExtractor: multiple improvements
  - WindowMower: speed improvement (movetype either slide or jump [faster])
- ADDED
  - AccurateMassSearch: AccurateMassSearch assembles metabolite features from singleton mass traces.
  - IsobaricAnalyzer: Extracts and normalizes isobaric labeling information from an MS experiment. This merges the previous TMTAnalyzer and ITRAQAnalyzer functionality
  - QCExtractor: Extracts a table attachment to a given qc parameter
  - QCImporter: Embed tables or pictures in QcML

General:
- Python bindings allow full access to the OpenMS API from Python
- TOPPTools now support passing of all parameters on the command line (use --helphelp)
- Better chromatogram support (for NoiseFilterGaussian, NoiseFilterSGolay, PeakPickerHiRes)

Search engine support:
- Mascot 2.4 is now supported
- OMSSAAdapter with improved memory footprint
- N-terminal modifications work now with X!Tandem

Changes to the Build System / Package System:
- shared linking works for all contrib packages with automated detection using CMake find modules
- upgrade of xerces to version 3.1.1
- upgrade of libsvm to version 3.12

Development:
- public inheritance from std::vector and std::set has been reduced in the
  OpenMS codebase (removed from ConsensusFeature, FeatureMap, ConsensusMap,
  MSExperiment)
- addition of the OpenMS/INTERFACES folder which contains proposed OpenMS
  interfaces for reading/writing spectra

Deprecated:
- TMTAnalyzer, ITRAQAnalyzer -> please use IsobaricAnalyzer instead
- Several functions provided by std::vector in the MSSpectrum interface are now
  deprecated (e.g. push_back, reserve etc.)

Resolved issues:
  #120	Improve visual representation of edges
  #151	Optimize time/memory efficiency of critical tools/algorithms
  #184	Some OpenMS classes are derived from std::vector
  #309	FileConverter puts incorrect/incomplete information in <sourceFile>
  #343	OpenMS build system should allow searching for contrib libs also in system paths (e.g., /opt/local/..)
  #382	Excessive memory usage by MapAligners and FeatureLinkers
  #398	INIFileEditor doesn't save modified values if still in edit mode
  #457	Use system libraries instead of contrib
  #465	"-debug" option in TOPP tools doesn't show LOG_DEBUG messages
  #497	Non-intuitive way to edit parameters in TOPPView/TOPPAS/INIFileEditor
  #516	TOPPAS: "Refresh parameters" complains if no input files are present
  #517	MSQuantification::load declared but not implemented
  #519	Merge ITRAQAnalyzer and TMTAnalyzer
  #520	Support linking against shared libs
  #521	Upgrade contrib libsvm
  #522	Make parameters from subsections addressable from command line
  #523	Link to OpenMS website from within TOPPAS/TOPPView broken
  #524	PeptideIndexer does not honor cleavage sites
  #525	EICExtractor will report wrong intensities if input map is not sorted
  #527	pyOpenMS compile issue with clang
  #529	Strange naming of TextExporter parameters
  #531	Upgrade xerces-c version in contrib to 3.1.1
  #533	pyOpenMS
  #534	MascotAdapterOnline does not support Mascot 2.4
  #535	mzML with Spectra and Chromatograms
  #536	MascotAdapterOnline SSL and Mascot 2.4
  #537	Invalid Doxygen XML Files
  #540	IsobaricAnalyzer
  #541	AccurateMassSearch
  #542	TOPPView: switch to 3D view should pick the data layer automatically
  #544	featureXML version at 1.4 while 1.6 is the current version
  #549	Problems converting Mascot XML to idXML
  #552	pyOpenMS build system
  #553	TOPPView's "Apply TOPP tool" functionality is broken
  #554	FeatureLinkerUnlabeled(QT) - speed/memory enhancements
  #556	Setting parameter may not take effect
  #557	XTandemAdapter/mz-out scramble
  #562	cmake doesn't check for MSBuild.exe location on Windows
  #565	XTandemAdapter fails to add terminal modifications correctly to X!Tandem search
  #569	Segfault of IDEvaluator and IDEvaluatorGUI
  #570	FeatureLinkerUnlabeledQT regression
  #574	Update ParamXMLHandler to support v1.6.2 of Param schema
  #575	Upgrade TOPPBase's CTD support to new version of CTD schema
  #576	Cython 0.19 does not compile current pyOpenMS
  #578	Add qcML CV terms
  #580	XTandemAdapter finds non-tryptic peptides although cleavage rule is set to "[RK]|{P}"
  #582	Compile error with Boost 1.46
  #583	MascotAdapterOnline with Mascot 2.4.0 may never finish
  #584	FileFilter parameter -mz (mz range to extract) applies to all MS levels and not to a specified level
  #586	ModificationsDB_test relies on raw memory addresses
  #587	MascotAdapterOnline does not support SSL connections
  #588	MascotAdapterOnline does not support connections to public MatrixScience Mascot instance
  #591	Detection of MGF format via file content fails on our own files
  #593	Parameter default of 'tab' will be returned as single space
  #598  SILACAnalyzer (no label) crash
  #603  TOPPView: showing peptide annotations of feature maps also shows feature indexes

------------------------------------------------------------------------------------------
----                                  OpenMS 1.10                                     ----
------------------------------------------------------------------------------------------
Release date: March 2013

OpenMS 1.10 is the first release integrated into KNIME (www.knime.org).
To use OpenMS in KNIME please refer to the www.OpenMS.de for additional information.

File formats:
- TraML 1.0.0 support
- Initial mzQuantML, mzIdentML and mzTab support (not fully supported)

TOPPView:
- Concurrent zoom
- SRM data visualization

New tools:
- Superhirn
- OpenSWATH
- QCCalculator
- IDRipper
- FeatureFinderMetabo
- IDEvaluation
- RNPxl

General:
- Better chromatogram support
- Decoy strings can now be prepended
- Filter modified peptides
- Many memory and speed improvements
- TMT-6plex support
- EDTA conversion from feature and consensusXML in FileConverter
- Filtering of MS2 spectra by identifications

Search engine support:
- MyriMatch adapter

Changes to the Build System / Package System:
- Cpplint coding convention check integrated into build system
- Integration of OMSSA search engine in Windows and Mac installers
- Integration of X!Tandem search engine in Windows and Mac installers
- Integration of MyriMatch search engine in Windows and Mac installers

Development:
- Style corrections of the OpenMS source base using uncrustify

Deprecated:
- Conversion of Sequest files in IDFileConverter

Resolved issues:
	#513	Commented out the functionality of smartFileNames_() (not mature enough for the 1.10 release)
	#508	allow free columns for TSV
	#473	change in/out types again to csv
	#507	TOPPDocumenter now expects the path to the executables and can generate doc for TOPPView/TOPPAS on mac osx
	#506	added custom info.plist containing the path to OMSSA/XTandem for the GUI tools
	#505	goto dialogs now act with error tolerance
	#504	Fixed XTandemXMLFile loading when no encoding is given by XTandemXML file by enforcing ISO-Latin-1 (default would be utf-8, breaking the aminoacid sequence readin). Introduced enforceEncoding(encoding) to XMLFile.
	#316	SpectraTreeTab is not cleaned up when last layer is deleted
	#283	TOPPView: Scan view widget does not clear after closing last file
	#379	MapAlignerPoseClustering: -reference:index has no effect
	#384	replace zip libraries with The Boost Iostreams Library (already in contrib)
	#280	IonizationSimulation_test can not be compiled with OpenMP support on Mac OS X	(Unit) Tests
	#368	Check Example pipelines and tutorials if they still contain the Tools using the type parameters
	#341	Move IMS Mass Decomposition Code to OpenMS and remove IMS from contrib
	#330	Remove static references to 10.5 SDK in OpenMS and contrib builds
	#135	Remove temporary files after completion
	#301	IDExtractor has no documentation
	#78		Write generic Nightly Testing Script
	#355	Adapt documentation to the changes in the contrib handling of the build system
	#348	Update TOPP tool names in documentation
	#383	iTRAQ isotope correction & simulation broken for 8plex
	#333	CMake returning incorrect configurations.
	#378	Intensity issue for simulation of MS2 signals
	#264	PrecursorIonSelector crashs (SegFault) with minimal input
	#322	PeakPicker (wavelet) writes lots of "dataProcessing" junk to mzML file
	#327	Feature width not stored in featureXML
	#372	Calculation of rank correlation coefficient buggy
	#376	Command line parser does not recognize --help and --helphelp
	#374	IonizationSimulation takes ages to complete on very high abundance peptides
	#371	FileFilter should support filtering by meta values
	#359	Remove type argument from SpectrumFilter
	#346	Implement mechanism to convert pre1.9 toppas workflows to 1.9 workflows
	#345	Implement mechanism to convert pre1.9 ini files to 1.9 workflows
	#212	Nicer formatting of parameter listings in documentation
	#356	PeakPickerWavelet fails for broad peaks
	#332	TOPPAS: QWebView for downloading pipelines does not work behind proxy
	#366	SILACLabeler should adjust all channels to have the same RT elution profiles
	#365	Sampling of RT parameters in RTSimulation can produces abnormal RT parameters
	#364	Improve handling of user input while downloading workflows from the online repository
	#363	TOPP test need to define their dependencies to avoid wrong execution
	#360	Remove type argument from FeatureFinder
	#357	IDPosteriorError Prob crashes with small number of peptides
	#354	Adapt documentation to the changes in the contrib handling of the build system
	#344	remove TOPPBase type argument from MSSimulator
	#347	Contaminant simulation might produce wrong masses when used in unintended way
	#41		AndiMS for 32/64bit Windows and 64bit Linux.
	#326	PepXMLFile: use RT of MS2 spectra for peptide RT
	#321	Update Seqan to 1.3	Build System
	#331	TOPPAS: Active tab changes all the time under MacOSX (10.6 and 10.7)
	#106	Export for Workflows as image
	#325	No HTML for Internal FAQ
	#324	DecoyDatabase should support shuffling and contaminants	TOPP
	#323	MapAligner -apply_given_trafo's "invert" option only works from commandline	TOPP
	#209	Reading Bruker XMassFile failes with invalid DateTime String
	#236	TOPP tool API change will crash existing TOPPAS pipelines
	#282	TOPPAS updateParameters() might create invalid Pipeline
	#298	"Open in TOPPView" broken for MacOSX
	#320	TOPPAS Workflows should support a short documentation
	#318	FuzzyStringComparator::compareLines_ throws exception on gcc-4.6
	#317	ostream::operator<< for MSSpectrum is not working
	#314	Crash when selecting empty window
	#227	TOPPAS tmp directory not multi-user friendly
	#178	Warn if merger node is followed by a tool for single files, not lists
	#313	MascotAdapterOnline does not support Mascot 2.3
	#312	FilterFilter should support filtering by precursor charge
	#226	Specific isotopes in ElementsDB are generated with wrong masses
	#308	AASequence(iterator, iterator) constructor is invalid, since it ignores terminal modifications
	#305	TOPPView fails while opening mzML with intensities stored in an int32 array
	#234	File forwarding/merging broken
	#303	TOPPAS, TOPPView and ExecutePipeline: looking for TOPP tools
	#302	Simulator should support picked peak Ground Truth
	#300	Allow input node recycling	TOPPAS	closed	fixed
	#299	Enable automatic static code analysis of OpenMS using cppcheck
	#205	TOPPAS crashes
	#210	TOPPAS Merger nodes are buggy
	#259	Resume button broken
	#43		Discuss overhaul of OpenMS web site and possible migration to CMS	Website, FAQs, Screencasts
	#297	Simulation: Ionization does not consider n-term to carry charge
	#295	Split OpenMS library in two or more parts
	#296	PeptideIndexer might keep 1 old ProteinAccession

------------------------------------------------------------------------------------------
----                                  OpenMS 1.9                                      ----
------------------------------------------------------------------------------------------
Release date: February 2012

OpenMS 1.9 has some major changes in TOPP tool names and usage. Therefore all .ini files
for "typed" TOPP tools (i.e. those with a "type" parameter) built with OpenMS 1.8 and below
are incompatible! To fix your old .ini and .toppas files use the new
INIUpdater tool (see its documentation and the TOPP documentation in general).

OpenMS 1.9 removed support for Mac OS X 10.5.

Documentation:
- new Quickstart tutorial
- dedicated and reworked TOPPAS tutorial

TOPPView improvements:
-MODIFIED:
  - ConsensusFeatures can now be colored using MetaValues
  - better grid line drawing/calculation, extracted AxisPainter class
  - IdentificationView:
    - added automatic labeling with peptide fragment sequence
    - theoretical spectrum is now hidden by default (labeling contains relevant information for most use cases)
    - automatic zoom to measured MS2 data range

TOPPAS improvements:
	- TOPPAS allows for interactive download of preconfigured TOPPAS pipelines from OpenMS homepage
	- "Recycling" mode for nodes, useful for database input files (see docu for details)
- more flexible pipeline design for Merger nodes
- Merger nodes (merge, merge all) renamed to "Merge" (one round) and "Collect" (all rounds)


TOPP tools:
- ADDED:
  - MapStatistics: statistics for low level quality control
  - EICExtractor: quantify known RT, m/z locations in one or many LC/MS maps and align them
  - MassTraceExtractor: annotate mass traces in centroided LC/MS maps - useful for metabolomics and top-down proteomics (use FeatureFinder tools for peptides)
  - FeatureFinderRaw: feature finding on raw data
	- FeatureFinderMetabo: feature finding for metabolites
  - IDConflictResolver: resolve ambiguous annotations of features with peptide identifications
- MODIFIED:
  - FeatureFinder: split into FeatureFinderMRM, FeatureFinderCentroided, FeatureFinderIsotopeWavelet
  - FeatureLinker: split into FeatureLinkerLabeled, FeatureLinkerUnlabeled, FeatureLinkerUnlabeledQT
  - FeatureLinker tools remove unneeded data after loading featureXML files to conserve memory
  - MapAligner: split into MapAlignerIdentification, MapAlignerPoseClustering, MapAlignerSpectrum, and MapRTTransformer
  - model parameters of MapAligner tools are now set in the INI file
  - MapAlignerIdentification: don't fail if parameter "min_run_occur" is set too high, warn and use possible maximum instead
  - NoiseFilter: split into NoiseFilterGaussian and NoiseFilterSGolay
  - PeakPicker: split into PeakPickerWavelet and PeakPickerHiRes
  - PILISModel: split into PILISModelCV, PILISModelTrainer, and PILISSpectraGenerator
  - MascotAdapterOnline: now supports Mascot 2.3 servers
  - ProteinQuantifier: added support for writing idXML (suitable for export to mzTab)
  - IDFileConverter: when reading pepXML, fail if the requested experiment (parameters "mz_file"/"mz_name") could not be found in the file
- REMOVED:
  - AndiMS/NetCDF is no longer supported on any platform
  - removed IDDecoyProbability tool

UTIL tools:
- ADDED:
  - INIUpdater: update INI and TOPPAS files
  - TransformationEvaluation: evaluate a (RT) transformation by applying it to a range of values
- REMOVED:
  - CaapConvert
  - UniqueIdAssigner
  - HistView

Changes to the Build System:
	- TOPPAS now requires Qt's Webkit library
	- Use CMAKE_BUILD_TYPE instead of OPENMS_BUILD_TYPE (removed)
	- Use CMAKE_FIND_ROOT_PATH instead of CONTRIB_CUSTOM_DIR (deprecated)
  - Removed AndiMS, NetCDF and dependencies
	- Removed dependency to imslib, relevant classes were moved directly to OpenMS/CHEMISTRY/MASSDECOMPOSITION/IMS
- OpenMS now supports ctests functionality for optimized and parallel testing (see ticket #363)

Fixed Issues: (see also http://sourceforge.net/apps/trac/open-ms/report)
	#341 	Move IMS Mass Decomposition Code to OpenMS and remove IMS from contrib
	#330 	Remove static references to 10.5 SDK in OpenMS and contrib builds
	#301 	IDExtractor has no documentation
	#78 	Write generic Nightly Testing Script
	#355 	Adapt documentation to the changes in the contrib handling of the build system
	#348 	Update TOPP tool names in documentation
	#333 	CMake returning incorrect configurations
	#264 	PrecursorIonSelector crashs (SegFault) with minimal input
	#280	IonizationSimulation_test can not be compiled with OpenMP support on Mac OS X
	#322 	PeakPicker (wavelet) writes lots of "dataProcessing" junk to mzML file
	#327 	Feature width not stored in featureXML
	#372 	Calculation of rank correlation coefficient buggy
	#376 	Command line parser does not recognize --help and --helphelp
	#371 	FileFilter should support filtering by meta values
	#359 	Remove type argument from SpectrumFilter
	#346 	Implement mechanism to convert pre1.9 toppas workflows to 1.9 workflows
	#345 	Implement mechanism to convert pre1.9 ini files to 1.9 workflows
	#212 	Nicer formatting of parameter listings in documentation
	#356 	PeakPickerWavelet fails for broad peaks
	#363 	TOPP test need to define their dependencies to avoid wrong execution
	#360 	Remove type argument from FeatureFinder
	#357 	IDPosteriorErrorProb crashes with small number of peptides
	#354 	Adapt documentation to the changes in the contrib handling of the build system
	#41 	AndiMS for 32/64bit Windows and 64bit Linux..
	#326 	PepXMLFile: use RT of MS2 spectra for peptide RT
	#321 	Update to Seqan 1.3
	#324 	DecoyDatabase should support shuffling and contaminants
	#323 	MapAligner -apply_given_trafo's "invert" option only works from commandline
	#209 	Reading Bruker XMassFile failes with invalid DateTime String
	#236 	TOPP tool API change will crash existing TOPPAS pipelines
	#318 	FuzzyStringComparator::compareLines_ throws exception on gcc-4.6
	#317 	ostream::operator<< for MSSpectrum is not working
	#297 	Simulation: Ionization does not consider n-term to carry charge
	#383 	Simulation: iTRAQ isotope correction & simulation broken for 8plex
	#378 	Simulation: Intensity issue for simulation of MS2 signals
	#374 	Simulation: IonizationSimulation takes ages to complete on very high abundance peptides
	#366 	Simulation: SILACLabeler should adjust all channels to have the same RT elution profiles
	#365 	Simulation: Sampling of RT parameters in RTSimulation can produces abnormal RT parameters
	#344 	Simulation: remove TOPPBase type argument from MSSimulator
	#347 	Simulation: Contaminant simulation might produce wrong masses when used in unintended way
	#303 	TOPPAS, TOPPView and ExecutePipeline: looking for TOPP tools
	#305 	TOPPView fails while opening mzML with intensities stored in an int32 array
	#314 	TOPPView: Crash when selecting empty window
	#205 	TOPPAS crashes
	#227 	TOPPAS: tmp directory not multi-user friendly
	#282 	TOPPAS: updateParameters() might create invalid Pipeline
	#332 	TOPPAS: QWebView for downloading pipelines does not work behind proxy
	#135 	TOPPAS: Remove temporary files after completion
	#320 	TOPPAS: Workflows should support a short documentation
	#298 	TOPPAS: "Open in TOPPView" broken for MacOSX
	#106 	TOPPAS: Export for Workflows as image
	#364 	TOPPAS: Improve handling of user input while downloading workflows from the online repository
	#331 	TOPPAS: Active tab changes all the time under MacOSX (10.6 and 10.7)
	#210 	TOPPAS: Merger nodes are buggy
	#259 	TOPPAS: Resume button broken
	#300 	TOPPAS: Allow input node recycling
	#234 	TOPPAS: File forwarding/merging broken
	#178 	TOPPAS: Warn if merger node is followed by a tool for single files, not lists
	#313 	MascotAdapterOnline does not support Mascot 2.3
	#312 	FilterFilter should support filtering by precursor charge
	#226 	Specific isotopes in ElementsDB are generated with wrong masses
	#308 	AASequence(iterator, iterator) constructor is invalid, since it ignores terminal modifications
	#302 	Simulator should support picked peak Ground Truth
	#299 	Enable automatic static code analysis of OpenMS using cppcheck
	#43 	Discuss overhaul of OpenMS web site and possible migration to CMS
	#295 	Split OpenMS library in two or more parts
	#296 	PeptideIndexer might keep 1 old ProteinAccession
	#379  MapAlignerPoseClustering: -reference:index has no effect


Detailed list of changes to specific OpenMS classes:
- NEW:
	- compose_f_gx_hy_t (from imslib)
	- compose_f_gx_t (from imslib)
	- IMSAlphabet (from imslib)
	- IMSAlphabetParser (from imslib)
	- IMSAlphabetTextParser (from imslib)
	- IMSElement (from imslib)
	- IMSIsotopeDistribution (from imslib)
	- IntegerMassDecomposer (from imslib)
	- MassDecomposer (from imslib)
	- RealMassDecomposer (from imslib)
	- Weights (from imslib)
  - sum/mean/median functions added to header "StatisticFunctions"
  - PeptideAndProteinQuant: contains quantification code formerly included in ProteinQuantifier (TOPP tool)
- MODIFIED:
  - AASequence: removed AASequence(ConstIterator, ConstIterator) constructor, since it ignored Terminal Modifications; since there was no way to enable correct construction from two Iterators, we removed it
  - MapAlignmentAlgorithmIdentification: don't fail (exception: InvalidParameter) if value for "min_run_occur" is too high, warn and use possible maximum instead
  - MSSimulator: "type" parameter moved to "MSSim:Labeling:type"
  - Param: added new command line parser with improved functionality
  - PepXMLFile:
    - added reading support for pepXML version 1.17
    - set RT's of peptide identifications based on MS2 spectra, not the MS1 precursors as before (flag "use_precursor_rt" switches to the old behavior)
    - fail with ParseError if a requested experiment could not be found in a pepXML file
  - ProtXMLFile: set score type for peptides
  - TOPPBase: added methods to turn Param objects into command line parameters
  - TransformationModel: simplified handling of parameters
  - TransformationModelBSpline: new option to distribute breakpoints evenly at data quantiles (instead of uniformly over the data range)
  - lots more... too much to list



------------------------------------------------------------------------------------------
----                                  OpenMS 1.8                                      ----
------------------------------------------------------------------------------------------

TOPP tools:
- MODIFIED:
  - MapAligner: separated data extraction from transformation modelling - this allows to combine different algorithms and models; new option "invert"; reworked parameters (please see the MapAligner documentation and update your INI files)
  - FeatureLinker: now able to link consensus maps; added new experimental algorithm "unabeled_qt"; improved quality calculation in "unlabeled" algorithm
  - IDMapper, FeatureLinker ("unlabeled"/"unlabeled_qt" algorithms): now consider charge states by default (use parameter "ignore_charge" if you want to avoid this)
  - FileInfo: improved formatting of output
  - TextExporter: unified output formats
  - FileConverter: added conversion to consensusXML
  - ProteinQuantifier: redefined meaning of parameter combination "top 0"/"consensus:fix_peptides"
  - ITRAQAnalyzer: isotope corrected quantitation result is written to "-out" instead of the uncorrected values
  - GenericWrapper: now supports arbitrary external programs, when a .ttd file is present (see <OpenMS>/share/OpenMS/TOOLS/EXTERNAL)

UTIL tools:

TOPPView improvements:
- NEW:
  - Identification View (load idXML through Tools->annotate with identifications)
  - 1D view now supports vector graphics export when saving an image
  - Peaks in 2D view are drawn as circles at a high zoom level
  - TOPPAS pipelines can be edited and run directly from TOPPView

TOPPAS improvements:
- MODIFIED:
  - improved stability when using longer filenames
  - minor fixes (see bug tickets below)

OpenMS library improvements:
- Stability and consistency fixes mostly (see bug tickets below)

Changes to the Build System:
- minor only


Fixed Issues:
#277 	Crash upon annotation with idXML
#271 	Filename generation in TOPPAS broken
#278 	TOPP tools update only values from INI files, not restrictions
#273 	TOPPAS appends an extra "toppas" when saving files with uppercase TOPPAS extension
#272 	TOPPAS doesn't update the tab title after saving a new pipeline
#261 	ProteinQuantifier: handling of mod. peptides during protein quantification
#153 	"Unlabeled" FeatureLinker produces quality values that make no sense
#220 	TOPPAS: mzML.gz files are not recognized as correct input
#260 	InclusionExclusionListCreator creates invalid lists for Thermo instruments
#269 	OMSSAAdapter crashes when run from directory containing spaces
#267 	bug in StablePairfinder (distances)
#266 	TOPPAS "store" button for vertex' INI files always writes default INI
#129 	TOPPAS: Allow opening files in one layer
#105 	TOPPAS: Split TOPPAS.ini into Resource and Workflow files
#262 	PrecursorIonSelector handles input/output arguments incorrectly
#100 	TOPPView memory consumption high when copying data
#257 	CLang++ crashes with "SCEVAddRecExpr operand is not loop-invariant!" on EnzymaticDigestion
#233 	TOPPView's updateLayer does not reload all data
#247 	TOPPView: crashes if file is deleted while opened
#66 	"Tools -> Go to" coordinates should default to current view
#239 	seg. fault when loading featureXML into TOPPView from the wrong context
#221 	TOPPView: when loading a new layer, the zoom should not reset
#222 	IDMapper should support mapping charge-matched entities only
#255 	TOPPView's Projection is showing only single peaks at high zoom
#253 	TOPP tools should be able to write their type into ini file, without knowing it a priori
#252 	OMSSAAdapter crashes when v2.1.7 and 'precursor_mass_tolerance_unit_ppm' are used
#251 	XTandem Adapter ignores "no_refinement" flag
#198 	add Proteowizward to Windows binary installer
#246 	TOPPView: Update Layer broken
#149 	Support external tools not derived from TOPPBase
#245 	PeptideIndexer fails on ambiguous AA's
#244 	merging by Precursor in SpectraMerger
#242 	Protein coverage should be reported
#237 	RT corrections via BSpline transformation is unreliable for sparse regions (e.g. borders and extrapolation)
#235 	TOPPAS input file name lists should be sorted
#231 	FeatureFinder has faulty Averagine model
#229 	Digestor UTIL cannot write FASTA output
#27 	generate publication ready figures in SVG format - 1D view
#215 	FeatureFinder crashes with Segmentation fault
#213 	TOPPView crashs when loading mzML and featureXML
#224 	PepXMLFile produces invalid files (mod_aminoacid_mass position is 1-based)
#225 	msInspect pepXML parser can not handle OpenMS pepXML due to massdiff attribute
#223 	TOPPAS restores wrong parameter name when deleting an input/output edge
#217 	Caching in LogStream is not thread safe
#218 	FF should work on non-sorted data, but gracefully exit on negative m/z values
#214 	MapAligner crashes on certain data
#211 	TOPPAS: IDFilter RTPredict linking not possible
#150 	TOPPAS does not use user environment to find executables
#208 	Windows: hide extra console window when starting GUI apps
#207 	Projections show wrong axis names
#179 	adapt to command/console width
#206 	Parameter names should include subsection
#204 	TOPPView "Go To" Dialog should support UniqueID's
#202 	"Open file" dialog: "readable files" should include .gz files
#191 	changing from 1D to 2D,3D View and 3D to 2D if MS1 spectra are present
#196 	NoiseFilter, PeakPicker, BaselineFilter crash on certain input-data

Detailed list of changes to specific OpenMS classes:
- NEW:
  - BaseFeature: parent of Feature and ConsensusFeature
  - FeatureGroupingAlgorithmQT, QTClusterFinder, QTCluster, GridFeature: feature grouping for unlabeled data based on QT clustering
  - FeatureDistance: distance measure for features
  - TransformationModel: different models for retention time transformations
  - SvmTheoreticalSpectrumGenerator: simulator for MS/MS spectra

- MODIFIED:
  - Feature, ConsensusFeature: moved common parts to BaseFeature
  - StablePairFinder: moved distance calculation to FeatureDistance
  - TransformationDescription: reworked, some functionality moved to TransformationModel
  - all MapAlignmentAlgorithm... classes, PoseClustering[Affine/Shift]Superimposer, TransformationXMLFile, InternalCalibration: adapted to changes in RT alignment/transformation modelling
  - FeatureGroupingAlgorithm: support linking of consensus maps; new algorithm "unlabeled_qt"
  - BaseGroupFinder: new algorithm "qt"
  - IDMapper: consider charge states for matching
  - PepXMLFile: use E-value (instead of hyperscore) as score for X! Tandem results
  - FileHandler: accept endings ".pep.xml" and ".prot.xml" for pepXML/protXML
  - FeatureMap, ConsensusMap: "clear" also clears meta data by default
  - ConsensusMap: adapted signature of "convert" for feature maps (to mirror that for peak maps)
  - Param: remove() and ::removeAll() now delete empty nodes which have no subnodes nor entries (otherwise writing paramXML breaks)
  - TheoreticalSpectrumGenerator: getSpectrum() now generates all selected ion types not only b- and y-ions

------------------------------------------------------------------------------------------
----                                  OpenMS 1.7                                      ----
------------------------------------------------------------------------------------------
Release date: Sep 5th 2010

TOPP tools:
- TOPP tool categories have been reorganized
- TOPP documentation now has a predecessor/successor tool section and uniform algorithms subsection parameter documentation
- MODIFIED:
  - IDFilter: reworked parameter names and documentation (please see the IDFilter documentation and update your INI files)
  - IDMapper: reworked parameter handling (please see the IDMapper documentation and update your INI files)
  - FileMerger: can now merge featureXML
  - IDMerger: new option to integrate data from pepXML and protXML
  - MapAligner: improved handling of reference files, added several options to the "identification" algorithm
  - SeedListGenerator: new option to use monoisotopic peptide mass instead of precursor m/z for seeds from idXML input
  - Resampler: PNG image creation functionality removed and transferred to ImageCreator UTIL
  - FeatureFinder: deprecated algorithms "simple" and "simplest"
  - FeatureLinker: deprected algorithm "identification"
- NEW:
  - ProteinQuantifier: compute protein/peptide abundances from annotated featureXML or consensusXML files
  - GenericWrapper: wrap external programs (e.g. ProteinProphet) in TOPPAS
  - ConsensusID: [rewritten] combine several peptide search engine results to improve precision and recall
  - InclusionExclusionListCreator: creates inclusion or exclusion lists for MS/MS based on identifications, feature maps or protein databases
- REMOVED:
  - TextImporter (functionality moved to FileConverter)

UTIL tools:
- MODIFIED:
  - DecoyDatabase now uses "_rev" as decoy string by default (previously: "_ref"), as required by PeptideIndexer by default
  - MSSimulator provides a framework for the simulation of labeled data (#88)
- NEW:
  - ImageCreator: creates PNG's from MS maps
  - IDSplitter: splits peptide/protein annotations off of data files (inverse operation as IDMapper)
  - MassCalculator: calculates masses and mass-to-charge ratios of peptide sequences

OpenMS library improvements:
- read protXML files
- support protein groups in ProteinIdentification/idXML
- line numbers in errors of Textbased files (most formats: dta, dta2D, FASTAFile, PepNovoOutfile, MascotGenericFile, MS2File, MSPFile, OMSSACSVFile, TextImporter (csv, msInspect, SpecArray?, Kroenik))
- FeatureFinderAlgorithmPicked is now able to fit asymmetric retention time profiles (experimental)
- added generic labeling framework to SIMULATION (#88) (experimental)

TOPPView improvements:
- basic visualization of peptide identifications in idXML
- when the amount of loaded data causes memory depletion, an error is issued and TOPPView does not crash (only a problem on 32bit systems)
- zooming beyond the last zoom stack item using the mouse wheel or CTRL+

TOPPAS improvements:
- added copy/paste for workflow items
- workflows can now include other workflows (File>Include)
- several bug fixes
- split TOPPAS in TOPPAS and PipelineExecute TOPP-tool

Changes to the Build System:
- external code support for CMake 2.8:
  External code using "include (${OpenMS_USE_FILE})" in its CMakeLists.txt cannot be configured against OpenMS 1.7, however, only minor changes are required to fix this. See the documentation for "Programming with OpenMS".
- nightly tests for external code
- SVN revision used to build the lib is remembered (finer version tracking)
- nightly coverage builds
- GUI testing (experimental)
- Visual Studio 2010 support
- building on Mac OS X requires CMake 2.8.1 due to bugs in CMake < 2.8.1

Fixed Issues:
[new tracker: http://sourceforge.net/apps/trac/open-ms/query?status=closed&group=resolution&milestone=Release+1.7]
-	#23	  implement protXML
-	#44  	TOPPView warning "Cannot show projections!"
-	#46  	All TOPP/UTILS segfault if /share is not found
-	#53  	TOPPAS select directory has save as dialog
-	#54  	TOPPAS select directory has save as dialog
-	#56  	TOPPAS context menu "open in TOPPView" does not work under MacOSX
-	#58  	Unit tests for nested classes
-	#59  	Test of external Code
-	#61  	automatic ini file Version number update
-	#62  	nightly tests for external code
-	#63  	rename methods named min() or max() to something else...
-	#64  	TOPPView - update_layer reload is incomplete
-	#69  	FileMerger needs ability to merge featureXML
-	#73  	Resampler: can't create PNGs with TOPPAS
-	#74  	Default parameters of PTModel cause infinite loop
-	#76  	Add deployment target for compatibility with older MacOSX versions
-	#77  	FuzzyDiff always returns 'true' when comparing any two PNG images
-	#81  	Terminal modification with residue specificity
-	#85	  IDMapper will crash on negative RT's or big deltas
-	#87  	Gzipped files work as input, but arrow stays red
-	#88  	Implement Labeling Framework for MSSimulator
-	#90	  Quantification on protein level
-	#91	  Simple FF crashes on very sparse data
-	#92	  Encoding of XML files (invalid multcharacter)
-	#93	  TOPPAS layer bug
-	#98	  display RT value when viewing 1D data
-	#104	Split TOPPAS in TOPPAS and PipelineExecute TOPP-tool
-	#110	"Copy&paste, include workflows in current window"
-	#121	Tool categories and menu items in context menus have arbitrary order
-	#122	Projection view: mouse-over text on RT projection says "m/z"
-	#123	Reorganize TOPP tool categories
-	#124	TOPPAS fails to load files correctly
-	#127	catch out-of-memory exceptions in TOPPView
-	#131	TOPP input files check too restrictive...
-	#132	check all system calls
-	#133	Textexporter runs indefinitely when input has no IDs and -consensus_features as output
-	#134	[Windows] failure of TOPP tools in TOPPAS due to _out and _temp directory not writeable
-	#136	TOPPView: #of Isotopes in TheoreticalSpectrumGenerator not forwarded
-	#137	Implement asymmetric elution profile shapes for model fitting in FeatureFinderAlgorithmPicked
-	#141	CMake 2.8.1 causes linker errors on Mac OS 10.6.3
-	#143	Incompatibility between String and string methods
-	#147	Internal Compiler Error with gcc 4.3
-	#152	Remove/hide deprecated algorithms
-	#154	Update TOPPAS workflows params
-	#155	linking OpenMS.so using a relative contrib directory fails
-	#156	use MSBuild instead of devenv for contrib building on Windows
-	#158	FeatureFinder (centroided) might crash on certain input
-	#159	IDMapper will crash when given empty FeatureMap
-	#161	TOPPAS Output file naming can lead to wrong "merge all" behaviour
-	#163	rework IDFilter
-	#164	DecoyDatabase creates faulty protein names by default
-	#170	TheoreticalSpectrumGenerator computes wrong prefix/suffix masses
-	#171	Remove/hide entire deprecated tools
-	#175	Internal Compiler error in BaseModel/FeatureFinder
-	#182	INIFileEditor crashes upon execution
For more minor bugfixes visit the above URL.

Detailed list of changes to specific OpenMS classes:
- ConsensusMap, FeatureHandle, ConsensusFeature:
  - element index replaced by unique id
- DPosition:
  - min() renamed to minPositive()
  - min_negative() to minNegative()
- DIntervalBase
  - min() renamed to minPosition()
  - max() renamed to maxPosition()
- String
  - removed:
     String substr(SignedSize start, SignedSize n) const;
     String substr(SignedSize start) const;
  - added:
     String substr(size_t pos = 0, size_t n = npos) const;
     String chop(Size n) const;

------------------------------------------------------------------------------------------
----                                  OpenMS 1.6                                      ----
------------------------------------------------------------------------------------------
Release date: Nov 19th 2009

Main improvements of TOPPView:
- Storing peak data is now possible in mzData, mzXML and mzML format
- Feature and consensus feature peaks are now configurable (icon and size)
- Added new label mode for feature layers: all peptide hits of a feature are displayed
- Added visualization of unassigned peptide hits for feature layers
- Measuring to arbitrary end points is now supported in 1D and 2D view
- file load progress bar stays responsive under load on Windows
- rudimentary chromatogram support

Main improvements of TOPP-Framework:
- Major update of TOPPAS
- TOPP tools now warn when used with parameter files from a different version
- Combining '-write_ini' and '-ini' option now allows to transfer settings with identical
  path and names from an old ini file into a new one.

New TOPP tools:
- SeedListGenerator
  - generates seed lists for feature detection (still experimental)
- PrecursorMassCorrector
  - update precursor m/z information of MS/MS spectra based on MS1 peptide isotope fits
    (still experimental)

Main improvements of TOPP-Tools:
- all tools:
  - gzipped and bzipped XML files (e.g. mzML) can be directly read
- FeatureFinder
  - Centroided
    - supports parallel execution now
    - supports user-specified seeds now
    - Wavelet: removed (Isotope-Wavelet is still available)
- FileMerger: accumulated processingMethod entries, which all contained the same
  information
- IDMapper
  - has new default m/z tolerance and uses ppm as new default measure! Da is still
    supported.
  - referenze m/z of ID can now be either: 1) precursor mass, 2) [new] mass of identified
    peptide
  - assigns more peptides to features with convex hulls (the deltas are used)
- InternalCalibration
  - supports calibration functions calculated seperately for each spectrum or one global
    function
  - supports peptide ids as reference peaks
  - works on peak or feature data now
- MapAligner
  - new "identification" algorithm for alignment based on identified peptides
    (still experimental)
- PeakPicker
  - support for automatic estimation of peak width
- TextImporter can now import Koenik(Hardkloer) feature files
- TextExporter
  - added option for string quoting
  - improved export of consensusXML
- PepNovoAdapter: complete rewrite of the code, including classes

New UTILS:
- UniqueIdAssigner can be used to assign unique ids to FeatureXML and ConsensusXML files

Main improvements of UTILS:


Main improvements of OpenMS C++ library:
- MGF file creation speedup (also affects some TOPP tools)
- removed FeatureFinder-Wavelet (IsotopeWavelet is still available)
- support for bzip2 and gzip compressed XML files
- chromatogram support
- comments and other strings of XML writers are now escaped to prevent reading problems
- fixed IdXMLFile segmentation fault if no protein identification given

Detailed list of changes to specific OpenMS classes
- [New classes]:
  - UniqueIdGenerator, UniqueIdInterface, UniqueIdIndexer
  - SVOutStream
  - MapAlignmentAlgorithmIdentification
  - SeedListGenerator
- [Removed classes]:
  - FeatureFinderAlgorithmWavelet
- [Renamed classes]:
  - IDTagger -> DocumentIDTagger
- String:
  - improved behaviour of split(...) method
  - added support for quoting and unquoting of strings
- ConsensusMap: added clear(...) method
- IDMapper:
  - uses bounding boxes of mass traces instead of convex hulls now
  - the given deltas are used for features with convex hulls as well
- PoseClusteringShiftSuperimposer:
  - full rewrite, uses a similar algorithm like PoseClusteringAffineSuperimposer now
- TranformationDescription:
  - added cubic b-spline transformation
  - PairsType uses DoubleReal instead of Real now, thus can be used for m/z as well
- VersionInfo:
  - includes (if available) SVN revision number that the library is build upon via support
    by the build system
  - SVN revision information is displayed in the TOPP tools help text
- PepXMLFile: improved handling of PTMs

Changes to the Build System:
- unit tests are now in a separate sub-project in <OpenMS/source/TEST/> avoiding huge
  Solution files in MSVC IDE
- new targets: test_build, tutorials_build, tutorials_exec
- SVN revision (if available) is determined and compiled into OpenMS before the library is
  built
- added real install prefix and install target to be able to do a 'make install'

Changes to OpenMS XML formats:
- FeatureXML and ConsensusXML files use unique ids now instead of running indices. New XML
  Schema versions: 1.4

Changes to the contrib package:
- updated GSL to version 1.13
- updated SVM to version 2.89
- added Z lib and bz2 lib

Bug fixes:

[old tracker: http://sourceforge.net/tracker/?func=detail&aid=2857130&group_id=90558&atid=1059012]
- [2857042]: RTModel/PTModel unable to find modification
- [2857040]: Modification names with brackets fail to parse
- [2849215]: OMSSAAdapter fails with Acetlyation not found
- [2849201]: Parameters in INI files are duplicated
- [2849439]: Compilation error with Qt 4.3.x
- [2900457]: idXML files with more than ProteinIdentification might be incorrect

[new tracker: http://sourceforge.net/apps/trac/open-ms/query?status=closed&group=resolution&milestone=Release+1.6]
- #29: FilerMerger accumulates processingMethod entries
- #28: Segfault if idXML file does not contain a protein identification.
- #24: XML formats are written with unescaped special chars like "&"

------------------------------------------------------------------------------------------
----                                  OpenMS 1.5                                      ----
------------------------------------------------------------------------------------------

Main improvements of TOPPView:
- Added new labeling options for feature data
- Fixed crash when zooming in snap-mode
- Added context menu to spectra selection bar
- Feature editing mode can be enabled/disabled in the context menu (to avoid accidental editing)
- Several minor fixes and improvements

Main improvements of TOPP:
- Made mzML 1.1.0 the default format for all TOPP tools
- Added data processing information to all output files to improve traceability
- FileFilter:
  - added 'sort_peaks' option
  - added filtering according to scan type
  - added filtering according to activation type
- FileInfo:
  - added flag for data processing output
  - corrupt data checks: sorting is checked now, improved speed
- Added new tool IDFileConverter, which can convert between identification file formats
- Added TOPPAS, a tool for visual creation and execution of TOPP pipelines (beta)
- TextImporter can now import SpecArray and msInspect feature files
- Added CompNovo, a de novo identification tool for combined CID/ETD experiments
- MapAligner uses a new algorithm for pose clustering with less parameters

Main improvements of UTILS:
- Added PeptideIndexer, assign proteins to peptides including target/decoy specification
- Added MRMPairFinder, ERPairFinder to extract ratios of labeled experiments
- Added IDMassAccurracy, given mzML files and identification, it calculates distributions of mass deviations
- Added MapAlignmentEvaluation, a tool to evaluate alignment results
- Added MSSimulator, a highly configurable simulator for mass spectrometry experiments

Main improvements of OpenMS C++ library:
- mzML 1.1.0 support
- Improved the precision of mass values in several file formats

Detailed list of changes to specific OpenMS classes
- New classes:
  - CompNovo-classes
  - StablePairFinder, which is now used by MapAligner and FeatureLinker
  - Simulation-classes
- Removed classes:
  - FeatureFinderAlgorithmWatershed
  - PeakIcon
  - FactoryProduct (replaced by DefaultParamHandler)
  - DSpectrum (all the functionalty was moved to MSSpectrum)
- Renamed and moved classes:
  - moved PersistentObject from FORMAT/ to FORMAT/DB/
  - renamed PepXMLFile to PepXMLFileMascot
- Changes to Classes:
  - MSExperiment: added 'isSorted' method
  - MSSpectrum:
    - added 'isSorted' method
    - renamed MetaDataArray to FloatDataArray
    - added IntegerDataArrays
    - added StringDataArrays
  - DataValue: added constructor for 'std::string' and QString
  - MetaInfo: 'setValue' method takes only DataValue now
  - MetaInfoInterface: 'setMetaValue' method takes only DataValue now
  - Param: 'setValue' method takes only DataValue now
  - ExperimentalSettings: moved DataProcessing to SpectrumSettings (for mzML)
  - Precursor: supports multiple dissociation methods now (for mzML)
  - MetaInfoDescription: removed comment and source file; added data processing (for MzML)
  - ElementDB: isotopes are now possible
  - EmpiricalFormula: isotopes are now possible (e.g. (2)H for deuterium)
  - ModificationsDB: switched completely to UniMod (www.unimod.org). PSI-MOD still provided for convenience
  - PepXMLFile: added new 'load' method (moved the old 'load' method to PepXMLFileMascot)
  - TextFile:
    - is now derived from StringList
    - the 'asString' method was replaced by 'concatenate' from StringList
  - MzMLFile:
    - added support for integer and string binary arrays
    - added support for compressed binary data arrays
    - loading a file with unknown CV terms in certain tags no longer causes an error
  - DBConnection:
    - The 'executeQuery' method no longer sets the internal pointer to the first record of the result.
      It is now positioned before the first record. A boolean flag can be used to switch to the old behaviour.
  - SourceFile: changed native ID type to string
  - PoseClusteringAffineSuperimposer: full rewrite, not using CGAL

Changes to the contrib package:
- Added CoinMP 1.3.3
- Added IMSlib 0.1.0
- Update Xerces-C to revision 806068 of SVN trunk

Bug fixes:
- [2778461]: mzData files containing 'supDataArray' elements no longer crash OpenMS
- [2777173]: TOPPView 2D view projections no longer forget the draw mode on repaint
- [2776386]: TOPPView snap-to-max intensity mode no longer crashes with empty spectra
- [2775912]: PeakPickerCWT no longer assigns RT=-1 to MS/MS spectra

------------------------------------------------------------------------------------------
----                                  OpenMS 1.4                                      ----
------------------------------------------------------------------------------------------

Main improvements of TOPPView:
- Drag-and-drop is now supported from the layer bar, spectrum bar and for files from the operating system
- Improved visualization of very high-resolution data
- Improved painting speed of 2D view

Main improvements of TOPP:
- Added new tool TextImporter, which can convert text files to featureXML
- TextExporter can now export peptide/protein information stored in consensusXML
- PeakPicker: reduced the number of parameters, added parallization support
- FeatureFinder: added new MRM algorithm and removed the tool 'FeatureFinderMRM'
- FileInfo: added support for idXML

Main improvements of OpenMS C++ library:
- mzML 1.1.0 RC5 support
- removed support for external memory (use the 64bit builds if you want to process large datasets)
- added support for three kinds of parallization architectures
  - OpenMP
  - Intel Threading Building Blocks
  - Nvidia Cuda

Detailed list of changes to specific OpenMS classes:
- SpectrumSettings: several precursor peaks are now supported, added product list
- Precursor: complete rewrite for better support of mzData, mzXML and mzML
- PeakPickerCWT: cleaned up interface, improved meta data handling, improved parameters, added parallelization support
- GaussFilter: cleaned up interface, improved meta data handling
- SavitzkyGolayFilter: cleaned up interface, improved meta data handling
- MorphologicalFilter: cleaned up interface
- LinearResampler: cleaned up interface
- LabeledPairFinder: estimated negative sigma values are now treated as positive values
- FeatureFinder: added new algorithm 'MRM' for MRM feature detection; replaces FeatureFinderMRM
- ExperimentalSettings: remove native ID type (for mzML support)
- SourceFile: added native ID type (for mzML support)
- File: replaced vector<String> by StringList in all methods

Bug fixes:
- [2645436]: TOPPView - Data Filter for "Size" not available
- [2645510]: OpenMS - libOpenMS.so is built but linking fails (TOPP, tests) (on Debian "Lenny")
- [2665055]: FileFilter ignores -sort option for FeatureXML and Consensus
- [2659013]: windows contrib can fail when copying compiled libraries
- [2606068]: TOPP tools with list parameters do not work with INI files
- [2690367]: Protein references missing on peptide identifications

------------------------------------------------------------------------------------------
----                                   OpenMS 1.3                                     ----
------------------------------------------------------------------------------------------

New features and improvements of OpenMS:
- The build system is now based on CMake - supporting Linux, MacOS and Windows.
- Finalized mzML implementation (version 1.1.0 RC4)
  - previously unsupported parts
  - indexed mzML
  - semantic validation (see FileInfo)
- Kernel: Replaced comparators NthPositionLess by the comparator(s) RTLess and/or MZLess.
- Kernel: Replaced methods sortByNthPosition() by the method(s) sortByRT() and/or sortByMZ().
- Improved the framework for meta data visualization.
- Several extensions to the meta data classes were made for mzML compliance.
- The macros used for unit testing in source/TEST have been revised.
- More consistent handling of single vs. double numeric precision, esp. in file output.
- Added ANALYSIS/PIP/PeakIntensityPredictor class for peak intensity prediction (contributed by Alexandra Scherbart).
- Added support for Intel Compiler versions 10 and 11
- Added support for Qt up to 4.5 rc1

New features and improvements of TOPP:
- Added SILACAnalyzer: A specialized tool for quantitation of SILAC experiments (contributed by Lars Nilse).
- Added ITRAQAnalyzer: A specialized tool for quantitation of ITRAQ experiments.
- Added IDMapper: Assigns protein/peptide identifications to features or consensus features.
- FeatureLinker: Added automated RT parameter estimation for 'labeled' algorithm.
- MapAligner: Added spectrum_alignment and apply_given_trafo, IdXML is supported.
- Resampler: This tool is now used for resampling raw data instead of resampling in NoiseFilter or BaselineFilter.
- FileInfo: The option '-v' now also does a semantic validation of mzML files.
- FileMerger: Improved interface
- ConsensusID: Now also supports consensus identification of features and consensus features.
- INIFileEditor: Support for string/int/double lists and input/output files was added.
- Added PrecursorIonSelector: A tool for result-driven precursor ion selection.
- FalseDiscoveryRate: corrected FDR calculations and added optional support for q-values
- Added MascotAdapterOnline: which allows queries to Mascot via network (together with Daniel Jameson)

New features and improvements of TOPPView:
- Added functionality for editing feature data
- Added support for consensus features (consensusXML)
- Added measuring and generic annotations to 1D view
- Several minor interface improvements and bugfixes

Changes to OpenMS XML formats:
- ParamXML:
  - Restrictions in Param .ini files are represented by 'min:max' instead
    of 'min-max' now, to avoid issues with small (1e-06) and negative numbers.
  - Replaced 'advanced' attribute by the more general 'tags' attribute.
  - Added support for float, int and string lists
- featureXML:
  - Added tag <subordinate> to store competing features that did not qualify for the final map
  - Removed <description> section
  - Added document identifier
  - Added protein and peptide information
- consensusXML:
  - Added document identifier
  - Added protein and peptide information
- idXML:
  - Added document identifier

Changes to the contrib package:
- The build system is now based on CMake - supporting Linux, MacOS and Windows.
- Updated SeqAn package to revision 2666 (this fixes the STL debug error)
- Updated xerces-c to version 3.0.0
- Updated boost to version 1.37.0
- Downgraded GSL to 1.8 (because of Mac/Windows support)

Detailed list of changes to specific OpenMS classes:
- Renamed and moved classes
  - Renamed MSMetaDataExplorer to MetaDataBrowser
  - Renamed ProcessingMethod to DataProcessing
  - Moved XMLValidator from FORMAT/ to FORMAT/VALIDATORS/
- Removed classes
  - DPeakArray (moved the functionality to the classes that inherited from it)
  - IDSpectrumMapper (replaced by IDMapper)
  - IDFeatureMapper (replaced by IDMapper)
  - FeatureXMLHandler (merged into FeatureXMLFile)
  - ConsensusXMLHandler (merged into ConsensusXMLFile)
  - PeakPicker (merged into PeakPickerCWT)
  - MorphFilter (merged into MorphologicalFilter)
  - TopHatFilter (merged into MorphologicalFilter)
- New classes
  - DATASTRUCTURES/IntList
  - DATASTRUCTURES/StringList
  - ANALYSIS/ID/IDMapper
  - ANALYSIS/MAPMATCHING/MapAlignmentAlgorithmApplyGivenTrafo
  - ANALYSIS/MAPMATCHING/MapAlignmentAlgorithmSpectrumAlignment
- Changes to classes
  - InstrumentSettings
    - Revisited scan modes
    - Added bool member for zoom scans (no longer a scan mode)
  - MassAnalyzer: Removed tandem scanning method. This is stored in the ScanMode of InstrumentSettings.
  - DataProcessing: Now contains Software and can handle multiple processing actions.
  - Software: Only contains name and version now.
  - SourceFile: Added MetaInfointerface and checksum type
  - ContactPerson: Added URL and address
  - Instrument:
    - Can contain multiple detectors and multiple ion sources now
    - Added Software
    - Added ion optics type
  - AcquisitionInfo: Added MetaInfoInterface
  - Acquisition: integer 'number' member was changed to a string 'identifier' (for mzML)
  - ExperimentalSettings
    - Now contains multiple SourceFiles and DataProcessings
    - ExperimentType was removed
  - SpectrumSettings
    - Added nativeID (from acquisition software)
  - DSpectrum
    - The peaks are no longer stored in a container member, but DSpectrum is derived
      from std::vector<PeakType>.
    - The container type is no longer a template argument. Peak type and allocator type
      are the new template arguments.
  - LabeledPairFinder: Added automated RT parameter estimation.
  - GaussFitter: Removed several unneeded methods.
  - GammaDistributionFitter: Removed several unneeded methods.
  - DataValue: Added support for IntList and DoubleList types
  - Param:
    - Added a new remove(key) method, that removed only exact matches.
      The old remove() method was renamed to removeAll(prefix)
    - Replaced 'advanced' flag by a generic tagging mechanism
    - Added support for IntList and DoubleList types
  - File: find(...) now throws an exception, of the file is not found.
  - DPeak and DRichPeak are metafunctions now, e.g. DPeak<1>::Type is a typedef for Peak1D.
  - VersionInfo: Added support for SVN revision info. Slight interface changes.
  - TOPPBase: Print revison info (if meaningful).
  - MetaInfo: Uses double precision now.
  - Date
    - get() now returns a string instead of modifying a string reference.
    - Made today() is static now and returns the current DateTime instead of modifying the object.
  - DateTime
    - get(), getDate() and getTime() now return a string instead of modifying a string reference.
    - Made now() is static now and returns the current Date instead of modifying the object.
  - MSExperiment: The date is now a DateTime object.
  - ProgressLogger: Nested application uses indentation.
  - XMLValidator: The output stream for error messages can now be set in the isValid(...) method
  - XMLFile: The output stream for validation error messages can now be set in the isValid(...) method
  - MzMLFile: The output stream for validation error messages can now be set in the isValid(...) method
  - IdXMLFile: Adden document identifier to the load(...) and store(...) method

------------------------------------------------------------------------------------------
----                                   OpenMS 1.2                                     ----
------------------------------------------------------------------------------------------

New features and improvements of OpenMS:
- GCC 4.3 is now supported (GCC 3.4 and 4.0 are no longer supported)
- Added support for GCC STL debug mode (configure option --enable-stl-debug)
- Complete reimplementation of map alignment and feature grouping classes.
  This affected some classes in KERNEL and nearly all classes in ANALYSIS/MAPMATCHING.
  The affected classes are not listed in detail here.
- Added meta data arrays to spectra as the new standard way of handing peak meta information
- Improved interface of SpectrumCanvas and derived classes for easier reuse outside of TOPPView
- Added support for arbitrary modifications to peptide/protein modifications (based on PSI-MOD)
- Exceptions thrown by member functions are no longer declared in the header files.
  They are however documented in the class documentation.
- Added *beta* support for the HUPO PSI format mzML
  Currently only reading is supported and some features are not implemented yet
  e.g. chromatograms, zlib compression of base64 data, base64 integer data, base64 16 bit data
- Added the UTILS package, a bundle of small helper tools.
- Changed handling of amino acid sequences and modifications. Modifications are taken from
  PSI-MOD and are fully supported via the class AASequence.
- Added new framework for generic clustering

New features and improvements of TOPP:
- Replaced 'MapAlignment', 'UnlabeledMatcher' and 'LabeledMatcher' tools by 'MapAligner' and 'FeatureLinker' tools
- Added map alignment algorithm based on spectrum similarity to 'MapAlignment'
- Added 'PTModel' and 'PTPredict' tool for prediction of proteotypic peptides
- Added XTandemAdapter with a minimal interface (shared with OMSSAAdapter) all advanced option can be set using a
  standard X!Tandem configuration file
- Changed OMSSAAdapter to same minimal interface as XTandemAdapter, advanced option are additionally available
- Added IDDecoyProbability which implements the transformation of a forward and reversed search into probability
  scores (target-decoy approach)
- Added FalseDiscoveryRate, which implements FDR calculation from forward and reversed searches at peptide
  and protein levels

New features and improvements of TOPPView:
- Major update to the user interface and functionality
- Speed improvements of the 2D view
- Many bug fixes
- Updated tutorial

Changes to OpenMS XML formats:
- Added TransformationXML which stores information about map alignment
- Removed map alignment information from ConsensusXML
- FeaturePairsXML is now deprecated (ConsensusXML is used instead)

Changes to the contrib package:
- Updated to NetCDF 3.6.3
- Updated to SeqAn 1.1 (r2416)
- Updated to CGAL 3.3.1
- Updated to GSL 1.11
- Updated to xerces-c 2.80
- Updated to boost 1.35.0
- Updated to libsvm 2.86

Detailed list of changes to specific OpenMS classes:
- Renamed and moved classes
  - Renamed 'Exception::Base' to 'Exception::BaseException'
  - Renamed all 'Peak' classes to 'RichPeak'
  - Renamed all 'RawDataPoint' classes to 'Peak'
  - Renamed 'KERNEL/DPeakConstRefArray' to 'DATASTRUCTURES/ConstRefVector'

- Removed classes
  - KERNEL/PickedPeak1D
  - DATASTRUCTURES/HashMap (replace by Map)
  - ANALYSIS/MAPMATCHING/BaseAlignment (restructuring of map alignment)
  - ANALYSIS/MAPMATCHING/BaseMapMatcher (restructuring of map alignment)
  - ANALYSIS/MAPMATCHING/BasePairFinder (restructuring of map alignment)
  - ANALYSIS/MAPMATCHING/BasePairFinder_impl (restructuring of map alignment)
  - ANALYSIS/MAPMATCHING/BasePairwiseMapMatcher_impl (restructuring of map alignment)
  - ANALYSIS/MAPMATCHING/BaseSuperImposer_impl (restructuring of map alignment
  - ANALYSIS/MAPMATCHING/ElementPair (restructuring of map alignment)
  - ANALYSIS/MAPMATCHING/Grid (restructuring of map alignment)
  - ANALYSIS/MAPMATCHING/GridCell (restructuring of map alignment)
  - ANALYSIS/MAPMATCHING/Group (restructuring of map alignment)
  - ANALYSIS/MAPMATCHING/IndexTuple (restructuring of map alignment)
  - ANALYSIS/MAPMATCHING/LinearMapping (restructuring of map alignment)
  - ANALYSIS/MAPMATCHING/MapDewarper (restructuring of map alignment)
  - ANALYSIS/MAPMATCHING/MapMatcherRegression (restructuring of map alignment)
  - ANALYSIS/MAPMATCHING/PairMatcher (restructuring of map alignment)
  - ANALYSIS/MAPMATCHING/PoseClusteringPairwiseMapMatcher (restructuring of map alignment)
  - ANALYSIS/MAPMATCHING/StarAlignment (restructuring of map alignment)
  - ANALYSIS/CLUSTERING/BinnedRep (reimplemented in BinnedSpectrum)
  - COMPARISON/SPECTRA/BinnedRepCompareFunctor (reimplemented in BinnedSpectrumCompareFunctor)
  - COMPARISON/SPECTRA/BinnedRepMutualInformation (reimplemented in BinnedMutualInformation)
  - COMPARISON/SPECTRA/BinnedRepSharedPeakCount (reimplemented in BinnedSharedPeakCount)
  - COMPARISON/SPECTRA/BinnedRepSpectrumContrastAngle (reimplemented in BinnedSpectralContrastAngle)
  - COMPARISON/SPECTRA/BinnedRepSumAgreeingIntensities (reimplemented in BinnedSumAgreeingIntensities)
  - CONCEPT/Benchmark
  - CONCEPT/HashFunction
  - FILTERING/SMOOTHING/SmoothFilter
  - FORMAT/FeaturePairsXMLFile (restructuring of map alignment)
  - FORMAT/GridFile (restructuring of map alignment)
  - FORMAT/HANDLER/FeaturePairsHandler (restructuring of map alignment)
  - FORMAT/HANDLER/GridHandler (restructuring of map alignment)
  - FORMAT/HANDLER/OMSAAXMLHandler (replaced by OMSSAXMLFile)
  - KERNEL/ConsensusPeak (restructuring of map alignment)
  - KERNEL/FeatureHandle
  - KERNEL/MSExperimentExtern
  - KERNEL/PeakIndex
  - TRANSFORMATIONS/CENTROIDING/PeakShapeType

- New classes
  - CHEMISTRY/ModificationsDB which handles the PSI-MOD modifications
  - CHEMISTRY/ModificationDefinition class, which specifies modification search options
  - CHEMISTRY/ModificationDefinitionSet class, which specifies modification search options
  - CHEMISTRY/ResidueModification which represents a PSI-MOD modification
  - ANALYSIS/ID/FalseDiscoveryRate class, which calculates FDRs on peptide and protein level
  - ANALYSIS/ID/IDDecoyProbability class, which implements a target decoy probability estimation
  - DATASTRUCTURES/Map class and replaced HashMap usage with Map
  - ANALYSIS/MAPMATCHING/BaseGroupFinder (restructuring of map alignment)
  - ANALYSIS/MAPMATCHING/FeatureGroupingAlgorithm (restructuring of map alignment)
  - ANALYSIS/MAPMATCHING/FeatureGroupingAlgorithmLabeled (restructuring of map alignment)
  - ANALYSIS/MAPMATCHING/FeatureGroupingAlgorithmUnlabeled (restructuring of map alignment)
  - ANALYSIS/MAPMATCHING/LabeledPairFinder (restructuring of map alignment)
  - ANALYSIS/MAPMATCHING/MapAlignmentAlgorithm (restructuring of map alignment)
  - ANALYSIS/MAPMATCHING/MapAlignmentAlgorithmPoseClustering (restructuring of map alignment)
  - ANALYSIS/MAPMATCHING/MapAlignmentAlgorithmSpectrumAlignment (new map alignment type using spectral alignments)
  - ANALYSIS/MAPMATCHING/TransformationDescription (new map alignment type using spectral alignments)
  - ANALYSIS/CLUSTERING/AverageLinkage (new framework for clustering)
  - ANALYSIS/CLUSTERING/ClusterFunctor (new framework for clustering)
  - ANALYSIS/CLUSTERING/ClusterHierachical (new framework for clustering)
  - ANALYSIS/CLUSTERING/CompleteLinkage (new framework for clustering)
  - ANALYSIS/CLUSTERING/SingleLinkage (new framework for clustering)
  - COMPARISON/SPECTRA/BinnedSpectrum (Binned represenetation of a spectrum)
  - COMPARISON/SPECTRA/BinnedMutualInformation
  - COMPARISON/SPECTRA/BinnedSumAgreeingIntensities
  - COMPARISON/SPECTRA/BinnedSpectralContrastAngle
  - COMPARISON/SPECTRA/BinnedSharedPeakCount
  - COMPARISON/SPECTRA/BinnedSpectrumCompareFunctor
  - COMPARISON/SPECTRA/CompareFourierTransform
  - COMPARISON/SPECTRA/PeakAlignment
  - COMPARISON/SPECTRA/SteinScottImproveScore
  - DATASTRUCTURE/DistanceMatrix
  - FORMAT/ControlledVocabulary
  - FORMAT/HANDLER/MzMLHandler
  - FORMAT/HANDLER/UnimodXMLHandler
  - FORMAT/HANDLER/XTandemInFileXMLHandler
  - FORMAT/MSPFile
  - FORMAT/MzMLFile
  - FORMAT/OMSSACSVFile
  - FORMAT/PepXMLFile (only for Mascot output, not complete implementation of pepXML)
  - FORMAT/TransformationXMLFile
  - FORMAT/XTandemInfile
  - FORMAT/XTandemXMLFile
  - MATH/STATISTICS/GammaDistributionFitter
  - MATH/STATISTICS/GaussFitter
  - TRANSFORMATIONS/FEATUREFINDER/FeatureFinderAlgorithmIsotopeWavelet
  - TRANSFORMATIONS/FEATUREFINDER/FeatureFinderAlgorithmWavelet

- Changes to classes
  - Changed AASequence to support PSI-MOD modifications
  - Changed Residue to support PSI-MOD modifications



------------------------------------------------------------------------------------------
----                                  OpenMS 1.1.1                                    ----
------------------------------------------------------------------------------------------

Bug fixes:
- [1953335]: TOPP - TOPPView: Filter bar is not updated when deleting a layer
- [1953339]: TOPP - TOPPView: Crash when pressing cancel button of the DB password dialog
- [1948699]: TOPP - TOPPView: Opening a file from command-line containing spaces fails
- [1948080]: TOPP - MascotAdapter: Variable modification were added to fixed modifications
- [1941268]: TOPP - TOPPView: Crash when displaying files with intensity 0 peaks only
- [1941270]: TOPP - TOPPView: Recent file paths in TOPPView are wrong under certain conditions (Windows only)
- [1941273]: TOPP - TOPPView: Crash when loading an INI file without type in TOPP dialog
- [1934199]: OpenMS - SpectrumWidget: Crash when painted without layers
- [1933097]: OpenMS - TOPPBase: Invalid default values of string parameters were not handled correctly


------------------------------------------------------------------------------------------
----                                   OpenMS 1.1                                     ----
------------------------------------------------------------------------------------------

New features and improvements of OpenMS:
- Added support for Windows XP
- Improved configure
  - prefix option now works as expected
  - Fixed several bugs in handling of Qt
  - Fixed several minor bugs
- Added support for large datasets through a custom allocator
- Added support for XML schemas, which allows validation of files
- Added optional schema version tag to all OpenMS XML formats
- Removed classes: DataReducer, MaxReducer, SumReducer, SavitzkyGolaySVDFilter,
                   MSExperimentExtern, BaseMapping
- Added classes: StringList, SuffixArray, DataFilters
- Renamed/moved classes:
  - ExternalCalibraton -> TOFCalibration,
  - SavitzkyGolayQRFilter -> SavitzkyGolayFilter
  - FORMAT/Param.h -> DATASTRUCTURES/Param.h
- Refactoring of FeatureFinder framework
- Refactoring of MapAlignment framework
- Refactoring of XML parsing classes
- Refactoring of the visualization widgets
- Reorganization of the OpenMS documentation
- Lots of minor bug fixes and improvements to documentation

New features and improvements of TOPP:
- Added support for advanced parameters and parameter value restrictions
- Added file type/name checks before use of input/output files
- Improved parameter handling of the tools that offer different methods:
  FeatureFinder, NoiseFilter and SpectraFilter
- Lots of minor bug fixes and improvements to documentation
- FileFilter: Added option to sort data points according to RT and m/z
- FileInfo: Added validation of files against the XML schema, added check for corrupt data
- Added TextExporter: exports featureXML, featurePairsXML, consensusXML and idXML to text
                      files for import to other tools
- Added FeatureFinderMRM: performs peptide quantitation using Multiple-Reaction-Monitoring (MRM)

New features and improvements of TOPPView:
- Refactoring of the interface: Moved a lot of functions to context menus
- Added data filters (intensity, quality, ...)
- Lots of minor bug fixes
- Added tutorial

Detailed list of changes to specific OpenMS classes:
- BoundingBox2D
  - Added constructor from PointArrayType
- DataValue
  - Simplified to Int, DoubleReal and String types only
  - Direct cast to all data types is not possible anymore
- DefaultParamHandler
  - Added support for restrictions
  - Added support for advanced parameters
- String
  - Improved implementations of implode and substr
  - Renamed implode(...) method to concatenate(...)
- DSpectrum
  - Added method to find the nearest peak to an m/z value (findNearest)
- Feature
  - Added support for convex hulls of individual mass traces
- Param
  - Added support for value restrictions
  - Added support for advanced parameters
  - Replaced STL iterator by Param-specific iterator, which is aware of the tree strucure
  - The getValue method now throws an exception in case of a non-existing name.
    Use exists(...) to check if a parameter exists
- FileHandler
  - Added support for IdXML, ConsensusXML and mgf format
- Factory
  - Added methods to find out which products are registered
- MetaInfo/MetaInfoInterface/MetaInfoRegistry
  - Names are automatically registered now
- FileHandler
  - Renamed some of the Type enum values to make them consistent

------------------------------------------------------------------------------------------
----                                   OpenMS 1.0                                     ----
------------------------------------------------------------------------------------------
- Kernel redesign (improvement of usability)
- Removed Boost dependencies
- Qt4 port
- Experimental support for MacOS 10
- Experimental support for Windows (XP & VISTA via MinGW)
- New OpenMS and TOPP tutorial
- Redesign of protein and peptide identification datastructures
- New format for protein and peptide identification: IdXML
- Release of annotated schemas for all OpenMS XML formats
- New features and improvements of TOPPView
  - Visualization of peaks, feature and feature pairs has been speeded up
  - Meta data browsing and editing
  - TOPP tools can be invoked via TOPPView
  - Visualization of protein/peptide identification annotated to LC-MS/MS data
- New features and improvements of TOPP
  - Added INIFileEditor - A GUI editor for TOPP configuration files
  - Added ConsensusID - A tool to unify protein and petide identification from several
                        search engines
  - Added Decharger - Decharging feature maps
  - Added MapAlignment - Multiple alignment of LC-MS maps
  - Added MapNormalizer - Normalization of peak intensities
  - Added InternalCalibration - Calibration of peak m/z using reference masses
  - Added ExternalCalibration - Conversion of flight times into m/z using external
                                calibrant spectra<|MERGE_RESOLUTION|>--- conflicted
+++ resolved
@@ -26,14 +26,10 @@
 - better documentation for all SpectraFilter... tools (#7183)
 - TOPPView: offer Ion mobility view from 2D spectra view (#7423)
 - TOPPView: view ion mobility frames, irrespective of its MS level (formerly only MS1 was supported) (#7427)
-<<<<<<< HEAD
 - OpenSwath: Add output on peak shape metrics to .osw file (#7222)
-=======
 
 New Tools:
 - IonMobilityBinning - Merges spectra with similar IM values and creates @p N output mzML's by discretizing the IM range (#7459)
-
->>>>>>> e53bf4b8
 
 Fixes:
 - FileConverter: more robust (#7176)
