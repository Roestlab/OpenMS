# --------------------------------------------------------------------------
#                   OpenMS -- Open-Source Mass Spectrometry
# --------------------------------------------------------------------------
# Copyright The OpenMS Team -- Eberhard Karls University Tuebingen,
# ETH Zurich, and Freie Universitaet Berlin 2002-2018.
#
# This software is released under a three-clause BSD license:
#  * Redistributions of source code must retain the above copyright
#    notice, this list of conditions and the following disclaimer.
#  * Redistributions in binary form must reproduce the above copyright
#    notice, this list of conditions and the following disclaimer in the
#    documentation and/or other materials provided with the distribution.
#  * Neither the name of any author or any participating institution
#    may be used to endorse or promote products derived from this software
#    without specific prior written permission.
# For a full list of authors, refer to the file AUTHORS.
# --------------------------------------------------------------------------
# THIS SOFTWARE IS PROVIDED BY THE COPYRIGHT HOLDERS AND CONTRIBUTORS "AS IS"
# AND ANY EXPRESS OR IMPLIED WARRANTIES, INCLUDING, BUT NOT LIMITED TO, THE
# IMPLIED WARRANTIES OF MERCHANTABILITY AND FITNESS FOR A PARTICULAR PURPOSE
# ARE DISCLAIMED. IN NO EVENT SHALL ANY OF THE AUTHORS OR THE CONTRIBUTING
# INSTITUTIONS BE LIABLE FOR ANY DIRECT, INDIRECT, INCIDENTAL, SPECIAL,
# EXEMPLARY, OR CONSEQUENTIAL DAMAGES (INCLUDING, BUT NOT LIMITED TO,
# PROCUREMENT OF SUBSTITUTE GOODS OR SERVICES; LOSS OF USE, DATA, OR PROFITS;
# OR BUSINESS INTERRUPTION) HOWEVER CAUSED AND ON ANY THEORY OF LIABILITY,
# WHETHER IN CONTRACT, STRICT LIABILITY, OR TORT (INCLUDING NEGLIGENCE OR
# OTHERWISE) ARISING IN ANY WAY OUT OF THE USE OF THIS SOFTWARE, EVEN IF
# ADVISED OF THE POSSIBILITY OF SUCH DAMAGE.
#
# --------------------------------------------------------------------------
# $Maintainer: Witold Wolski $
# $Authors: Witold Wolski, Stephan Aiche $
# --------------------------------------------------------------------------

cmake_minimum_required(VERSION 3.0.0 FATAL_ERROR)
project("OpenMS_class_tests_openswathalgo")

# --------------------------------------------------------------------------
# add include directories
include_directories(SYSTEM ${OpenMS_INCLUDE_DIRECTORIES})

# --------------------------------------------------------------------------
# list of available tests
set(openswath_algo_tests
  MRMScoring_test
  Scoring_test
<<<<<<< HEAD
  OSW_Datastructures_test
=======
  Datastructures_test
>>>>>>> 9087c9cc
  TestConvert
  DiaHelpers_test
)

#------------------------------------------------------------------------------
# QT dependencies
find_package(Qt5 COMPONENTS Core Network REQUIRED)
if (NOT Qt5Network_FOUND)
  message(STATUS "QtNetwork module not found!")
  message(FATAL_ERROR "To find a custom Qt installation use: cmake <..more options..> -D QT_QMAKE_EXECUTABLE='<path_to_qmake(.exe)' <src-dir>")
endif()

# --------------------------------------------------------------------------
# add targets for the executables
foreach(i ${openswath_algo_tests})
  add_executable(${i} ${i}.cpp)
  target_link_libraries(${i} OpenSwathAlgo OpenMS)
  add_test(${i} ${CMAKE_RUNTIME_OUTPUT_DIRECTORY}/${i})
endforeach(i)<|MERGE_RESOLUTION|>--- conflicted
+++ resolved
@@ -44,11 +44,8 @@
 set(openswath_algo_tests
   MRMScoring_test
   Scoring_test
-<<<<<<< HEAD
-  OSW_Datastructures_test
-=======
+  # OSW_Datastructures_test
   Datastructures_test
->>>>>>> 9087c9cc
   TestConvert
   DiaHelpers_test
 )
