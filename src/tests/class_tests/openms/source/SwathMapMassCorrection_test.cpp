--- conflicted
+++ resolved
@@ -125,13 +125,8 @@
   addTransitions(transition_group);
 
   // Add one group to the map
-<<<<<<< HEAD
   std::map<String, OpenMS::MRMFeatureFinderScoring::MRMTransitionGroupType *> transition_group_map;
   transition_group_map["group1"] = &transition_group;
-=======
-  TransitionGroupMapPtrType transition_group_map; 
-  transition_group_map["group1"] = &transition_group; 
->>>>>>> 9087c9cc
 
   // Create a mock spectrum fitting to the transition group
   boost::shared_ptr<PeakMap > exp(new PeakMap);
