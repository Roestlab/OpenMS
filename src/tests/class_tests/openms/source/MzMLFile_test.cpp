// --------------------------------------------------------------------------
//                   OpenMS -- Open-Source Mass Spectrometry
// --------------------------------------------------------------------------
// Copyright The OpenMS Team -- Eberhard Karls University Tuebingen,
// ETH Zurich, and Freie Universitaet Berlin 2002-2017.
//
// This software is released under a three-clause BSD license:
//  * Redistributions of source code must retain the above copyright
//    notice, this list of conditions and the following disclaimer.
//  * Redistributions in binary form must reproduce the above copyright
//    notice, this list of conditions and the following disclaimer in the
//    documentation and/or other materials provided with the distribution.
//  * Neither the name of any author or any participating institution
//    may be used to endorse or promote products derived from this software
//    without specific prior written permission.
// For a full list of authors, refer to the file AUTHORS.
// --------------------------------------------------------------------------
// THIS SOFTWARE IS PROVIDED BY THE COPYRIGHT HOLDERS AND CONTRIBUTORS "AS IS"
// AND ANY EXPRESS OR IMPLIED WARRANTIES, INCLUDING, BUT NOT LIMITED TO, THE
// IMPLIED WARRANTIES OF MERCHANTABILITY AND FITNESS FOR A PARTICULAR PURPOSE
// ARE DISCLAIMED. IN NO EVENT SHALL ANY OF THE AUTHORS OR THE CONTRIBUTING
// INSTITUTIONS BE LIABLE FOR ANY DIRECT, INDIRECT, INCIDENTAL, SPECIAL,
// EXEMPLARY, OR CONSEQUENTIAL DAMAGES (INCLUDING, BUT NOT LIMITED TO,
// PROCUREMENT OF SUBSTITUTE GOODS OR SERVICES; LOSS OF USE, DATA, OR PROFITS;
// OR BUSINESS INTERRUPTION) HOWEVER CAUSED AND ON ANY THEORY OF LIABILITY,
// WHETHER IN CONTRACT, STRICT LIABILITY, OR TORT (INCLUDING NEGLIGENCE OR
// OTHERWISE) ARISING IN ANY WAY OUT OF THE USE OF THIS SOFTWARE, EVEN IF
// ADVISED OF THE POSSIBILITY OF SUCH DAMAGE.
//
// --------------------------------------------------------------------------
// $Maintainer: Timo Sachsenberg $
// $Authors: Marc Sturm, Chris Bielow, Hannes Roest $
// --------------------------------------------------------------------------

#include <OpenMS/CONCEPT/ClassTest.h>
#include <OpenMS/test_config.h>

///////////////////////////
#include <OpenMS/FORMAT/MzMLFile.h>
///////////////////////////

#include <OpenMS/FORMAT/FileTypes.h>
#include <OpenMS/KERNEL/MSExperiment.h>

using namespace OpenMS;
using namespace std;

///////////////////////////

DRange<1> makeRange(double a, double b)
{
  DPosition<1> pa(a), pb(b);
  return DRange<1>(pa, pb);
}

///////////////////////////

START_TEST(MzMLFile, "$Id$")

/////////////////////////////////////////////////////////////
/////////////////////////////////////////////////////////////

class TICConsumer : 
    public Interfaces::IMSDataConsumer
{

    typedef PeakMap MapType;
    typedef MapType::SpectrumType SpectrumType;
    typedef MapType::ChromatogramType ChromatogramType;

public:
  double TIC;
  int nr_spectra;
  long int nr_peaks;

  // Create new consumer, set TIC to zero
  TICConsumer() :
    TIC(0.0),
    nr_spectra(0.0),
    nr_peaks(0)
    {}
<<<<<<< HEAD

  void consumeSpectrum(SpectrumType & s) override
  {
    for (Size i = 0; i < s.size(); i++) 
    { 
      TIC += s[i].getIntensity(); 
    }
    nr_peaks += s.size();
    nr_spectra++;
  }

=======

  void consumeSpectrum(SpectrumType & s) override
  {
    for (Size i = 0; i < s.size(); i++) 
    { 
      TIC += s[i].getIntensity(); 
    }
    nr_peaks += s.size();
    nr_spectra++;
  }

>>>>>>> 08772a72
  void consumeChromatogram(ChromatogramType& /* c */) override {}
  void setExpectedSize(Size /* expectedSpectra */, Size /* expectedChromatograms */) override {}
  void setExperimentalSettings(const ExperimentalSettings& /* exp */) override {}
};

//Note: This code generates the test files for meta data arrays of different types. Do not delete it!
#if 0
{
  //template spectrum with 100 peaks
  MSSpectrum template_spec;
  for (Size i=0; i<100; ++i)
  {
    Peak1D p;
    p.setIntensity(i);
    p.setMZ(i);
    template_spec.push_back(p);
  }
  
  MSSpectrum spec;
  PeakMap exp;
  Size spectrum_number = 0;
  Size array_number = 1;
  
  //spectrum 1 - 3 float arrays of size 50,100,200
  spec = template_spec; ++spectrum_number; array_number = 1;
  spec.setNativeID(String("index=") + spectrum_number);
  spec.setRT(1.0 * spectrum_number);
  spec.setName(String("spectum number=") + spectrum_number);
  Size array_size=50;
  for (Size i=0; i<3; ++i)
  {
    spec.getFloatDataArrays().resize(i+1);
    for (Size j=0; j<array_size; ++j)
    {
      spec.getFloatDataArrays()[i].push_back(100*(i+1) + j);
    }
    spec.getFloatDataArrays()[i].setName(String("array number=") + array_number);
    array_size *=2;
    array_number +=1;
  }
  exp.push_back(spec);
  
  //spectrum 2 - 3 string arrays of size 50,100,200
  spec = template_spec; ++spectrum_number; array_number = 1;
  spec.setNativeID(String("index=") + spectrum_number);
  spec.setRT(1.0 * spectrum_number);
  spec.setName(String("spectum number=") + spectrum_number);
  array_size=50;
  for (Size i=0; i<3; ++i)
  {
    spec.getStringDataArrays().resize(i+1);
    for (Size j=0; j<array_size; ++j)
    {
      spec.getStringDataArrays()[i].push_back(String(100*(i+1) + j));
    }
    spec.getStringDataArrays()[i].setName(String("array number=") + array_number);
    array_size *=2;
    array_number +=1;
  }
  exp.push_back(spec);
  
  //spectrum 3 - 3 integer arrays of size 50,100,200
  spec = template_spec; ++spectrum_number; array_number = 1;
  spec.setNativeID(String("index=") + spectrum_number);
  spec.setRT(1.0 * spectrum_number);
  spec.setName(String("spectum number=") + spectrum_number);
  array_size=50;
  for (Size i=0; i<3; ++i)
  {
    spec.getIntegerDataArrays().resize(i+1);
    for (Size j=0; j<array_size; ++j)
    {
      spec.getIntegerDataArrays()[i].push_back(100*(i+1) + j);
    }
    spec.getIntegerDataArrays()[i].setName(String("array number=") + array_number);
    array_size *=2;
    array_number +=1;
  }
  exp.push_back(spec);
  
  
  //spectrum 4 - 2 float arrays of size 50,100 + 1 string arrays of size 200 + 3 integer arrays of size 50,100,200
  spec = template_spec; ++spectrum_number; array_number = 1;
  spec.setNativeID(String("index=") + spectrum_number);
  spec.setRT(1.0 * spectrum_number);
  spec.setName(String("spectum number=") + spectrum_number);
  array_size=50;
  for (Size i=0; i<2; ++i)
  {
    spec.getFloatDataArrays().resize(i+1);
    for (Size j=0; j<array_size; ++j)
    {
      spec.getFloatDataArrays()[i].push_back(100*(i+1) + j);
    }
    spec.getFloatDataArrays()[i].setName(String("array number=") + array_number);
    array_size *=2;
    array_number +=1;
  }
  array_size=200;
  for (Size i=0; i<1; ++i)
  {
    spec.getStringDataArrays().resize(i+1);
    for (Size j=0; j<array_size; ++j)
    {
      spec.getStringDataArrays()[i].push_back(String(100*(i+1) + j));
    }
    spec.getStringDataArrays()[i].setName(String("array number=") + array_number);
    array_size *=2;
    array_number +=1;
  }
  array_size=50;
  for (Size i=0; i<3; ++i)
  {
    spec.getIntegerDataArrays().resize(i+1);
    for (Size j=0; j<array_size; ++j)
    {
      spec.getIntegerDataArrays()[i].push_back(100*(i+1) + j);
    }
    spec.getIntegerDataArrays()[i].setName(String("array number=") + array_number);
    array_size *=2;
    array_number +=1;
  }
  exp.push_back(spec);
  
  MzMLFile f;
  f.store("data/MzMLFile_6_uncompressed.mzML",exp);
  f.getOptions().setCompression(true);
  f.store("data/MzMLFile_6_compressed.mzML",exp);

  /////////////////////////////////////////////////////////////
  /////////////////////////////////////////////////////////////
  MzMLFile* ptr = 0;
  MzMLFile* nullPointer = 0;
  START_SECTION((MzMLFile()))
  ptr = new MzMLFile;
  TEST_NOT_EQUAL(ptr, nullPointer)
  END_SECTION

  START_SECTION((~MzMLFile()))
  delete ptr;
  END_SECTION

  START_SECTION(([EXTRA] Chromatogram section))
  MzMLFile file;
  PeakMap exp;
  file.load(OPENMS_GET_TEST_DATA_PATH("MzMLFile_1.mzML"), exp);
  TEST_EQUAL(exp.getChromatograms().size(), 2)
  TEST_EQUAL(exp.getChromatograms()[0].size(), 15)
  TEST_EQUAL(exp.getChromatograms()[1].size(), 10)
  END_SECTION

  START_SECTION(const PeakFileOptions& getOptions() const)
  MzMLFile file;
  TEST_EQUAL(file.getOptions().hasMSLevels(),false)
  END_SECTION

  START_SECTION(PeakFileOptions& getOptions())
  MzMLFile file;
  file.getOptions().addMSLevel(1);
  TEST_EQUAL(file.getOptions().hasMSLevels(),true);
  END_SECTION
}
#endif
TOLERANCE_ABSOLUTE(0.01)


START_SECTION((Size loadSize(const String & filename, Size& scount, Size& ccount)))
{
  MzMLFile file;
  Size spectra_count, chrom_count;
  file.loadSize(OPENMS_GET_TEST_DATA_PATH("MzMLFile_1.mzML"), spectra_count, chrom_count);
  TEST_EQUAL(spectra_count, 4);
  TEST_EQUAL(chrom_count, 2);
  
  file.getOptions().addMSLevel(2); // only count MS2 scans
  file.loadSize(OPENMS_GET_TEST_DATA_PATH("MzMLFile_1.mzML"), spectra_count, chrom_count);
  TEST_EQUAL(spectra_count, 1);
  TEST_EQUAL(chrom_count, 2);

  file.getOptions().addMSLevel(1); // only count MS1 + MS2 scans
  file.loadSize(OPENMS_GET_TEST_DATA_PATH("MzMLFile_1.mzML"), spectra_count, chrom_count);
  TEST_EQUAL(spectra_count, 4);
  TEST_EQUAL(chrom_count, 2);

  file.getOptions().clearMSLevels();
  file.getOptions().setRTRange(makeRange(5.0, 5.25));
  file.loadSize(OPENMS_GET_TEST_DATA_PATH("MzMLFile_1.mzML"), spectra_count, chrom_count);
  TEST_EQUAL(spectra_count, 2);
  TEST_EQUAL(chrom_count, 2);

  file.getOptions().addMSLevel(1); // only count MS1 and range
  file.loadSize(OPENMS_GET_TEST_DATA_PATH("MzMLFile_1.mzML"), spectra_count, chrom_count);
  TEST_EQUAL(spectra_count, 1);
  TEST_EQUAL(chrom_count, 2);

}
END_SECTION


START_SECTION((template <typename MapType> void load(const String& filename, MapType& map)))
{
  MzMLFile file;
  PeakMap exp;
  file.load(OPENMS_GET_TEST_DATA_PATH("MzMLFile_1.mzML"),exp);

  //test DocumentIdentifier addition
  TEST_STRING_EQUAL(exp.getLoadedFilePath(), OPENMS_GET_TEST_DATA_PATH("MzMLFile_1.mzML"));
  TEST_STRING_EQUAL(FileTypes::typeToName(exp.getLoadedFileType()),"mzML");

  //-------------------------- general information --------------------------

  TEST_EQUAL(exp.size(),4)
  //run
  TEST_EQUAL(exp.getIdentifier(),"document_accession")
  TEST_EQUAL(exp.getFractionIdentifier(),"the_best_fraction_ever")
  TEST_EQUAL(exp.getDateTime().get(),"2007-06-27 15:23:45")
  //contacts
  TEST_EQUAL(exp.getContacts().size(),2)
  TEST_STRING_EQUAL(exp.getContacts()[0].getFirstName(),"William")
  TEST_STRING_EQUAL(exp.getContacts()[0].getLastName(),"Pennington")
  TEST_STRING_EQUAL(exp.getContacts()[0].getEmail(),"wpennington@higglesworth.edu")
  TEST_STRING_EQUAL(exp.getContacts()[0].getURL(),"http://www.higglesworth.edu/")
  TEST_STRING_EQUAL(exp.getContacts()[0].getAddress(),"Higglesworth University, 12 Higglesworth Avenue, 12045, HI, USA")
  TEST_STRING_EQUAL(exp.getContacts()[1].getFirstName(),"Guybrush")
  TEST_STRING_EQUAL(exp.getContacts()[1].getLastName(),"Threepwood")
  TEST_STRING_EQUAL(exp.getContacts()[1].getEmail(),"")
  TEST_STRING_EQUAL(exp.getContacts()[1].getURL(),"")
  TEST_STRING_EQUAL(exp.getContacts()[1].getAddress(),"")
  //source files
  TEST_EQUAL(exp.getSourceFiles().size(),1);
  TEST_STRING_EQUAL(exp.getSourceFiles()[0].getNameOfFile(),"tiny1.RAW")
  TEST_STRING_EQUAL(exp.getSourceFiles()[0].getPathToFile(),"file:///F:/data/Exp01")
  TEST_STRING_EQUAL(exp.getSourceFiles()[0].getChecksum(),"71be39fb2700ab2f3c8b2234b91274968b6899b1")
  TEST_EQUAL(exp.getSourceFiles()[0].getChecksumType(),SourceFile::SHA1)
  TEST_STRING_EQUAL(exp.getSourceFiles()[0].getFileType(),"Thermo RAW format")
  TEST_STRING_EQUAL(exp.getSourceFiles()[0].getNativeIDType(),"multiple peak list nativeID format")
  //sample
  TEST_STRING_EQUAL(exp.getSample().getName(),"Sample1")
  TEST_REAL_SIMILAR(exp.getSample().getMass(),11.7)
  TEST_STRING_EQUAL(exp.getSample().getNumber(),"5")
  TEST_REAL_SIMILAR(exp.getSample().getVolume(),3.1)
  TEST_REAL_SIMILAR(exp.getSample().getConcentration(),5.5)
  TEST_EQUAL(exp.getSample().getState(),Sample::SUSPENSION)
  //instrument (general)
  TEST_STRING_EQUAL(exp.getInstrument().getName(),"LCQ Deca")
  TEST_STRING_EQUAL(exp.getInstrument().getCustomizations(),"Umbau")
  //ion sources
  TEST_EQUAL(exp.getInstrument().getIonSources().size(),2)
  TEST_EQUAL(exp.getInstrument().getIonSources()[0].getOrder(),101)
  TEST_EQUAL(exp.getInstrument().getIonSources()[0].getInletType(),IonSource::DIRECT)
  TEST_EQUAL(exp.getInstrument().getIonSources()[0].getIonizationMethod(),IonSource::ESI)
  TEST_EQUAL(exp.getInstrument().getIonSources()[1].getOrder(),102)
  TEST_EQUAL(exp.getInstrument().getIonSources()[1].getInletType(),IonSource::DIRECT)
  TEST_EQUAL(exp.getInstrument().getIonSources()[1].getIonizationMethod(),IonSource::FAB)
  //mass analyzers
  TEST_EQUAL(exp.getInstrument().getMassAnalyzers().size(),2)
  TEST_EQUAL(exp.getInstrument().getMassAnalyzers()[0].getOrder(),201)
  TEST_EQUAL(exp.getInstrument().getMassAnalyzers()[0].getType(),MassAnalyzer::PAULIONTRAP)
  TEST_REAL_SIMILAR(exp.getInstrument().getMassAnalyzers()[0].getAccuracy(),10.5)
  TEST_REAL_SIMILAR(exp.getInstrument().getMassAnalyzers()[0].getMagneticFieldStrength(),14.56)
  TEST_REAL_SIMILAR(exp.getInstrument().getMassAnalyzers()[0].getTOFTotalPathLength(),11.1)
  TEST_EQUAL(exp.getInstrument().getMassAnalyzers()[1].getOrder(),202)
  TEST_EQUAL(exp.getInstrument().getMassAnalyzers()[1].getType(),MassAnalyzer::LIT)
  TEST_REAL_SIMILAR(exp.getInstrument().getMassAnalyzers()[1].getMagneticFieldStrength(),1414.14)
  //detectors
  TEST_EQUAL(exp.getInstrument().getIonDetectors().size(),2)
  TEST_EQUAL(exp.getInstrument().getIonDetectors()[0].getOrder(),301)
  TEST_EQUAL(exp.getInstrument().getIonDetectors()[0].getType(),IonDetector::ELECTRONMULTIPLIER)
  TEST_EQUAL(exp.getInstrument().getIonDetectors()[0].getAcquisitionMode(),IonDetector::TDC)
  TEST_REAL_SIMILAR(exp.getInstrument().getIonDetectors()[0].getResolution(),5.1)
  TEST_REAL_SIMILAR(exp.getInstrument().getIonDetectors()[0].getADCSamplingFrequency(),1.1)
  TEST_EQUAL(exp.getInstrument().getIonDetectors()[1].getOrder(),302)
  TEST_EQUAL(exp.getInstrument().getIonDetectors()[1].getType(),IonDetector::ELECTRONMULTIPLIER)
  TEST_EQUAL(exp.getInstrument().getIonDetectors()[1].getAcquisitionMode(),IonDetector::TDC)
  TEST_REAL_SIMILAR(exp.getInstrument().getIonDetectors()[1].getResolution(),6.1)
  TEST_REAL_SIMILAR(exp.getInstrument().getIonDetectors()[1].getADCSamplingFrequency(),1.1)
  //instrument software
  TEST_EQUAL(exp.getInstrument().getSoftware().getName(),"Bioworks")
  TEST_EQUAL(exp.getInstrument().getSoftware().getVersion(),"3.3.1 sp1")

  //-------------------------- spectrum 0 --------------------------
  {
    const MSSpectrum& spec = exp[0];
    //peaks
    TEST_EQUAL(spec.size(),15)
    for (UInt i=0; i<15; ++i)
    {
      TEST_REAL_SIMILAR(spec[(Size)i].getMZ(),i);
      TEST_REAL_SIMILAR(spec[(Size)i].getIntensity(),15-i);
    }
    //general info
    TEST_EQUAL(spec.getMSLevel(),1)
    TEST_EQUAL(spec.getInstrumentSettings().getScanMode(),InstrumentSettings::MS1SPECTRUM)
    TEST_EQUAL(spec.getFloatDataArrays().size(),0)
    TEST_EQUAL(spec.getType(),SpectrumSettings::CENTROID)
    TEST_REAL_SIMILAR(spec.getRT(),5.1)
    TEST_REAL_SIMILAR(spec.getDriftTime(),7.1)
    TEST_EQUAL(spec.getInstrumentSettings().getScanWindows().size(),1)
    TEST_REAL_SIMILAR(spec.getInstrumentSettings().getScanWindows()[0].begin,400.0)
    TEST_REAL_SIMILAR(spec.getInstrumentSettings().getScanWindows()[0].end,1800.0)
    TEST_STRING_EQUAL(spec.getAcquisitionInfo().getMethodOfCombination(),"median of spectra")
    TEST_EQUAL(spec.getAcquisitionInfo().size(),2)
    TEST_EQUAL(spec.getAcquisitionInfo()[0].getIdentifier(),"4711")
    TEST_STRING_EQUAL(spec.getAcquisitionInfo()[0].getMetaValue("source_file_name"),"ac.dta")
    TEST_STRING_EQUAL(spec.getAcquisitionInfo()[0].getMetaValue("source_file_path"),"file:///F:/data/Exp02")
    TEST_EQUAL(spec.getAcquisitionInfo()[1].getIdentifier(),"4712")
    TEST_EQUAL(spec.getSourceFile()==SourceFile(),true)
    //ids
    TEST_STRING_EQUAL(spec.getNativeID(),"index=0")
    TEST_STRING_EQUAL(spec.getMetaValue("maldi_spot_id"),"M0")
    //precursors
    TEST_EQUAL(spec.getPrecursors().size(),0)
    TEST_EQUAL(spec.getProducts().size(),0)
    //data processing
    TEST_EQUAL(spec.getDataProcessing().size(),2)
    TEST_EQUAL(spec.getDataProcessing()[0]->getSoftware().getName(),"Xcalibur")
    TEST_EQUAL(spec.getDataProcessing()[0]->getSoftware().getVersion(),"2.0.5")
    TEST_EQUAL(spec.getDataProcessing()[0]->getProcessingActions().size(),2)
    TEST_EQUAL(spec.getDataProcessing()[0]->getProcessingActions().count(DataProcessing::DEISOTOPING),1)
    TEST_EQUAL(spec.getDataProcessing()[0]->getProcessingActions().count(DataProcessing::CHARGE_DECONVOLUTION),1)
    TEST_STRING_EQUAL(spec.getDataProcessing()[0]->getCompletionTime().get(),"2001-02-03 04:05:00")
    TEST_REAL_SIMILAR(double(spec.getDataProcessing()[0]->getMetaValue("low_intensity_threshold")),5.9)
    TEST_REAL_SIMILAR(double(spec.getDataProcessing()[0]->getMetaValue("high_intensity_threshold")),10.9)
    TEST_EQUAL(spec.getDataProcessing()[0]->isMetaEmpty(),false)
    TEST_EQUAL(spec.getDataProcessing()[1]->getSoftware().getName(),"ProteoWizard software")
    TEST_EQUAL(spec.getDataProcessing()[1]->getSoftware().getVersion(),"1.0")
    TEST_EQUAL(spec.getDataProcessing()[1]->getProcessingActions().size(),1)
    TEST_EQUAL(spec.getDataProcessing()[1]->getProcessingActions().count(DataProcessing::CONVERSION_MZML),1)
    TEST_EQUAL(spec.getDataProcessing()[1]->isMetaEmpty(),false)
  }

  //-------------------------- spectrum 1 --------------------------
  {
    const MSSpectrum& spec = exp[1];
    //peaks
    TEST_EQUAL(spec.size(),10)
    for (Size i=0; i<10; ++i)
    {
      TEST_REAL_SIMILAR(spec[i].getMZ(),2.0*i);
      TEST_REAL_SIMILAR(spec[i].getIntensity(),20-2.0*i);
    }
    //general info
    TEST_EQUAL(spec.getMSLevel(),2)
    TEST_EQUAL(spec.getInstrumentSettings().getScanMode(),InstrumentSettings::MSNSPECTRUM)
    TEST_EQUAL(spec.getType(),SpectrumSettings::CENTROID)
    TEST_REAL_SIMILAR(spec.getRT(),5.2)
    // in the mzML, drift time is stored in precursor only but we still create a spectrum attribute for convenience
    TEST_REAL_SIMILAR(spec.getDriftTime(),8.1)
    TEST_EQUAL(spec.getInstrumentSettings().getPolarity(),IonSource::POSITIVE)
    TEST_EQUAL(spec.getInstrumentSettings().getScanWindows().size(),3)
    TEST_REAL_SIMILAR(spec.getInstrumentSettings().getScanWindows()[0].begin,100.0)
    TEST_REAL_SIMILAR(spec.getInstrumentSettings().getScanWindows()[0].end,500.0)
    TEST_REAL_SIMILAR(spec.getInstrumentSettings().getScanWindows()[1].begin,600.0)
    TEST_REAL_SIMILAR(spec.getInstrumentSettings().getScanWindows()[1].end,1000.0)
    TEST_REAL_SIMILAR(spec.getInstrumentSettings().getScanWindows()[2].begin,1100.0)
    TEST_REAL_SIMILAR(spec.getInstrumentSettings().getScanWindows()[2].end,1500.0)
    TEST_EQUAL(spec.getAcquisitionInfo().getMethodOfCombination(),"no combination")
    TEST_EQUAL(spec.getAcquisitionInfo().size(),1)
    TEST_EQUAL(spec.getAcquisitionInfo()[0].getIdentifier(),"0")
    //meta data arrays
    TEST_EQUAL(spec.getFloatDataArrays().size(),2)
    TEST_STRING_EQUAL(spec.getFloatDataArrays()[0].getName(),"signal to noise array")
    TEST_EQUAL(spec.getFloatDataArrays()[0].size(),10)
    TEST_EQUAL(spec.getFloatDataArrays()[0].getDataProcessing().size(),1)
    TEST_EQUAL(spec.getFloatDataArrays()[0].getDataProcessing()[0]->getSoftware().getName(), "FileFilter")
    TEST_EQUAL(spec.getFloatDataArrays()[0].getDataProcessing()[0]->getSoftware().getVersion(), "1.6.1")
    TEST_EQUAL(spec.getFloatDataArrays()[0].getDataProcessing()[0]->getProcessingActions().size(), 1)
    TEST_EQUAL(spec.getFloatDataArrays()[0].getDataProcessing()[0]->getProcessingActions().count(DataProcessing::CHARGE_CALCULATION), 1)
    TEST_STRING_EQUAL(spec.getFloatDataArrays()[0].getDataProcessing()[0]->getCompletionTime().get(),"2001-02-03 04:15:00")
    TEST_STRING_EQUAL(spec.getFloatDataArrays()[1].getName(),"user-defined name")
    TEST_EQUAL(spec.getFloatDataArrays()[1].getDataProcessing().size(),0)
    TEST_EQUAL(spec.getFloatDataArrays()[1].size(),10)
    //precursors
    TEST_EQUAL(spec.getPrecursors().size(),2)
    TEST_REAL_SIMILAR(spec.getPrecursors()[0].getIntensity(),120053)
    TEST_EQUAL(spec.getPrecursors()[0].getCharge(),2)
    TEST_REAL_SIMILAR(spec.getPrecursors()[0].getMZ(),5.55)
    TEST_REAL_SIMILAR(spec.getPrecursors()[0].getDriftTime(),8.1)
    TEST_EQUAL(spec.getPrecursors()[0].getActivationMethods().size(),2)
    TEST_EQUAL(spec.getPrecursors()[0].getActivationMethods().count(Precursor::CID),1)
    TEST_EQUAL(spec.getPrecursors()[0].getActivationMethods().count(Precursor::PD),1)
    TEST_REAL_SIMILAR(spec.getPrecursors()[0].getActivationEnergy(),35)
    TEST_REAL_SIMILAR(spec.getPrecursors()[0].getIsolationWindowLowerOffset(),6.66)
    TEST_REAL_SIMILAR(spec.getPrecursors()[0].getIsolationWindowUpperOffset(),7.77)
    TEST_EQUAL(spec.getPrecursors()[0].getPossibleChargeStates().size(),3)
    TEST_EQUAL(spec.getPrecursors()[0].getPossibleChargeStates()[0],1)
    TEST_EQUAL(spec.getPrecursors()[0].getPossibleChargeStates()[1],3)
    TEST_EQUAL(spec.getPrecursors()[0].getPossibleChargeStates()[2],4)
    TEST_REAL_SIMILAR(spec.getPrecursors()[1].getMZ(),15.55)
    TEST_REAL_SIMILAR(spec.getPrecursors()[1].getDriftTime(),-1) // none set
    TEST_REAL_SIMILAR(spec.getPrecursors()[1].getIsolationWindowLowerOffset(),16.66)
    TEST_REAL_SIMILAR(spec.getPrecursors()[1].getIsolationWindowUpperOffset(),17.77)
    TEST_EQUAL(spec.getPrecursors()[1].getActivationMethods().size(),1)
    TEST_EQUAL(spec.getPrecursors()[1].getActivationMethods().count(Precursor::ETD),1)
    TEST_REAL_SIMILAR(spec.getPrecursors()[1].getActivationEnergy(),36)
    TEST_REAL_SIMILAR(spec.getPrecursors()[1].getIntensity(),0.0f)
    TEST_EQUAL(spec.getPrecursors()[1].getCharge(),0)
    TEST_EQUAL(spec.getPrecursors()[1].getPossibleChargeStates().size(),0)
    //products
    TEST_EQUAL(spec.getProducts().size(),0)
    //source file
    TEST_STRING_EQUAL(spec.getSourceFile().getNameOfFile(),"tiny1.dta")
    TEST_STRING_EQUAL(spec.getSourceFile().getPathToFile(),"file:///F:/data/Exp01")
    TEST_STRING_EQUAL(spec.getSourceFile().getChecksum(),"81be39fb2700ab2f3c8b2234b91274968b6899b1")
    TEST_EQUAL(spec.getSourceFile().getChecksumType(),SourceFile::SHA1)
    //ids
    TEST_STRING_EQUAL(spec.getNativeID(),"index=1")
    TEST_STRING_EQUAL(spec.getMetaValue("maldi_spot_id"),"M1")
    //data processing
    TEST_EQUAL(spec.getDataProcessing().size(),2)
    TEST_EQUAL(spec.getDataProcessing()[0]->getSoftware().getName(),"Xcalibur")
    TEST_EQUAL(spec.getDataProcessing()[0]->getSoftware().getVersion(),"2.0.5")
    TEST_EQUAL(spec.getDataProcessing()[0]->getProcessingActions().size(),2)
    TEST_EQUAL(spec.getDataProcessing()[0]->getProcessingActions().count(DataProcessing::DEISOTOPING),1)
    TEST_EQUAL(spec.getDataProcessing()[0]->getProcessingActions().count(DataProcessing::CHARGE_DECONVOLUTION),1)
    TEST_STRING_EQUAL(spec.getDataProcessing()[0]->getCompletionTime().get(),"2001-02-03 04:05:00")
    TEST_REAL_SIMILAR(double(spec.getDataProcessing()[0]->getMetaValue("low_intensity_threshold")),5.9)
    TEST_REAL_SIMILAR(double(spec.getDataProcessing()[0]->getMetaValue("high_intensity_threshold")),10.9)
    TEST_EQUAL(spec.getDataProcessing()[0]->isMetaEmpty(),false)
    TEST_EQUAL(spec.getDataProcessing()[1]->getSoftware().getName(),"ProteoWizard software")
    TEST_EQUAL(spec.getDataProcessing()[1]->getSoftware().getVersion(),"1.0")
    TEST_EQUAL(spec.getDataProcessing()[1]->getProcessingActions().size(),1)
    TEST_EQUAL(spec.getDataProcessing()[1]->getProcessingActions().count(DataProcessing::CONVERSION_MZML),1)
    TEST_EQUAL(spec.getDataProcessing()[1]->isMetaEmpty(),false)
  }

  //-------------------------- spectrum 2 --------------------------
  {
    const MSSpectrum& spec = exp[2];
    //peaks
    TEST_EQUAL(spec.size(),15)
    for (UInt i=0; i<15; ++i)
    {
      TEST_REAL_SIMILAR(spec[(Size)i].getMZ(),i);
      TEST_REAL_SIMILAR(spec[(Size)i].getIntensity(),15-i);
    }
    //general info
    TEST_EQUAL(spec.getMSLevel(),1)
    TEST_EQUAL(spec.getInstrumentSettings().getScanMode(),InstrumentSettings::MS1SPECTRUM)
    TEST_EQUAL(spec.getFloatDataArrays().size(),0)
    TEST_EQUAL(spec.getType(),SpectrumSettings::CENTROID)
    TEST_REAL_SIMILAR(spec.getRT(),5.3)
    TEST_EQUAL(spec.getInstrumentSettings().getPolarity(),IonSource::POSITIVE)
    TEST_EQUAL(spec.getInstrumentSettings().getScanWindows().size(),1)
    TEST_REAL_SIMILAR(spec.getInstrumentSettings().getScanWindows()[0].begin,400.0)
    TEST_REAL_SIMILAR(spec.getInstrumentSettings().getScanWindows()[0].end,1800.0)
    //acquisition
    TEST_STRING_EQUAL(spec.getAcquisitionInfo().getMethodOfCombination(),"median of spectra")
    TEST_EQUAL(spec.getAcquisitionInfo().size(),2)
    TEST_EQUAL(spec.getAcquisitionInfo()[0].getIdentifier(),"4711")
    TEST_EQUAL(spec.getAcquisitionInfo()[1].getIdentifier(),"4712")
    TEST_EQUAL(spec.getSourceFile()==SourceFile(),true)
    //ids
    TEST_STRING_EQUAL(spec.getNativeID(),"index=2")
    TEST_STRING_EQUAL(spec.getMetaValue("maldi_spot_id"),"M2")
    //precursors
    TEST_EQUAL(spec.getPrecursors().size(),0)
    //products
    TEST_EQUAL(spec.getProducts().size(),2)
    TEST_REAL_SIMILAR(spec.getProducts()[0].getMZ(),18.88)
    TEST_REAL_SIMILAR(spec.getProducts()[0].getIsolationWindowLowerOffset(),1.0)
    TEST_REAL_SIMILAR(spec.getProducts()[0].getIsolationWindowUpperOffset(),2.0)
    TEST_REAL_SIMILAR(spec.getProducts()[1].getMZ(),19.99)
    TEST_REAL_SIMILAR(spec.getProducts()[1].getIsolationWindowLowerOffset(),3.0)
    TEST_REAL_SIMILAR(spec.getProducts()[1].getIsolationWindowUpperOffset(),4.0)
    //data processing
    TEST_EQUAL(spec.getDataProcessing().size(),1)
    TEST_EQUAL(spec.getDataProcessing()[0]->getSoftware().getName(),"Xcalibur")
    TEST_EQUAL(spec.getDataProcessing()[0]->getSoftware().getVersion(),"2.0.5")
    TEST_EQUAL(spec.getDataProcessing()[0]->getProcessingActions().size(),2)
    TEST_EQUAL(spec.getDataProcessing()[0]->getProcessingActions().count(DataProcessing::DEISOTOPING),1)
    TEST_EQUAL(spec.getDataProcessing()[0]->getProcessingActions().count(DataProcessing::CHARGE_DECONVOLUTION),1)
    TEST_STRING_EQUAL(spec.getDataProcessing()[0]->getCompletionTime().get(),"2001-02-03 04:05:00")
    TEST_REAL_SIMILAR(double(spec.getDataProcessing()[0]->getMetaValue("low_intensity_threshold")),5.9)
    TEST_REAL_SIMILAR(double(spec.getDataProcessing()[0]->getMetaValue("high_intensity_threshold")),10.9)
    TEST_EQUAL(spec.getDataProcessing()[0]->isMetaEmpty(),false)
  }

  //-------------------------- spectrum 3 (no peaks) --------------------------
  {
    const MSSpectrum& spec = exp[3];
    //peaks
    TEST_EQUAL(spec.size(),0)
    //general info
    TEST_EQUAL(spec.getMSLevel(),1)
    TEST_REAL_SIMILAR(spec.getRT(),5.4)
    TEST_EQUAL(spec.getInstrumentSettings().getScanMode(),InstrumentSettings::MS1SPECTRUM)
    TEST_EQUAL(spec.getInstrumentSettings().getZoomScan(),true)
    TEST_EQUAL(spec.getFloatDataArrays().size(),0)
    TEST_EQUAL(spec.getType(),SpectrumSettings::PROFILE)
    TEST_EQUAL(spec.getInstrumentSettings().getScanWindows().size(),1)
    TEST_REAL_SIMILAR(spec.getInstrumentSettings().getScanWindows()[0].begin,110.0)
    TEST_REAL_SIMILAR(spec.getInstrumentSettings().getScanWindows()[0].end,905.0)
    TEST_STRING_EQUAL(spec.getAcquisitionInfo().getMethodOfCombination(),"no combination")
    TEST_EQUAL(spec.getAcquisitionInfo().size(),1)
    TEST_EQUAL(spec.getAcquisitionInfo()[0].getIdentifier(),"0")
    //ids
    TEST_STRING_EQUAL(spec.getNativeID(),"index=3")
    TEST_EQUAL(spec.metaValueExists("maldi_spot_id"),false)
    //precursors
    TEST_EQUAL(spec.getPrecursors().size(),0)
    TEST_EQUAL(spec.getProducts().size(),0)
    //data processing
    TEST_EQUAL(spec.getDataProcessing().size(),1)
    TEST_EQUAL(spec.getDataProcessing()[0]->getSoftware().getName(),"ProteoWizard software")
    TEST_EQUAL(spec.getDataProcessing()[0]->getSoftware().getVersion(),"1.0")
    TEST_EQUAL(spec.getDataProcessing()[0]->getProcessingActions().size(),1)
    TEST_EQUAL(spec.getDataProcessing()[0]->getProcessingActions().count(DataProcessing::CONVERSION_MZML),1)
    TEST_EQUAL(spec.getDataProcessing()[0]->isMetaEmpty(),false)

  }

  //-------------------------- userParam --------------------------
  //run
  TEST_STRING_EQUAL(exp.getMetaValue("mzml_id"),"document_id")
  TEST_EQUAL(exp.getMetaValue("flag").valueType(),DataValue::STRING_VALUE)
  TEST_STRING_EQUAL((String)exp.getMetaValue("flag"),"")
  TEST_EQUAL(exp.getMetaValue("string").valueType(),DataValue::STRING_VALUE)
  TEST_STRING_EQUAL((String)exp.getMetaValue("string"),"bla")
  TEST_EQUAL(exp.getMetaValue("float").valueType(),DataValue::DOUBLE_VALUE)
  TEST_REAL_SIMILAR((double)exp.getMetaValue("float"),5.11)
  TEST_EQUAL(exp.getMetaValue("int").valueType(),DataValue::INT_VALUE)
  TEST_EQUAL((Int)exp.getMetaValue("int"),5)
  //instrumentConfiguration
  TEST_EQUAL(exp.getInstrument().getIonOptics(),Instrument::MAGNETIC_DEFLECTION)
  TEST_STRING_EQUAL((String)exp.getInstrument().getMetaValue("name"),"instrumentConfiguration")
  TEST_STRING_EQUAL((String)exp.getInstrument().getIonSources()[0].getMetaValue("name"),"source1")
  TEST_STRING_EQUAL((String)exp.getInstrument().getIonSources()[1].getMetaValue("name"),"source2")
  TEST_STRING_EQUAL((String)exp.getInstrument().getMassAnalyzers()[0].getMetaValue("name"),"analyzer1")
  TEST_STRING_EQUAL((String)exp.getInstrument().getMassAnalyzers()[1].getMetaValue("name"),"analyzer2")
  TEST_STRING_EQUAL((String)exp.getInstrument().getIonDetectors()[0].getMetaValue("name"),"detector1")
  TEST_STRING_EQUAL((String)exp.getInstrument().getIonDetectors()[1].getMetaValue("name"),"detector2")
  //sample
  TEST_STRING_EQUAL((String)exp.getSample().getMetaValue("name"),"sample")
  TEST_STRING_EQUAL((String)exp.getSample().getMetaValue("brenda source tissue"),"cardiac muscle")
  TEST_STRING_EQUAL((String)exp.getSample().getMetaValue("GO cellular component"),"nucleus")
  TEST_STRING_EQUAL((String)exp.getSample().getMetaValue("cellular quality"),"11.11")
  //contact
  TEST_STRING_EQUAL((String)exp.getContacts()[0].getMetaValue("name"),"contact1")
  TEST_STRING_EQUAL((String)exp.getContacts()[1].getMetaValue("name"),"Pirate")
  //spectrum
  TEST_STRING_EQUAL((String)exp[0].getMetaValue("sdname"),"spectrumdescription1")
  TEST_STRING_EQUAL((String)exp[1].getMetaValue("sdname"),"spectrumdescription2")
  TEST_STRING_EQUAL((String)exp[2].getMetaValue("sdname"),"spectrumdescription3")
  TEST_STRING_EQUAL((String)exp[3].getMetaValue("sdname"),"spectrumdescription4")
  TEST_STRING_EQUAL((String)exp[0].getMetaValue("mzname"),"mzarray1")
  TEST_STRING_EQUAL((String)exp[0].getMetaValue("itname"),"itarray1")
  TEST_STRING_EQUAL((String)exp[1].getMetaValue("mzname"),"mzarray2")
  TEST_STRING_EQUAL((String)exp[1].getMetaValue("itname"),"itarray2")
  //binaryDataArray
  TEST_STRING_EQUAL((String)exp[1].getFloatDataArrays()[0].getMetaValue("name"),"binaryDataArray_sn")
  TEST_STRING_EQUAL((String)exp[1].getFloatDataArrays()[0].getMetaValue("name2"),"binaryDataArray_sn2")
  TEST_STRING_EQUAL((String)exp[1].getFloatDataArrays()[1].getMetaValue("name"),"binaryDataArray_c")
  TEST_STRING_EQUAL((String)exp[1].getFloatDataArrays()[1].getMetaValue("name2"),"")
  //acquisition list
  TEST_STRING_EQUAL((String)exp[0].getAcquisitionInfo().getMetaValue("name"),"acquisition_list")
  //acquisition
  TEST_STRING_EQUAL((String)exp[0].getAcquisitionInfo()[0].getMetaValue("name"),"acquisition1")
  TEST_STRING_EQUAL((String)exp[0].getAcquisitionInfo()[1].getMetaValue("name"),"acquisition2")
  //source file
  TEST_STRING_EQUAL((String)exp.getSourceFiles()[0].getMetaValue("name"),"sourcefile1")
  TEST_STRING_EQUAL((String)exp[1].getSourceFile().getMetaValue("name"),"sourcefile4")
  //data processing
  TEST_STRING_EQUAL(exp[0].getDataProcessing()[0]->getMetaValue("p1").toString(),"value1")
  TEST_STRING_EQUAL(exp[0].getDataProcessing()[1]->getMetaValue("p2").toString(),"value2")
  TEST_STRING_EQUAL(exp[1].getDataProcessing()[0]->getMetaValue("p1").toString(),"value1")
  TEST_STRING_EQUAL(exp[1].getDataProcessing()[1]->getMetaValue("p2").toString(),"value2")
  TEST_STRING_EQUAL(exp[2].getDataProcessing()[0]->getMetaValue("p1").toString(),"value1")
  TEST_STRING_EQUAL(exp[3].getDataProcessing()[0]->getMetaValue("p2").toString(),"value2")
  TEST_STRING_EQUAL(exp[1].getFloatDataArrays()[0].getDataProcessing()[0]->getMetaValue("p3").toString(),"value3")
  //precursor
  TEST_STRING_EQUAL(exp[1].getPrecursors()[0].getMetaValue("iwname").toString(),"isolationwindow1")
  TEST_STRING_EQUAL(exp[1].getPrecursors()[0].getMetaValue("siname").toString(),"selectedion1")
  TEST_STRING_EQUAL(exp[1].getPrecursors()[0].getMetaValue("acname").toString(),"activation1")
  TEST_STRING_EQUAL(exp[1].getPrecursors()[1].getMetaValue("acname").toString(),"activation2")
  TEST_STRING_EQUAL(exp[1].getPrecursors()[1].getMetaValue("iwname").toString(),"isolationwindow2")
  //product
  TEST_STRING_EQUAL(exp[2].getProducts()[0].getMetaValue("iwname").toString(),"isolationwindow3")
  TEST_STRING_EQUAL(exp[2].getProducts()[1].getMetaValue("iwname").toString(),"isolationwindow4")
  //scan window
  TEST_STRING_EQUAL((String)exp[0].getInstrumentSettings().getScanWindows()[0].getMetaValue("name"),"scanwindow1")
  //-------------------------- cvParam (but no member => meta data)--------------------------
  //general
  TEST_STRING_EQUAL((String)exp.getSample().getMetaValue("sample batch"),"4.4")
  //spectrum 1
  TEST_REAL_SIMILAR((double)exp[0].getMetaValue("elution time (seconds)"),55.11)
  TEST_REAL_SIMILAR((double)exp[0].getMetaValue("lowest observed m/z"),400.39)
  TEST_REAL_SIMILAR((double)exp[0].getMetaValue("highest observed m/z"),1795.56)
  TEST_REAL_SIMILAR((double)exp[0].getMetaValue("lowest observed wavelength"),500.39)
  TEST_REAL_SIMILAR((double)exp[0].getMetaValue("highest observed wavelength"),795.56)
  TEST_REAL_SIMILAR((double)exp[0].getMetaValue("base peak m/z"),445.347)
  TEST_REAL_SIMILAR((double)exp[0].getMetaValue("base peak intensity"),120054)
  TEST_REAL_SIMILAR((double)exp[0].getMetaValue("total ion current"),16675500)
  TEST_STRING_EQUAL((String)exp[0].getMetaValue("spectrum title"),"title")
  TEST_STRING_EQUAL((String)exp[0].getMetaValue("peak list scans"),"15 scans")
  TEST_STRING_EQUAL((String)exp[0].getMetaValue("peak list raw scans"),"16 scans")

  TEST_STRING_EQUAL((String)exp[0].getMetaValue("mass resolution"),"4.3")
  TEST_REAL_SIMILAR((double)exp[0].getMetaValue("analyzer scan offset"),-4.5)
  TEST_REAL_SIMILAR((double)exp[0].getMetaValue("dwell time"),123.45)
  TEST_STRING_EQUAL((String)exp[0].getMetaValue("filter string"),"+ c NSI Full ms [ 400.00-1800.00]")
  TEST_STRING_EQUAL((String)exp[0].getMetaValue("preset scan configuration"),"3 abc")
  TEST_REAL_SIMILAR((double)exp[0].getMetaValue("scan rate"),17.17)
  //spectrum 2
  TEST_STRING_EQUAL((String)exp[1].getMetaValue("mass resolution"),"4.1")
  TEST_STRING_EQUAL((String)exp[1].getPrecursors()[0].getMetaValue("collision gas"), "Argon")
  TEST_STRING_EQUAL((String)exp[1].getPrecursors()[0].getMetaValue("buffer gas"), "Krypton")
  TEST_STRING_EQUAL((String)exp[1].getPrecursors()[0].getMetaValue("source_file_name"),"pr.dta")
  TEST_STRING_EQUAL((String)exp[1].getPrecursors()[0].getMetaValue("source_file_path"),"file:///F:/data/Exp03")

  /////////////////////// TESTING SPECIAL CASES ///////////////////////

  //load a second time to make sure everything is re-initialized correctly
  PeakMap exp2;
  file.load(OPENMS_GET_TEST_DATA_PATH("MzMLFile_1.mzML"),exp2);
  TEST_EQUAL(exp==exp2,true)

  //load minimal file
  PeakMap exp3;
  file.load(OPENMS_GET_TEST_DATA_PATH("MzMLFile_2_minimal.mzML"),exp3);
  TEST_EQUAL(exp3.size(), 0)

  //load file with huge CDATA and whitespaces in CDATA
  PeakMap exp4;
  file.load(OPENMS_GET_TEST_DATA_PATH("MzMLFile_5_long.mzML"), exp4);
  TEST_EQUAL(exp4.size(), 1)
  TEST_EQUAL(exp4[0].size(), 997530)

  //test 32/64 bit floats, 32/64 bit integer, null terminated strings, zlib compression
  PeakMap exp_ucomp;
  STATUS("Reading uncompressed...")
  file.load(OPENMS_GET_TEST_DATA_PATH("MzMLFile_6_uncompressed.mzML"), exp_ucomp);
  STATUS("Reading uncompressed done.")
  PeakMap exp_comp;
  STATUS("Reading compressed...")
  file.load(OPENMS_GET_TEST_DATA_PATH("MzMLFile_6_compressed.mzML"), exp_comp);
  STATUS("Reading compressed done.")
  TEST_EQUAL(exp_ucomp.size(), exp_comp.size())
  for (Size s = 0; s < exp_ucomp.size(); ++s)
  {
    //check if the same number of peak and meta data arrays is present
    TEST_EQUAL(exp_ucomp[s].size(),exp_comp[s].size())
    TEST_EQUAL(exp_ucomp[s].getFloatDataArrays().size(),exp_comp[s].getFloatDataArrays().size())
    TEST_EQUAL(exp_ucomp[s].getIntegerDataArrays().size(),exp_comp[s].getIntegerDataArrays().size())
    TEST_EQUAL(exp_ucomp[s].getStringDataArrays().size(),exp_comp[s].getStringDataArrays().size())
    //check content of peak array
    for (Size p = 0; p < exp_ucomp[s].size(); ++p)
    {
      TEST_REAL_SIMILAR(exp_ucomp[s][p].getMZ(),exp_comp[s][p].getMZ())
        TEST_REAL_SIMILAR(exp_ucomp[s][p].getIntensity(),exp_comp[s][p].getIntensity())
    }
    //check content of float arrays
    for (Size a = 0; a < exp_ucomp[s].getFloatDataArrays().size(); ++a)
    {
      for (Size m = 0; m < exp_ucomp[s].getFloatDataArrays()[a].size(); ++m)
      {
        TEST_REAL_SIMILAR(exp_ucomp[s].getFloatDataArrays()[a][m],exp_comp[s].getFloatDataArrays()[a][m])
      }
    }
    //check content of integer arrays
    for (Size a = 0; a < exp_ucomp[s].getIntegerDataArrays().size(); ++a)
    {
      for (Size m = 0; m < exp_ucomp[s].getIntegerDataArrays()[a].size(); ++m)
      {
        TEST_EQUAL(exp_ucomp[s].getIntegerDataArrays()[a][m],exp_comp[s].getIntegerDataArrays()[a][m])
      }
    }
    //check content of string arrays
    for (Size a = 0; a < exp_ucomp[s].getStringDataArrays().size(); ++a)
    {
      for (Size m = 0; m < exp_ucomp[s].getStringDataArrays()[a].size(); ++m)
      {
        TEST_STRING_EQUAL(exp_ucomp[s].getStringDataArrays()[a][m],exp_comp[s].getStringDataArrays()[a][m])
      }
    }
  }

  //Testing gzip compression of a whole file
  PeakMap exp_whole_comp;
  file.load(OPENMS_GET_TEST_DATA_PATH("MzMLFile_6_uncompressed.mzML.gz"),exp_whole_comp);
  TEST_EQUAL(exp_ucomp.size(),exp_whole_comp.size())
  for (Size s=0; s< exp_ucomp.size(); ++s)
  {
    //check if the same number of peak and meta data arrays is present
    TEST_EQUAL(exp_ucomp[s].size(),exp_whole_comp[s].size())
      TEST_EQUAL(exp_ucomp[s].getFloatDataArrays().size(),exp_whole_comp[s].getFloatDataArrays().size())
      TEST_EQUAL(exp_ucomp[s].getIntegerDataArrays().size(),exp_whole_comp[s].getIntegerDataArrays().size())
      TEST_EQUAL(exp_ucomp[s].getStringDataArrays().size(),exp_whole_comp[s].getStringDataArrays().size())
      //check content of peak array
      for (Size p=0; p< exp_ucomp[s].size(); ++p)
      {
        TEST_REAL_SIMILAR(exp_ucomp[s][p].getMZ(),exp_whole_comp[s][p].getMZ())
        TEST_REAL_SIMILAR(exp_ucomp[s][p].getIntensity(),exp_whole_comp[s][p].getIntensity())
      }
    //check content of float arrays
    for (Size a=0; a<exp_ucomp[s].getFloatDataArrays().size(); ++a)
    {
      for (Size m=0; m< exp_ucomp[s].getFloatDataArrays()[a].size(); ++m)
      {
        TEST_REAL_SIMILAR(exp_ucomp[s].getFloatDataArrays()[a][m],exp_whole_comp[s].getFloatDataArrays()[a][m])
      }
    }
    //check content of integer arrays
    for (Size a=0; a<exp_ucomp[s].getIntegerDataArrays().size(); ++a)
    {
      for (Size m=0; m< exp_ucomp[s].getIntegerDataArrays()[a].size(); ++m)
      {
        TEST_EQUAL(exp_ucomp[s].getIntegerDataArrays()[a][m],exp_whole_comp[s].getIntegerDataArrays()[a][m])
      }
    }
    //check content of string arrays
    for (Size a=0; a<exp_ucomp[s].getStringDataArrays().size(); ++a)
    {
      for (Size m=0; m< exp_ucomp[s].getStringDataArrays()[a].size(); ++m)
      {
        TEST_STRING_EQUAL(exp_ucomp[s].getStringDataArrays()[a][m],exp_whole_comp[s].getStringDataArrays()[a][m])
      }
    }
  }

  //Testing bzip2 compression of a whole file
  PeakMap exp_bz;
  file.load(OPENMS_GET_TEST_DATA_PATH("MzMLFile_6_uncompressed.mzML.bz2"),exp_bz);
  TEST_EQUAL(exp_ucomp.size(),exp_bz.size())
  for (Size s=0; s< exp_ucomp.size(); ++s)
  {
    //check if the same number of peak and meta data arrays is present
    TEST_EQUAL(exp_ucomp[s].size(),exp_bz[s].size())
    TEST_EQUAL(exp_ucomp[s].getFloatDataArrays().size(),exp_bz[s].getFloatDataArrays().size())
    TEST_EQUAL(exp_ucomp[s].getIntegerDataArrays().size(),exp_bz[s].getIntegerDataArrays().size())
    TEST_EQUAL(exp_ucomp[s].getStringDataArrays().size(),exp_bz[s].getStringDataArrays().size())
    //check content of peak array
    for (Size p=0; p< exp_ucomp[s].size(); ++p)
    {
      TEST_REAL_SIMILAR(exp_ucomp[s][p].getMZ(),exp_bz[s][p].getMZ())
      TEST_REAL_SIMILAR(exp_ucomp[s][p].getIntensity(),exp_bz[s][p].getIntensity())
    }
    //check content of float arrays
    for (Size a=0; a<exp_ucomp[s].getFloatDataArrays().size(); ++a)
    {
      for (Size m=0; m< exp_ucomp[s].getFloatDataArrays()[a].size(); ++m)
      {
        TEST_REAL_SIMILAR(exp_ucomp[s].getFloatDataArrays()[a][m],exp_bz[s].getFloatDataArrays()[a][m])
      }
    }
    //check content of integer arrays
    for (Size a=0; a<exp_ucomp[s].getIntegerDataArrays().size(); ++a)
    {
      for (Size m=0; m< exp_ucomp[s].getIntegerDataArrays()[a].size(); ++m)
      {
        TEST_EQUAL(exp_ucomp[s].getIntegerDataArrays()[a][m],exp_bz[s].getIntegerDataArrays()[a][m])
      }
    }
    //check content of string arrays
    for (Size a=0; a<exp_ucomp[s].getStringDataArrays().size(); ++a)
    {
      for (Size m=0; m< exp_ucomp[s].getStringDataArrays()[a].size(); ++m)
      {
        TEST_STRING_EQUAL(exp_ucomp[s].getStringDataArrays()[a][m],exp_bz[s].getStringDataArrays()[a][m])
      }
    }
  }
  //Testing corrupted files
  PeakMap exp_cor;
  TEST_EXCEPTION(Exception::ParseError,file.load(OPENMS_GET_TEST_DATA_PATH("MzMLFile_6_uncompresscor.MzML.gz"),exp_cor))
  PeakMap exp_cor2;
  TEST_EXCEPTION(Exception::ParseError,file.load(OPENMS_GET_TEST_DATA_PATH("MzMLFile_6_uncompresscor.bz2"),exp_cor2))

  {
    //Testing automated sorting of files
    PeakMap exp_inverse;
    MSSpectrum spec;
    MSChromatogram chrom;
    Peak1D sp;
    ChromatogramPeak cp;
    // create spectrum and chromatogram in inversed order
    for (Size i = 10; i != 0; --i)
    {
      sp.setMZ(i);
      spec.push_back(sp);
      cp.setRT(i);
      chrom.push_back(cp);
    }
    exp_inverse.addSpectrum(spec);
    exp_inverse.addChromatogram(chrom);
    PeakMap exp_sorted(exp_inverse);
    exp_sorted.sortSpectra(true);
    exp_sorted.sortChromatograms(true);
    MzMLFile file;
    std::string tmp_filename;
    NEW_TMP_FILE(tmp_filename);
    TEST_EQUAL(exp_inverse.getSpectrum(0).isSorted(), false);
    TEST_EQUAL(exp_inverse.getChromatogram(0).isSorted(), false);
    file.store(tmp_filename, exp_inverse);
    PeakMap exp_sorted_on_load;
    file.load(tmp_filename, exp_sorted_on_load);
    TEST_EQUAL(exp_sorted_on_load.getSpectrum(0).isSorted(), true);
    TEST_EQUAL(exp_sorted_on_load.getChromatogram(0).isSorted(), true);
  }
}
END_SECTION

START_SECTION([EXTRA] load only meta data)
{
  MzMLFile file;
  file.getOptions().setMetadataOnly(true);
  PeakMap exp;
  file.load(OPENMS_GET_TEST_DATA_PATH("MzMLFile_1.mzML"),exp);

  TEST_EQUAL(exp.size(),0)
  TEST_EQUAL(exp.getIdentifier(),"document_accession");
  TEST_EQUAL(exp.getContacts().size(),2)
  TEST_EQUAL(exp.getSourceFiles().size(),1);
  TEST_EQUAL(exp.getInstrument().getMassAnalyzers().size(),2)
}
END_SECTION

START_SECTION([EXTRA] load with restricted MS levels)
{
  MzMLFile file;
  file.getOptions().addMSLevel(1);
  PeakMap exp;
  file.load(OPENMS_GET_TEST_DATA_PATH("MzMLFile_1.mzML"),exp);

  TEST_EQUAL(exp.size(),3)
  TEST_REAL_SIMILAR(exp[0].getRT(),5.1)
  TEST_REAL_SIMILAR(exp[1].getRT(),5.3)
  TEST_REAL_SIMILAR(exp[2].getRT(),5.4)
}
END_SECTION

START_SECTION([EXTRA] load with restricted RT range)
{
  MzMLFile file;
  file.getOptions().setRTRange(makeRange(5.15,5.35));
  PeakMap exp;
  file.load(OPENMS_GET_TEST_DATA_PATH("MzMLFile_1.mzML"),exp);
  TEST_EQUAL(exp.size(),2)
  TEST_REAL_SIMILAR(exp[0].getRT(),5.2)
  TEST_REAL_SIMILAR(exp[1].getRT(),5.3)
}
END_SECTION

START_SECTION([EXTRA] load with restricted m/z range)
{
  MzMLFile file;
  file.getOptions().setMZRange(makeRange(6.5,9.5));
  PeakMap exp;
  file.load(OPENMS_GET_TEST_DATA_PATH("MzMLFile_1.mzML"),exp);

  TEST_EQUAL(exp.size(),4)
  TEST_EQUAL(exp[0].size(),3)
  TEST_REAL_SIMILAR(exp[0][0].getMZ(),7.0)
  TEST_REAL_SIMILAR(exp[0][1].getMZ(),8.0)
  TEST_REAL_SIMILAR(exp[0][2].getMZ(),9.0)
  TEST_EQUAL(exp[1].size(),1)
  TEST_REAL_SIMILAR(exp[1][0].getMZ(),8.0)
  TEST_EQUAL(exp[2].size(),3)
  TEST_REAL_SIMILAR(exp[2][0].getMZ(),7.0)
  TEST_REAL_SIMILAR(exp[2][1].getMZ(),8.0)
  TEST_REAL_SIMILAR(exp[2][2].getMZ(),9.0)
  TEST_EQUAL(exp[3].size(),0)
}
END_SECTION

START_SECTION([EXTRA] load intensity range)
{
  MzMLFile file;
  file.getOptions().setIntensityRange(makeRange(6.5,9.5));
  PeakMap exp;
  file.load(OPENMS_GET_TEST_DATA_PATH("MzMLFile_1.mzML"),exp);

  TEST_EQUAL(exp.size(),4)
  TEST_EQUAL(exp[0].size(),3)
  TEST_REAL_SIMILAR(exp[0][0].getIntensity(),9.0)
  TEST_REAL_SIMILAR(exp[0][1].getIntensity(),8.0)
  TEST_REAL_SIMILAR(exp[0][2].getIntensity(),7.0)
  TEST_EQUAL(exp[1].size(),1)
  TEST_REAL_SIMILAR(exp[1][0].getIntensity(),8.0)
  TEST_EQUAL(exp[2].size(),3)
  TEST_REAL_SIMILAR(exp[2][0].getIntensity(),9.0)
  TEST_REAL_SIMILAR(exp[2][1].getIntensity(),8.0)
  TEST_REAL_SIMILAR(exp[2][2].getIntensity(),7.0)
  TEST_EQUAL(exp[3].size(),0)
<<<<<<< HEAD
}
END_SECTION

START_SECTION((Size loadSize(const String & filename, Size& scount, Size& ccount)))
{
  MzMLFile file;
  file.getOptions().setSizeOnly(true);
  Size spectra_count, chrom_count;
  file.loadSize(OPENMS_GET_TEST_DATA_PATH("MzMLFile_1.mzML"), spectra_count, chrom_count);
  TEST_EQUAL(spectra_count, 4);
  TEST_EQUAL(chrom_count, 2);
=======
>>>>>>> 08772a72
}
END_SECTION


START_SECTION((template <typename MapType> void store(const String& filename, const MapType& map) const))
{
  MzMLFile file;

  //test with full file
  {
    //load map
    PeakMap exp_original;
    file.load(OPENMS_GET_TEST_DATA_PATH("MzMLFile_1.mzML"),exp_original);
    //store map
    std::string tmp_filename;
    NEW_TMP_FILE(tmp_filename);
    file.store(tmp_filename,exp_original);
    //load written map
    PeakMap exp;
    file.load(tmp_filename,exp);
    //test if everything worked
    TEST_EQUAL(exp==exp_original,true)
    //NOTE: If it does not work, use this code to find out where the difference is
    TEST_EQUAL(exp.size()==exp_original.size(),true)
    TEST_EQUAL(exp.ExperimentalSettings::operator==(exp_original),true)
    TEST_EQUAL(exp[0].SpectrumSettings::operator==(exp_original[0]),true)
    TEST_EQUAL(exp[0]==exp_original[0],true)
    TEST_EQUAL(exp[1].SpectrumSettings::operator==(exp_original[1]),true)
    TEST_EQUAL(exp[1]==exp_original[1],true)
    TEST_EQUAL(exp[2].SpectrumSettings::operator==(exp_original[2]),true)
    TEST_EQUAL(exp[2]==exp_original[2],true)
    TEST_EQUAL(exp[3].SpectrumSettings::operator==(exp_original[3]),true)
    TEST_EQUAL(exp[3]==exp_original[3],true)
    TEST_EQUAL(exp.getChromatograms().size(), exp_original.getChromatograms().size());
    TEST_EQUAL(exp.getChromatograms() == exp_original.getChromatograms(), true);
  }

  //test with empty map
  {

    PeakMap empty, exp;

    std::string tmp_filename;
    NEW_TMP_FILE(tmp_filename);
    file.store(tmp_filename,empty);
    file.load(tmp_filename,exp);
    TEST_EQUAL(exp==empty,true)
  }

  //test with one empty spectrum
  {
    PeakMap empty, exp;
    empty.resize(1);
    empty[0].setRT(17.1234);

    //this will be set when writing (forced by mzML)
    empty[0].setNativeID("spectrum=0");
    empty[0].getInstrumentSettings().setScanMode(InstrumentSettings::MS1SPECTRUM);
    empty[0].getDataProcessing().push_back( DataProcessingPtr(new DataProcessing) );
    empty[0].getDataProcessing()[0]->getProcessingActions().insert(DataProcessing::CONVERSION_MZML);
    empty[0].getAcquisitionInfo().setMethodOfCombination("no combination");
    empty[0].getAcquisitionInfo().resize(1);

    std::string tmp_filename;
    NEW_TMP_FILE(tmp_filename);
    file.store(tmp_filename,empty);
    file.load(tmp_filename,exp);
    TEST_EQUAL(exp==empty,true)

    //NOTE: If it does not work, use this code to find out where the difference is
    //    TEST_EQUAL(exp.size()==empty.size(),true)
    //    TEST_EQUAL(exp.ExperimentalSettings::operator==(empty),true)
    //    TEST_EQUAL(exp[0].SpectrumSettings::operator==(empty[0]),true)
    //    TEST_EQUAL(exp[0]==empty[0],true);
  }

  //test 32/64 bit floats, 32/64 bit integer, null terminated strings, zlib compression
  {
    //load map
    PeakMap exp_original;
    file.load(OPENMS_GET_TEST_DATA_PATH("MzMLFile_6_uncompressed.mzML"),exp_original);
    //store map
    std::string tmp_filename;
    NEW_TMP_FILE(tmp_filename);
    file.getOptions().setCompression(true);
    file.store(tmp_filename,exp_original);
    //load written map
    PeakMap exp;
    file.load(tmp_filename,exp);
    //test if everything worked
    TEST_EQUAL(exp == exp_original,true)
  }

}
END_SECTION

START_SECTION((void storeBuffer(std::string & output, const PeakMap& map) const))
{
  MzMLFile file;

  //test with full file
  {
    //load map
    PeakMap exp_original;
    file.load(OPENMS_GET_TEST_DATA_PATH("MzMLFile_1.mzML"),exp_original);
    //store map
    std::string out;
    file.storeBuffer(out,exp_original);
    TEST_EQUAL(out.size(), 36007)
    TEST_EQUAL(out.substr(0, 100), "<?xml version=\"1.0\" encoding=\"ISO-8859-1\"?>\n<indexedmzML xmlns=\"http://psi.hupo.org/ms/mzml\" xmlns:x")
    TEST_EQUAL(out.substr(36007-99, 36007-1), "</indexList>\n<indexListOffset>35559</indexListOffset>\n<fileChecksum>0</fileChecksum>\n</indexedmzML>")

    TEST_EQUAL(String(out).hasSubstring("<spectrumList count=\"4\" defaultDataProcessingRef=\"dp_sp_0\">"), true)
    TEST_EQUAL(String(out).hasSubstring("<chromatogramList count=\"2\" defaultDataProcessingRef=\"dp_sp_0\">"), true)
  }

  //test with empty map
  {
    PeakMap empty;

    //store map
    std::string out;
    file.storeBuffer(out,empty);
    TEST_EQUAL(out.size(), 3167)
    TEST_EQUAL(out.substr(0, 100), "<?xml version=\"1.0\" encoding=\"ISO-8859-1\"?>\n<indexedmzML xmlns=\"http://psi.hupo.org/ms/mzml\" xmlns:x")
    TEST_EQUAL(out.substr(3167-98, 3167-1), "</indexList>\n<indexListOffset>2978</indexListOffset>\n<fileChecksum>0</fileChecksum>\n</indexedmzML>")
  }

}
END_SECTION

START_SECTION(bool isValid(const String& filename, std::ostream& os = std::cerr))
{
  std::string tmp_filename;
  MzMLFile file;
  PeakMap e;

  //written empty file
  NEW_TMP_FILE(tmp_filename);
  file.store(tmp_filename,e);
  TEST_EQUAL(file.isValid(tmp_filename),true);

  //written filled file
  NEW_TMP_FILE(tmp_filename);
  file.load(OPENMS_GET_TEST_DATA_PATH("MzMLFile_1.mzML"),e);
  file.store(tmp_filename,e);
  TEST_EQUAL(file.isValid(tmp_filename),true);

  //indexed file
  TEST_EQUAL(file.isValid(OPENMS_GET_TEST_DATA_PATH("MzMLFile_4_indexed.mzML")),true)
}
END_SECTION

START_SECTION(bool isSemanticallyValid(const String& filename, StringList& errors, StringList& warnings))
{
  std::string tmp_filename;
  MzMLFile file;
  StringList errors, warnings;
  PeakMap e;

  //written empty file
  NEW_TMP_FILE(tmp_filename);
  file.store(tmp_filename,e);
  TEST_EQUAL(file.isSemanticallyValid(tmp_filename, errors, warnings),true);
  TEST_EQUAL(errors.size(),0)
  TEST_EQUAL(warnings.size(),0)

  //written filled file
  NEW_TMP_FILE(tmp_filename);
  file.load(OPENMS_GET_TEST_DATA_PATH("MzMLFile_1.mzML"),e);
  file.store(tmp_filename,e);
  TEST_EQUAL(file.isSemanticallyValid(tmp_filename, errors, warnings),true);
  TEST_EQUAL(errors.size(),0)
  TEST_EQUAL(warnings.size(),2) // add mappings for chromatogram/precursor/activation and selectedIon to reduce that count

  //valid file
  TEST_EQUAL(file.isSemanticallyValid(OPENMS_GET_TEST_DATA_PATH("MzMLFile_1.mzML"), errors, warnings),true)
  TEST_EQUAL(errors.size(),0)
  TEST_EQUAL(warnings.size(),0)
  for (Size i=0; i<errors.size(); ++i)
  {
    cout << "ERROR: " << errors[i] << endl;
  }
  for (Size i=0; i<warnings.size(); ++i)
  {
    cout << "WARNING: " << warnings[i] << endl;
  }

  //indexed MzML
  TEST_EQUAL(file.isSemanticallyValid(OPENMS_GET_TEST_DATA_PATH("MzMLFile_4_indexed.mzML"), errors, warnings),true)
  TEST_EQUAL(errors.size(),0)
  TEST_EQUAL(warnings.size(),0)

  //invalid file
  TEST_EQUAL(file.isSemanticallyValid(OPENMS_GET_TEST_DATA_PATH("MzMLFile_3_invalid.mzML"), errors, warnings),false)
  TEST_EQUAL(errors.size(),8)
  TEST_EQUAL(warnings.size(),1)
  //  for (Size i=0; i<errors.size(); ++i)
  //  {
  //    cout << "ERROR: " << errors[i] << endl;
  //  }
  //  for (Size i=0; i<warnings.size(); ++i)
  //  {
  //    cout << "WARNING: " << warnings[i] << endl;
  //  }
}
END_SECTION

START_SECTION(void transform(const String& filename_in, Interfaces::IMSDataConsumer * consumer, bool skip_full_count = false, bool skip_first_pass = false))
{
  // Create the consumer, set output file name, transform
  TICConsumer consumer;
  MzMLFile mzml;
  String in = OPENMS_GET_TEST_DATA_PATH("MzMLFile_1.mzML");

  PeakFileOptions opt = mzml.getOptions();
  opt.setFillData(true); // whether to actually load any data
  opt.setSkipXMLChecks(true); // save time by not checking base64 strings for whitespaces 
  opt.setMaxDataPoolSize(100);
  opt.setAlwaysAppendData(false);
  mzml.setOptions(opt);
  mzml.transform(in, &consumer, true, true);

  TEST_EQUAL(consumer.nr_spectra, 4)
  TEST_EQUAL(consumer.nr_peaks, 40)
  TEST_REAL_SIMILAR(consumer.TIC, 350)
}
END_SECTION

START_SECTION(void transform(const String& filename_in, Interfaces::IMSDataConsumer * consumer, PeakMap& map, bool skip_full_count = false, bool skip_first_pass = false))
{
  // Create the consumer, set output file name, transform
  TICConsumer consumer;
  MzMLFile mzml;
  PeakMap map;
  String in = OPENMS_GET_TEST_DATA_PATH("MzMLFile_1.mzML");

  PeakFileOptions opt = mzml.getOptions();
  opt.setFillData(true); // whether to actually load any data
  opt.setSkipXMLChecks(true); // save time by not checking base64 strings for whitespaces 
  opt.setMaxDataPoolSize(100);
  opt.setAlwaysAppendData(false);
  mzml.setOptions(opt);
  mzml.transform(in, &consumer, map, true, true);

  TEST_EQUAL(consumer.nr_spectra, 4)
  TEST_EQUAL(consumer.nr_peaks, 40)
  TEST_REAL_SIMILAR(consumer.TIC, 350)

  TEST_EQUAL(map.getNrSpectra(), 4)
}
END_SECTION

/////////////////////////////////////////////////////////////
/////////////////////////////////////////////////////////////
END_TEST
<|MERGE_RESOLUTION|>--- conflicted
+++ resolved
@@ -79,7 +79,6 @@
     nr_spectra(0.0),
     nr_peaks(0)
     {}
-<<<<<<< HEAD
 
   void consumeSpectrum(SpectrumType & s) override
   {
@@ -91,19 +90,6 @@
     nr_spectra++;
   }
 
-=======
-
-  void consumeSpectrum(SpectrumType & s) override
-  {
-    for (Size i = 0; i < s.size(); i++) 
-    { 
-      TIC += s[i].getIntensity(); 
-    }
-    nr_peaks += s.size();
-    nr_spectra++;
-  }
-
->>>>>>> 08772a72
   void consumeChromatogram(ChromatogramType& /* c */) override {}
   void setExpectedSize(Size /* expectedSpectra */, Size /* expectedChromatograms */) override {}
   void setExperimentalSettings(const ExperimentalSettings& /* exp */) override {}
@@ -988,20 +974,6 @@
   TEST_REAL_SIMILAR(exp[2][1].getIntensity(),8.0)
   TEST_REAL_SIMILAR(exp[2][2].getIntensity(),7.0)
   TEST_EQUAL(exp[3].size(),0)
-<<<<<<< HEAD
-}
-END_SECTION
-
-START_SECTION((Size loadSize(const String & filename, Size& scount, Size& ccount)))
-{
-  MzMLFile file;
-  file.getOptions().setSizeOnly(true);
-  Size spectra_count, chrom_count;
-  file.loadSize(OPENMS_GET_TEST_DATA_PATH("MzMLFile_1.mzML"), spectra_count, chrom_count);
-  TEST_EQUAL(spectra_count, 4);
-  TEST_EQUAL(chrom_count, 2);
-=======
->>>>>>> 08772a72
 }
 END_SECTION
 
