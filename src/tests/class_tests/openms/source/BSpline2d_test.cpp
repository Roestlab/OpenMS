--- conflicted
+++ resolved
@@ -169,36 +169,7 @@
 }
 END_SECTION
 
-<<<<<<< HEAD
-START_SECTION((bool ok()))
-=======
-START_SECTION((double coefficient(const int n) const))
-{
-  vector<double> x2;
-  vector<double> y2;
-  for (Size i = 0; i != 100; ++i)
-  {
-    x2.push_back(i);
-    y2.push_back(i);
-  }
-
-  // b-spline coefficients should increase monotopically for this example (checked with R)
-  BSpline2d b(x2, y2, 0, BSpline2d::BC_ZERO_SECOND, 100);
-  bool coeff_mono_increase = true;
-  for (Size i = 1; i < 100; ++i)
-  {
-    if (b.coefficient(i) <= b.coefficient(i - 1))
-    {
-      coeff_mono_increase = false;
-    }
-  }
-  TEST_EQUAL(coeff_mono_increase, true);
-}
-END_SECTION
-
-
 START_SECTION((bool ok() const))
->>>>>>> ad381e16
 {
   vector<double> x;
   vector<double> y;
@@ -226,12 +197,7 @@
 }
 END_SECTION
 
-<<<<<<< HEAD
 START_SECTION((void debug(bool enable)))
-=======
-
-START_SECTION((Size nX() const))
->>>>>>> ad381e16
 {
   NOT_TESTABLE
 }
