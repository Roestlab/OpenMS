// --------------------------------------------------------------------------
//                   OpenMS -- Open-Source Mass Spectrometry               
// --------------------------------------------------------------------------
// Copyright The OpenMS Team -- Eberhard Karls University Tuebingen,
// ETH Zurich, and Freie Universitaet Berlin 2002-2021.
// 
// This software is released under a three-clause BSD license:
//  * Redistributions of source code must retain the above copyright
//    notice, this list of conditions and the following disclaimer.
//  * Redistributions in binary form must reproduce the above copyright
//    notice, this list of conditions and the following disclaimer in the
//    documentation and/or other materials provided with the distribution.
//  * Neither the name of any author or any participating institution 
//    may be used to endorse or promote products derived from this software 
//    without specific prior written permission.
// For a full list of authors, refer to the file AUTHORS. 
// --------------------------------------------------------------------------
// THIS SOFTWARE IS PROVIDED BY THE COPYRIGHT HOLDERS AND CONTRIBUTORS "AS IS"
// AND ANY EXPRESS OR IMPLIED WARRANTIES, INCLUDING, BUT NOT LIMITED TO, THE
// IMPLIED WARRANTIES OF MERCHANTABILITY AND FITNESS FOR A PARTICULAR PURPOSE
// ARE DISCLAIMED. IN NO EVENT SHALL ANY OF THE AUTHORS OR THE CONTRIBUTING 
// INSTITUTIONS BE LIABLE FOR ANY DIRECT, INDIRECT, INCIDENTAL, SPECIAL, 
// EXEMPLARY, OR CONSEQUENTIAL DAMAGES (INCLUDING, BUT NOT LIMITED TO, 
// PROCUREMENT OF SUBSTITUTE GOODS OR SERVICES; LOSS OF USE, DATA, OR PROFITS; 
// OR BUSINESS INTERRUPTION) HOWEVER CAUSED AND ON ANY THEORY OF LIABILITY, 
// WHETHER IN CONTRACT, STRICT LIABILITY, OR TORT (INCLUDING NEGLIGENCE OR 
// OTHERWISE) ARISING IN ANY WAY OUT OF THE USE OF THIS SOFTWARE, EVEN IF 
// ADVISED OF THE POSSIBILITY OF SUCH DAMAGE.
// 
// --------------------------------------------------------------------------
// $Maintainer: Timo Sachsenberg $
// $Authors: Clemens Groepl, Marc Sturm $
// --------------------------------------------------------------------------

#include <OpenMS/CONCEPT/ClassTest.h>
#include <OpenMS/test_config.h>

///////////////////////////

#include <OpenMS/DATASTRUCTURES/DIntervalBase.h>

/////////////////////////////////////////////////////////////

using namespace OpenMS;
using namespace OpenMS::Internal;
using namespace std;

START_TEST(DIntervalBase, "$Id$")

/////////////////////////////////////////////////////////////
	
//1D check
DIntervalBase<1>* ptr1 = nullptr;
DIntervalBase<1>* nullPointer1 = nullptr;

START_SECTION((DIntervalBase()))
	ptr1 = new DIntervalBase<1>;
  TEST_NOT_EQUAL(ptr1, nullPointer1)
END_SECTION

START_SECTION((~DIntervalBase()))
	delete ptr1;
END_SECTION

//2D check
DIntervalBase<2>* ptr2 = nullptr;
DIntervalBase<2>* nullPointer2 = nullptr;

START_SECTION([EXTRA] DIntervalBase())
	ptr2 = new DIntervalBase<2>;
  TEST_NOT_EQUAL(ptr2, nullPointer2)
END_SECTION

START_SECTION([EXTRA] ~DIntervalBase())
	delete ptr2;
END_SECTION

//misc stuff for testing
typedef DIntervalBase<2> I2;
typedef DIntervalBase<2>::PositionType I2Pos;
I2Pos p1;
p1[0]=5.0;
p1[1]=17.5;
I2Pos p2;
p2[0]=65.0;
p2[1]=-57.5;

START_SECTION(DIntervalBase operator+(const PositionType& point) const)
{
  I2 di({1, 2}, {3, 4});
  I2 r = di + (I2Pos(1, 0.5));
  TEST_REAL_SIMILAR(r.minX(), 2)
  TEST_REAL_SIMILAR(r.minY(), 2.5)
  TEST_REAL_SIMILAR(r.maxX(), 4)
  TEST_REAL_SIMILAR(r.maxY(), 4.5)
}
END_SECTION

START_SECTION(DIntervalBase& operator+=(const PositionType& point))
{
  I2 di({1, 2}, {3, 4});
  I2 r = di += (I2Pos(1, 0.5));
  TEST_EQUAL(r, di)
  TEST_REAL_SIMILAR(r.minX(), 2)
  TEST_REAL_SIMILAR(r.minY(), 2.5)
  TEST_REAL_SIMILAR(r.maxX(), 4)
  TEST_REAL_SIMILAR(r.maxY(), 4.5)
}
END_SECTION

START_SECTION(DIntervalBase operator-(const PositionType& point) const)
{
  I2 di({1, 2}, {3, 4});
  I2 r = di - (I2Pos(1, 0.5));
  TEST_REAL_SIMILAR(r.minX(), 0)
  TEST_REAL_SIMILAR(r.minY(), 1.5)
  TEST_REAL_SIMILAR(r.maxX(), 2)
  TEST_REAL_SIMILAR(r.maxY(), 3.5)
}
END_SECTION

START_SECTION(DIntervalBase& operator-=(const PositionType& point))
{
  I2 di({1, 2}, {3, 4});
  I2 r = di -= (I2Pos(1, 0.5));
  TEST_EQUAL(r, di)
  TEST_REAL_SIMILAR(r.minX(), 0)
  TEST_REAL_SIMILAR(r.minY(), 1.5)
  TEST_REAL_SIMILAR(r.maxX(), 2)
  TEST_REAL_SIMILAR(r.maxY(), 3.5)
}
END_SECTION


START_SECTION((PositionType const& maxPosition() const))
  TEST_EQUAL(I2::empty.maxPosition()==I2Pos::minNegative(), true);
  TEST_EQUAL(I2::zero.maxPosition()==I2Pos::zero(), true);
END_SECTION

START_SECTION((PositionType const& minPosition() const))
  TEST_EQUAL(I2::empty.minPosition()==I2Pos::maxPositive(), true);
  TEST_EQUAL(I2::zero.minPosition()==I2Pos::zero(), true);
END_SECTION

START_SECTION((void setMinMax(PositionType const & min, PositionType const & max)))
  I2 tmp(I2::empty);
  tmp.setMinMax(p1,p2);
  TEST_REAL_SIMILAR(tmp.minPosition()[0],5.0);
  TEST_REAL_SIMILAR(tmp.minPosition()[1],-57.5);
  TEST_REAL_SIMILAR(tmp.maxPosition()[0],65.0);
  TEST_REAL_SIMILAR(tmp.maxPosition()[1],17.5);
END_SECTION

START_SECTION((void setMin(PositionType const & position)))
  I2 tmp(I2::empty);
  tmp.setMin(p1);
  TEST_EQUAL(tmp.minPosition(),p1);
  TEST_EQUAL(tmp.maxPosition(),p1);
  tmp.setMin(p2);
  TEST_REAL_SIMILAR(tmp.minPosition()[0],65.0);
  TEST_REAL_SIMILAR(tmp.minPosition()[1],-57.5);
  TEST_REAL_SIMILAR(tmp.maxPosition()[0],65.0);
  TEST_REAL_SIMILAR(tmp.maxPosition()[1],17.5);
END_SECTION

START_SECTION((void setMax(PositionType const & position)))
  I2 tmp(I2::empty);
  tmp.setMax(p1);
  TEST_EQUAL(tmp.minPosition(),p1);
  TEST_EQUAL(tmp.maxPosition(),p1);
  tmp.setMax(p2);
  TEST_REAL_SIMILAR(tmp.minPosition()[0],5.0);
  TEST_REAL_SIMILAR(tmp.minPosition()[1],-57.5);
  TEST_REAL_SIMILAR(tmp.maxPosition()[0],65.0);
  TEST_REAL_SIMILAR(tmp.maxPosition()[1],-57.5);
END_SECTION

START_SECTION((void setDimMinMax(UInt dim, const DIntervalBase<1>& min_max)))
  I2 tmp(I2::empty);
	auto min_p = tmp.minPosition();
  auto max_p = tmp.maxPosition();
  tmp.setDimMinMax(0, {1, 1.1});
  min_p.setX(1);
  max_p.setX(1.1);
  TEST_EQUAL(tmp.minPosition(), min_p);
  TEST_EQUAL(tmp.maxPosition(), max_p);
END_SECTION


START_SECTION((bool operator==(const DIntervalBase &rhs) const ))
	I2 tmp;
	TEST_EQUAL(tmp==tmp,true);
	TEST_EQUAL(tmp==I2::empty,true);
	
	tmp.setMax(p1);
	TEST_EQUAL(tmp==I2::empty,false);
END_SECTION

START_SECTION((bool operator!=(const DIntervalBase &rhs) const ))
	I2 tmp;
	TEST_EQUAL(tmp!=tmp,false);
	TEST_EQUAL(tmp!=I2::empty,false);
	
	tmp.setMax(p1);
	TEST_EQUAL(tmp!=I2::empty,true);
END_SECTION

START_SECTION((DIntervalBase(const DIntervalBase& rhs)))
	I2 tmp(p1,p2);
	I2 tmp2(tmp);
	TEST_EQUAL(tmp==tmp2,true);
END_SECTION

START_SECTION((DIntervalBase( PositionType const & minimum, PositionType const & maximum )))
	I2 tmp(p1,p2);
	I2 tmp2(tmp.minPosition(), tmp.maxPosition());
	TEST_EQUAL(tmp==tmp2,true);
END_SECTION

START_SECTION((DIntervalBase& operator=(const DIntervalBase & rhs)))
	I2 tmp(p1,p2);
	I2 tmp2;
	TEST_EQUAL(tmp==tmp2,false);
	tmp2 = tmp;
	TEST_EQUAL(tmp==tmp2,true);
	tmp2 = tmp = I2::empty;
	TEST_EQUAL(tmp==tmp2,true);
	TEST_EQUAL(tmp==I2::empty,true);
END_SECTION

START_SECTION((void clear()))
	I2 tmp;
	TEST_EQUAL(tmp==I2::empty,true);
	tmp.setMax(p1);
	TEST_EQUAL(tmp==I2::empty,false);
	tmp.clear();
	TEST_EQUAL(tmp==I2::empty,true);
  TEST_EQUAL(tmp.maxPosition()==I2Pos::minNegative(), true);
  TEST_EQUAL(tmp.minPosition()==I2Pos::maxPositive(), true);
END_SECTION

<<<<<<< HEAD
START_SECTION((bool isFullyEmpty() const))
	I2 tmp;
	TEST_TRUE(tmp.isFullyEmpty());
	tmp.setMax(p1);
	TEST_FALSE(tmp.isFullyEmpty());
	tmp.clear();
	TEST_TRUE(tmp.isFullyEmpty());
  tmp.setDimMinMax(1, {2,2}); // set empty half-open interval (making it non-empty)
	TEST_FALSE(tmp.isFullyEmpty());
=======
START_SECTION((bool isEmpty() const))
	I2 tmp;
	TEST_TRUE(tmp.isEmpty())
	tmp.setMax(p1);
  TEST_FALSE(tmp.isEmpty())
	tmp.clear();
  TEST_TRUE(tmp.isEmpty())
  tmp.setDimMinMax(1, {2,2}); // set empty half-open interval (making it non-empty)
	TEST_FALSE(tmp.isEmpty())
>>>>>>> e0e8d0eb
END_SECTION

START_SECTION((bool isEmpty(UInt dim) const))
	I2 tmp;
<<<<<<< HEAD
	TEST_TRUE(tmp.isEmpty(0));
  TEST_TRUE(tmp.isEmpty(1));
  tmp.setMax(p1);
  TEST_FALSE(tmp.isEmpty(0));
  TEST_FALSE(tmp.isEmpty(1));
  tmp.clear();
  TEST_TRUE(tmp.isEmpty(0));
  TEST_TRUE(tmp.isEmpty(1));
  tmp.setDimMinMax(1, {2,2}); // set empty half-open interval (making it non-empty)
	TEST_TRUE(tmp.isEmpty(0));
  TEST_FALSE(tmp.isEmpty(1));
=======
	TEST_TRUE(tmp.isEmpty(0))
  TEST_TRUE(tmp.isEmpty(1))
  tmp.setMax(p1);
  TEST_FALSE(tmp.isEmpty(0))
  TEST_FALSE(tmp.isEmpty(1))
  tmp.clear();
  TEST_TRUE(tmp.isEmpty(0))
  TEST_TRUE(tmp.isEmpty(1))
  tmp.setDimMinMax(1, {2,2}); // set empty half-open interval (making it non-empty)
	TEST_TRUE(tmp.isEmpty(0))
  TEST_FALSE(tmp.isEmpty(1))
>>>>>>> e0e8d0eb
END_SECTION

START_SECTION((PositionType center() const))
  I2 tmp(p1,p2);
  I2Pos pos(tmp.center());
  TEST_REAL_SIMILAR(pos[0],35.0);
  TEST_REAL_SIMILAR(pos[1],-20.0);
END_SECTION

START_SECTION((PositionType diagonal() const))
  I2 tmp(p1,p2);
  I2Pos pos(tmp.diagonal());
  TEST_REAL_SIMILAR(pos[0],60.0);
  TEST_REAL_SIMILAR(pos[1],75.0);
END_SECTION

START_SECTION((CoordinateType width() const))
	I2 tmp(p1,p2);
	TEST_REAL_SIMILAR(tmp.width(),60.0)
END_SECTION

START_SECTION((CoordinateType height() const))
	I2 tmp(p1,p2);
	TEST_REAL_SIMILAR(tmp.height(),75.0)
END_SECTION

START_SECTION((CoordinateType maxX() const))
	I2 tmp(p1,p2);
	TEST_REAL_SIMILAR(tmp.maxX(),65.0)
END_SECTION

START_SECTION((CoordinateType maxY() const))
	I2 tmp(p1,p2);
	TEST_REAL_SIMILAR(tmp.maxY(),17.5)
END_SECTION

START_SECTION((CoordinateType minX() const))
	I2 tmp(p1,p2);
	TEST_REAL_SIMILAR(tmp.minX(),5.0)
END_SECTION

START_SECTION((CoordinateType minY() const))
	I2 tmp(p1,p2);
	TEST_REAL_SIMILAR(tmp.minY(),-57.5)
END_SECTION

START_SECTION((void setMinX(CoordinateType const c)))
	I2 tmp(p1,p2);
	tmp.setMinX(57.67);
	TEST_REAL_SIMILAR(tmp.minX(),57.67)
END_SECTION

START_SECTION((void setMaxX(CoordinateType const c)))
	I2 tmp(p1,p2);
	tmp.setMaxX(57.67);
	TEST_REAL_SIMILAR(tmp.maxX(),57.67)
END_SECTION

START_SECTION((void setMinY(CoordinateType const c)))
	I2 tmp(p1,p2);
	tmp.setMinY(57.67);
	TEST_REAL_SIMILAR(tmp.minY(),57.67)
END_SECTION

START_SECTION((void setMaxY(CoordinateType const c)))
	I2 tmp(p1,p2);
	tmp.setMaxY(57.67);
	TEST_REAL_SIMILAR(tmp.maxY(),57.67)
END_SECTION



START_SECTION((template <UInt D2> void assign(const DIntervalBase< D2 > rhs)))
DIntervalBase<2>::PositionType p1;
p1[0]=5.0;
p1[1]=17.5;
DIntervalBase<2>::PositionType p2;
p2[0]=65.0;
p2[1]=-57.5;
DIntervalBase<2> i2(p1,p2);

DIntervalBase<3> tmp;
tmp.assign(i2);
TEST_REAL_SIMILAR(tmp.minPosition()[0],5.0);
TEST_REAL_SIMILAR(tmp.minPosition()[1],-57.5);
TEST_REAL_SIMILAR(tmp.maxPosition()[0],65.0);
TEST_REAL_SIMILAR(tmp.maxPosition()[1],17.5);

DIntervalBase<1> tmp2;
tmp2.assign(i2);
TEST_REAL_SIMILAR(tmp2.minPosition()[0],5.0);
TEST_REAL_SIMILAR(tmp2.maxPosition()[0],65.0);
END_SECTION

/////////////////////////////////////////////////////////////
/////////////////////////////////////////////////////////////
END_TEST

<|MERGE_RESOLUTION|>--- conflicted
+++ resolved
@@ -239,17 +239,6 @@
   TEST_EQUAL(tmp.minPosition()==I2Pos::maxPositive(), true);
 END_SECTION
 
-<<<<<<< HEAD
-START_SECTION((bool isFullyEmpty() const))
-	I2 tmp;
-	TEST_TRUE(tmp.isFullyEmpty());
-	tmp.setMax(p1);
-	TEST_FALSE(tmp.isFullyEmpty());
-	tmp.clear();
-	TEST_TRUE(tmp.isFullyEmpty());
-  tmp.setDimMinMax(1, {2,2}); // set empty half-open interval (making it non-empty)
-	TEST_FALSE(tmp.isFullyEmpty());
-=======
 START_SECTION((bool isEmpty() const))
 	I2 tmp;
 	TEST_TRUE(tmp.isEmpty())
@@ -259,24 +248,10 @@
   TEST_TRUE(tmp.isEmpty())
   tmp.setDimMinMax(1, {2,2}); // set empty half-open interval (making it non-empty)
 	TEST_FALSE(tmp.isEmpty())
->>>>>>> e0e8d0eb
 END_SECTION
 
 START_SECTION((bool isEmpty(UInt dim) const))
 	I2 tmp;
-<<<<<<< HEAD
-	TEST_TRUE(tmp.isEmpty(0));
-  TEST_TRUE(tmp.isEmpty(1));
-  tmp.setMax(p1);
-  TEST_FALSE(tmp.isEmpty(0));
-  TEST_FALSE(tmp.isEmpty(1));
-  tmp.clear();
-  TEST_TRUE(tmp.isEmpty(0));
-  TEST_TRUE(tmp.isEmpty(1));
-  tmp.setDimMinMax(1, {2,2}); // set empty half-open interval (making it non-empty)
-	TEST_TRUE(tmp.isEmpty(0));
-  TEST_FALSE(tmp.isEmpty(1));
-=======
 	TEST_TRUE(tmp.isEmpty(0))
   TEST_TRUE(tmp.isEmpty(1))
   tmp.setMax(p1);
@@ -288,7 +263,6 @@
   tmp.setDimMinMax(1, {2,2}); // set empty half-open interval (making it non-empty)
 	TEST_TRUE(tmp.isEmpty(0))
   TEST_FALSE(tmp.isEmpty(1))
->>>>>>> e0e8d0eb
 END_SECTION
 
 START_SECTION((PositionType center() const))
