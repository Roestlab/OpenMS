<?xml version="1.0" encoding="ISO-8859-1"?>
<indexedmzML xmlns="http://psi.hupo.org/ms/mzml" xmlns:xsi="http://www.w3.org/2001/XMLSchema-instance" xsi:schemaLocation="http://psi.hupo.org/ms/mzml http://psidev.info/files/ms/mzML/xsd/mzML1.1.0_idx.xsd">
<mzML xmlns="http://psi.hupo.org/ms/mzml" xmlns:xsi="http://www.w3.org/2001/XMLSchema-instance" xsi:schemaLocation="http://psi.hupo.org/ms/mzml http://psidev.info/files/ms/mzML/xsd/mzML1.1.0.xsd" accession="" version="1.1.0">
	<cvList count="5">
		<cv id="MS" fullName="Proteomics Standards Initiative Mass Spectrometry Ontology" URI="http://psidev.cvs.sourceforge.net/*checkout*/psidev/psi/psi-ms/mzML/controlledVocabulary/psi-ms.obo"/>
		<cv id="UO" fullName="Unit Ontology" URI="http://obo.cvs.sourceforge.net/obo/obo/ontology/phenotype/unit.obo"/>
		<cv id="BTO" fullName="BrendaTissue545" version="unknown" URI="http://www.brenda-enzymes.info/ontology/tissue/tree/update/update_files/BrendaTissueOBO"/>
		<cv id="GO" fullName="Gene Ontology - Slim Versions" version="unknown" URI="http://www.geneontology.org/GO_slims/goslim_goa.obo"/>
		<cv id="PATO" fullName="Quality ontology" version="unknown" URI="http://obo.cvs.sourceforge.net/*checkout*/obo/obo/ontology/phenotype/quality.obo"/>
	</cvList>
	<fileDescription>
		<fileContent>
			<cvParam cvRef="MS" accession="MS:1000294" name="mass spectrum" />
		</fileContent>
	</fileDescription>
	<sampleList count="1">
		<sample id="sa_0" name="">
			<cvParam cvRef="MS" accession="MS:1000004" name="sample mass" value="0" unitAccession="UO:0000021" unitName="gram" unitCvRef="UO" />
			<cvParam cvRef="MS" accession="MS:1000005" name="sample volume" value="0" unitAccession="UO:0000098" unitName="milliliter" unitCvRef="UO" />
			<cvParam cvRef="MS" accession="MS:1000006" name="sample concentration" value="0" unitAccession="UO:0000175" unitName="gram per liter" unitCvRef="UO" />
		</sample>
	</sampleList>
	<softwareList count="5">
		<software id="so_in_0" version="" >
			<cvParam cvRef="MS" accession="MS:1000799" name="custom unreleased software tool" value="" />
		</software>
		<software id="so_default" version="" >
			<cvParam cvRef="MS" accession="MS:1000799" name="custom unreleased software tool" value="" />
		</software>
		<software id="so_dp_sp_0_pm_0" version="" >
			<cvParam cvRef="MS" accession="MS:1000799" name="custom unreleased software tool" value="" />
		</software>
		<software id="so_dp_sp_0_pm_1" version="2.3.0" >
			<cvParam cvRef="MS" accession="MS:1000757" name="FileFilter" />
		</software>
		<software id="so_dp_sp_0_pm_2" version="version_string" >
			<cvParam cvRef="MS" accession="MS:1002199" name="TOPP OpenSwathChromatogramExtractor" />
		</software>
	</softwareList>
	<instrumentConfigurationList count="1">
		<instrumentConfiguration id="ic_0">
			<cvParam cvRef="MS" accession="MS:1000031" name="instrument model" />
			<softwareRef ref="so_in_0" />
		</instrumentConfiguration>
	</instrumentConfigurationList>
	<dataProcessingList count="1">
		<dataProcessing id="dp_sp_0">
			<processingMethod order="0" softwareRef="so_dp_sp_0_pm_0">
				<cvParam cvRef="MS" accession="MS:1000544" name="Conversion to mzML" />
				<userParam name="warning" type="xsd:string" value="fictional processing method used to fulfill format requirements"/>
				<userParam name="performed_on_spectra" type="xsd:string" value="true"/>
			</processingMethod>
			<processingMethod order="0" softwareRef="so_dp_sp_0_pm_1">
				<cvParam cvRef="MS" accession="MS:1001486" name="data filtering" />
				<cvParam cvRef="MS" accession="MS:1000747" name="completion time" value="2018-04-07+11:35" />
				<userParam name="parameter: in" type="xsd:string" value="/tmp/OpenSwathWorkflow_11_im.mzML"/>
				<userParam name="parameter: in_type" type="xsd:string" value=""/>
				<userParam name="parameter: out" type="xsd:string" value="/tmp/OpenSwathWorkflow_11_im.x.mzML"/>
				<userParam name="parameter: out_type" type="xsd:string" value=""/>
				<userParam name="parameter: rt" type="xsd:string" value=":"/>
				<userParam name="parameter: mz" type="xsd:string" value=":"/>
				<userParam name="parameter: int" type="xsd:string" value=":"/>
				<userParam name="parameter: sort" type="xsd:string" value="false"/>
				<userParam name="parameter: log" type="xsd:string" value=""/>
				<userParam name="parameter: debug" type="xsd:integer" value="0"/>
				<userParam name="parameter: threads" type="xsd:integer" value="1"/>
				<userParam name="parameter: no_progress" type="xsd:string" value="false"/>
				<userParam name="parameter: force" type="xsd:string" value="false"/>
				<userParam name="parameter: test" type="xsd:string" value="false"/>
				<userParam name="parameter: peak_options:sn" type="xsd:double" value="0"/>
				<userParam name="parameter: peak_options:rm_pc_charge" type="xsd:string" value="[]"/>
				<userParam name="parameter: peak_options:pc_mz_range" type="xsd:string" value=":"/>
				<userParam name="parameter: peak_options:pc_mz_list" type="xsd:string" value="[]"/>
				<userParam name="parameter: peak_options:level" type="xsd:string" value="[2]"/>
				<userParam name="parameter: peak_options:sort_peaks" type="xsd:string" value="false"/>
				<userParam name="parameter: peak_options:no_chromatograms" type="xsd:string" value="false"/>
				<userParam name="parameter: peak_options:remove_chromatograms" type="xsd:string" value="false"/>
				<userParam name="parameter: peak_options:mz_precision" type="xsd:string" value="64"/>
				<userParam name="parameter: peak_options:int_precision" type="xsd:string" value="32"/>
				<userParam name="parameter: peak_options:indexed_file" type="xsd:string" value="false"/>
				<userParam name="parameter: peak_options:zlib_compression" type="xsd:string" value="false"/>
				<userParam name="parameter: peak_options:numpress:masstime" type="xsd:string" value="none"/>
				<userParam name="parameter: peak_options:numpress:masstime_error" type="xsd:double" value="0.0001"/>
				<userParam name="parameter: peak_options:numpress:intensity" type="xsd:string" value="none"/>
				<userParam name="parameter: peak_options:numpress:intensity_error" type="xsd:double" value="0.0001"/>
				<userParam name="parameter: spectra:remove_zoom" type="xsd:string" value="false"/>
				<userParam name="parameter: spectra:remove_mode" type="xsd:string" value=""/>
				<userParam name="parameter: spectra:remove_activation" type="xsd:string" value=""/>
				<userParam name="parameter: spectra:remove_collision_energy" type="xsd:string" value=":"/>
				<userParam name="parameter: spectra:remove_isolation_window_width" type="xsd:string" value=":"/>
				<userParam name="parameter: spectra:select_zoom" type="xsd:string" value="false"/>
				<userParam name="parameter: spectra:select_mode" type="xsd:string" value=""/>
				<userParam name="parameter: spectra:select_activation" type="xsd:string" value=""/>
				<userParam name="parameter: spectra:select_collision_energy" type="xsd:string" value=":"/>
				<userParam name="parameter: spectra:select_isolation_window_width" type="xsd:string" value=":"/>
				<userParam name="parameter: spectra:select_polarity" type="xsd:string" value=""/>
				<userParam name="parameter: feature:q" type="xsd:string" value=":"/>
				<userParam name="parameter: consensus:map" type="xsd:string" value="[]"/>
				<userParam name="parameter: consensus:map_and" type="xsd:string" value="false"/>
				<userParam name="parameter: consensus:blackorwhitelist:blacklist" type="xsd:string" value="true"/>
				<userParam name="parameter: consensus:blackorwhitelist:file" type="xsd:string" value=""/>
				<userParam name="parameter: consensus:blackorwhitelist:maps" type="xsd:string" value="[]"/>
				<userParam name="parameter: consensus:blackorwhitelist:rt" type="xsd:double" value="60"/>
				<userParam name="parameter: consensus:blackorwhitelist:mz" type="xsd:double" value="0.01"/>
				<userParam name="parameter: consensus:blackorwhitelist:use_ppm_tolerance" type="xsd:string" value="false"/>
				<userParam name="parameter: f_and_c:charge" type="xsd:string" value=":"/>
				<userParam name="parameter: f_and_c:size" type="xsd:string" value=":"/>
				<userParam name="parameter: f_and_c:remove_meta" type="xsd:string" value="[]"/>
				<userParam name="parameter: id:remove_clashes" type="xsd:string" value="false"/>
				<userParam name="parameter: id:keep_best_score_id" type="xsd:string" value="false"/>
				<userParam name="parameter: id:sequences_whitelist" type="xsd:string" value="[]"/>
				<userParam name="parameter: id:accessions_whitelist" type="xsd:string" value="[]"/>
				<userParam name="parameter: id:remove_annotated_features" type="xsd:string" value="false"/>
				<userParam name="parameter: id:remove_unannotated_features" type="xsd:string" value="false"/>
				<userParam name="parameter: id:remove_unassigned_ids" type="xsd:string" value="false"/>
				<userParam name="parameter: id:blacklist" type="xsd:string" value=""/>
				<userParam name="parameter: id:rt" type="xsd:double" value="0.1"/>
				<userParam name="parameter: id:mz" type="xsd:double" value="0.001"/>
				<userParam name="parameter: id:blacklist_imperfect" type="xsd:string" value="false"/>
				<userParam name="parameter: algorithm:SignalToNoise:max_intensity" type="xsd:integer" value="-1"/>
				<userParam name="parameter: algorithm:SignalToNoise:auto_max_stdev_factor" type="xsd:double" value="3"/>
				<userParam name="parameter: algorithm:SignalToNoise:auto_max_percentile" type="xsd:integer" value="95"/>
				<userParam name="parameter: algorithm:SignalToNoise:auto_mode" type="xsd:integer" value="0"/>
				<userParam name="parameter: algorithm:SignalToNoise:win_len" type="xsd:double" value="200"/>
				<userParam name="parameter: algorithm:SignalToNoise:bin_count" type="xsd:integer" value="30"/>
				<userParam name="parameter: algorithm:SignalToNoise:min_required_elements" type="xsd:integer" value="10"/>
				<userParam name="parameter: algorithm:SignalToNoise:noise_for_empty_window" type="xsd:double" value="1e+20"/>
				<userParam name="parameter: algorithm:SignalToNoise:write_log_messages" type="xsd:string" value="true"/>
				<userParam name="performed_on_spectra" type="xsd:string" value="true"/>
			</processingMethod>
			<processingMethod order="0" softwareRef="so_dp_sp_0_pm_2">
				<cvParam cvRef="MS" accession="MS:1000592" name="smoothing" />
				<cvParam cvRef="MS" accession="MS:1000747" name="completion time" value="1999-12-31+23:59" />
				<userParam name="parameter: mode" type="xsd:string" value="test_mode"/>
			</processingMethod>
		</dataProcessing>
	</dataProcessingList>
	<run id="ru_0" defaultInstrumentConfigurationRef="ic_0" sampleRef="sa_0">
		<chromatogramList count="6" defaultDataProcessingRef="dp_sp_0">
			<chromatogram id="tr1" index="0" defaultArrayLength="50">
				<cvParam cvRef="MS" accession="MS:1001473" name="selected reaction monitoring chromatogram" />
					<precursor>
						<isolationWindow>
							<cvParam cvRef="MS" accession="MS:1000827" name="isolation window target m/z" value="412.5" unitAccession="MS:1000040" unitName="m/z" unitCvRef="MS" />
							<cvParam cvRef="MS" accession="MS:1000828" name="isolation window lower offset" value="12.5" unitAccession="MS:1000040" unitName="m/z" unitCvRef="MS" />
							<cvParam cvRef="MS" accession="MS:1000829" name="isolation window upper offset" value="12.5" unitAccession="MS:1000040" unitName="m/z" unitCvRef="MS" />
						</isolationWindow>
						<selectedIonList count="1">
							<selectedIon>
								<cvParam cvRef="MS" accession="MS:1000744" name="selected ion m/z" value="412.5" unitAccession="MS:1000040" unitName="m/z" unitCvRef="MS" />
<<<<<<< HEAD
								<cvParam cvRef="MS" accession="MS:1002476" name="ion mobility drift time" value="0.2" unitAccession="UO:0000028" unitName="millisecond" unitCvRef="UO" />
=======
								<cvParam cvRef="MS" accession="MS:1000041" name="charge state" value="2" />
>>>>>>> f9d3bee8
							</selectedIon>
						</selectedIonList>
						<activation>
							<cvParam cvRef="MS" accession="MS:1000044" name="dissociation method" />
							<userParam name="peptide_sequence" type="xsd:string" value="PEPTIDEA"/>
						</activation>
					</precursor>
					<product>
						<isolationWindow>
							<cvParam cvRef="MS" accession="MS:1000827" name="isolation window target m/z" value="100.01" unitAccession="MS:1000040" unitName="m/z" unitCvRef="MS" />
						</isolationWindow>
					</product>
				<binaryDataArrayList count="2">
					<binaryDataArray encodedLength="536">
						<cvParam cvRef="MS" accession="MS:1000595" name="time array" unitAccession="UO:0000010" unitName="second" unitCvRef="MS" />
						<cvParam cvRef="MS" accession="MS:1000523" name="64-bit float" />
						<cvParam cvRef="MS" accession="MS:1000576" name="no compression" />
						<binary>mpmZmZmZyT8zMzMzMzPzP5qZmZmZmQFAmpmZmZmZCUDNzMzMzMwQQM3MzMzMzBRAzczMzMzMGEDNzMzMzMwcQGZmZmZmZiBAZmZmZmZmIkBmZmZmZmYkQGZmZmZmZiZAZmZmZmZmKEBmZmZmZmYqQGZmZmZmZixAZmZmZmZmLkAzMzMzMzMwQDMzMzMzMzFAMzMzMzMzMkAzMzMzMzMzQDMzMzMzMzRAMzMzMzMzNUAzMzMzMzM2QDMzMzMzMzdAMzMzMzMzOEAzMzMzMzM5QDMzMzMzMzpAMzMzMzMzO0AzMzMzMzM8QDMzMzMzMz1AMzMzMzMzPkAzMzMzMzM/QJqZmZmZGUBAmpmZmZmZQECamZmZmRlBQJqZmZmZmUFAmpmZmZkZQkCamZmZmZlCQJqZmZmZGUNAmpmZmZmZQ0CamZmZmRlEQJqZmZmZmURAmpmZmZkZRUCamZmZmZlFQJqZmZmZGUZAmpmZmZmZRkCamZmZmRlHQJqZmZmZmUdAmpmZmZkZSECamZmZmZlIQA==</binary>
					</binaryDataArray>
					<binaryDataArray encodedLength="268">
						<cvParam cvRef="MS" accession="MS:1000515" name="intensity array" unitAccession="MS:1000131" unitName="number of detector counts" unitCvRef="MS"/>
						<cvParam cvRef="MS" accession="MS:1000521" name="32-bit float" />
						<cvParam cvRef="MS" accession="MS:1000576" name="no compression" />
						<binary>AAAAAAAAIEIAAKBCAADwQgAAIEMAAEhDAABwQwAAjEMAAKBDAAC0QwAAyEMAANxDAADwQwAAAkQAAAxEAAAWRAAAIEQAACpEAAA0RAAAPkQAAEhEAABSRAAAXEQAAGZEAABwRAAAekQAAHBEAABmRAAAXEQAAFJEAABIRAAAPkQAADREAAAqRAAAIEQAABZEAAAMRAAAAkQAAPBDAADcQwAAyEMAALRDAACgQwAAjEMAAHBDAABIQwAAIEMAAPBCAACgQgAAIEI=</binary>
					</binaryDataArray>
				</binaryDataArrayList>
			</chromatogram>
			<chromatogram id="4" index="1" defaultArrayLength="50">
				<cvParam cvRef="MS" accession="MS:1001473" name="selected reaction monitoring chromatogram" />
					<precursor>
						<isolationWindow>
							<cvParam cvRef="MS" accession="MS:1000827" name="isolation window target m/z" value="417.5" unitAccession="MS:1000040" unitName="m/z" unitCvRef="MS" />
							<cvParam cvRef="MS" accession="MS:1000828" name="isolation window lower offset" value="12.5" unitAccession="MS:1000040" unitName="m/z" unitCvRef="MS" />
							<cvParam cvRef="MS" accession="MS:1000829" name="isolation window upper offset" value="12.5" unitAccession="MS:1000040" unitName="m/z" unitCvRef="MS" />
						</isolationWindow>
						<selectedIonList count="1">
							<selectedIon>
								<cvParam cvRef="MS" accession="MS:1000744" name="selected ion m/z" value="417.5" unitAccession="MS:1000040" unitName="m/z" unitCvRef="MS" />
<<<<<<< HEAD
								<cvParam cvRef="MS" accession="MS:1002476" name="ion mobility drift time" value="0.3" unitAccession="UO:0000028" unitName="millisecond" unitCvRef="UO" />
=======
								<cvParam cvRef="MS" accession="MS:1000041" name="charge state" value="2" />
>>>>>>> f9d3bee8
							</selectedIon>
						</selectedIonList>
						<activation>
							<cvParam cvRef="MS" accession="MS:1000044" name="dissociation method" />
							<userParam name="peptide_sequence" type="xsd:string" value="PEPTIDEB"/>
						</activation>
					</precursor>
					<product>
						<isolationWindow>
							<cvParam cvRef="MS" accession="MS:1000827" name="isolation window target m/z" value="100.01" unitAccession="MS:1000040" unitName="m/z" unitCvRef="MS" />
						</isolationWindow>
					</product>
				<binaryDataArrayList count="2">
					<binaryDataArray encodedLength="536">
						<cvParam cvRef="MS" accession="MS:1000595" name="time array" unitAccession="UO:0000010" unitName="second" unitCvRef="MS" />
						<cvParam cvRef="MS" accession="MS:1000523" name="64-bit float" />
						<cvParam cvRef="MS" accession="MS:1000576" name="no compression" />
						<binary>mpmZmZmZyT8zMzMzMzPzP5qZmZmZmQFAmpmZmZmZCUDNzMzMzMwQQM3MzMzMzBRAzczMzMzMGEDNzMzMzMwcQGZmZmZmZiBAZmZmZmZmIkBmZmZmZmYkQGZmZmZmZiZAZmZmZmZmKEBmZmZmZmYqQGZmZmZmZixAZmZmZmZmLkAzMzMzMzMwQDMzMzMzMzFAMzMzMzMzMkAzMzMzMzMzQDMzMzMzMzRAMzMzMzMzNUAzMzMzMzM2QDMzMzMzMzdAMzMzMzMzOEAzMzMzMzM5QDMzMzMzMzpAMzMzMzMzO0AzMzMzMzM8QDMzMzMzMz1AMzMzMzMzPkAzMzMzMzM/QJqZmZmZGUBAmpmZmZmZQECamZmZmRlBQJqZmZmZmUFAmpmZmZkZQkCamZmZmZlCQJqZmZmZGUNAmpmZmZmZQ0CamZmZmRlEQJqZmZmZmURAmpmZmZkZRUCamZmZmZlFQJqZmZmZGUZAmpmZmZmZRkCamZmZmRlHQJqZmZmZmUdAmpmZmZkZSECamZmZmZlIQA==</binary>
					</binaryDataArray>
					<binaryDataArray encodedLength="268">
						<cvParam cvRef="MS" accession="MS:1000515" name="intensity array" unitAccession="MS:1000131" unitName="number of detector counts" unitCvRef="MS"/>
						<cvParam cvRef="MS" accession="MS:1000521" name="32-bit float" />
						<cvParam cvRef="MS" accession="MS:1000576" name="no compression" />
						<binary>AAAAAJqZiUKamQlDZmZOQ5qZiUMAAKxDZmbOQ83M8EOamQlEzcwaRAAALEQzMz1EZmZORJqZX0TNzHBEAACBRJqZiUQzM5JEzcyaRGZmo0QAAKxEmpm0RDMzvUTNzMVEZmbORAAA10RmZs5EzczFRDMzvUSambREAACsRGZmo0TNzJpEMzOSRJqZiUQAAIFEzcxwRJqZX0RmZk5EMzM9RAAALETNzBpEmpkJRM3M8ENmZs5DAACsQ5qZiUNmZk5DmpkJQ5qZiUI=</binary>
					</binaryDataArray>
				</binaryDataArrayList>
			</chromatogram>
			<chromatogram id="tr2" index="2" defaultArrayLength="50">
				<cvParam cvRef="MS" accession="MS:1001473" name="selected reaction monitoring chromatogram" />
					<precursor>
						<isolationWindow>
							<cvParam cvRef="MS" accession="MS:1000827" name="isolation window target m/z" value="412.5" unitAccession="MS:1000040" unitName="m/z" unitCvRef="MS" />
							<cvParam cvRef="MS" accession="MS:1000828" name="isolation window lower offset" value="12.5" unitAccession="MS:1000040" unitName="m/z" unitCvRef="MS" />
							<cvParam cvRef="MS" accession="MS:1000829" name="isolation window upper offset" value="12.5" unitAccession="MS:1000040" unitName="m/z" unitCvRef="MS" />
						</isolationWindow>
						<selectedIonList count="1">
							<selectedIon>
								<cvParam cvRef="MS" accession="MS:1000744" name="selected ion m/z" value="412.5" unitAccession="MS:1000040" unitName="m/z" unitCvRef="MS" />
<<<<<<< HEAD
								<cvParam cvRef="MS" accession="MS:1002476" name="ion mobility drift time" value="0.2" unitAccession="UO:0000028" unitName="millisecond" unitCvRef="UO" />
=======
								<cvParam cvRef="MS" accession="MS:1000041" name="charge state" value="2" />
>>>>>>> f9d3bee8
							</selectedIon>
						</selectedIonList>
						<activation>
							<cvParam cvRef="MS" accession="MS:1000044" name="dissociation method" />
							<userParam name="peptide_sequence" type="xsd:string" value="PEPTIDEA"/>
						</activation>
					</precursor>
					<product>
						<isolationWindow>
							<cvParam cvRef="MS" accession="MS:1000827" name="isolation window target m/z" value="101.01" unitAccession="MS:1000040" unitName="m/z" unitCvRef="MS" />
						</isolationWindow>
					</product>
				<binaryDataArrayList count="2">
					<binaryDataArray encodedLength="536">
						<cvParam cvRef="MS" accession="MS:1000595" name="time array" unitAccession="UO:0000010" unitName="second" unitCvRef="MS" />
						<cvParam cvRef="MS" accession="MS:1000523" name="64-bit float" />
						<cvParam cvRef="MS" accession="MS:1000576" name="no compression" />
						<binary>mpmZmZmZyT8zMzMzMzPzP5qZmZmZmQFAmpmZmZmZCUDNzMzMzMwQQM3MzMzMzBRAzczMzMzMGEDNzMzMzMwcQGZmZmZmZiBAZmZmZmZmIkBmZmZmZmYkQGZmZmZmZiZAZmZmZmZmKEBmZmZmZmYqQGZmZmZmZixAZmZmZmZmLkAzMzMzMzMwQDMzMzMzMzFAMzMzMzMzMkAzMzMzMzMzQDMzMzMzMzRAMzMzMzMzNUAzMzMzMzM2QDMzMzMzMzdAMzMzMzMzOEAzMzMzMzM5QDMzMzMzMzpAMzMzMzMzO0AzMzMzMzM8QDMzMzMzMz1AMzMzMzMzPkAzMzMzMzM/QJqZmZmZGUBAmpmZmZmZQECamZmZmRlBQJqZmZmZmUFAmpmZmZkZQkCamZmZmZlCQJqZmZmZGUNAmpmZmZmZQ0CamZmZmRlEQJqZmZmZmURAmpmZmZkZRUCamZmZmZlFQJqZmZmZGUZAmpmZmZmZRkCamZmZmRlHQJqZmZmZmUdAmpmZmZkZSECamZmZmZlIQA==</binary>
					</binaryDataArray>
					<binaryDataArray encodedLength="268">
						<cvParam cvRef="MS" accession="MS:1000515" name="intensity array" unitAccession="MS:1000131" unitName="number of detector counts" unitCvRef="MS"/>
						<cvParam cvRef="MS" accession="MS:1000521" name="32-bit float" />
						<cvParam cvRef="MS" accession="MS:1000576" name="no compression" />
						<binary>AAAAAAAAoEIAACBDAABwQwAAoEMAAMhDAADwQwAADEQAACBEAAA0RAAASEQAAFxEAABwRAAAgkQAAIxEAACWRAAAoEQAAKpEAAC0RAAAvkQAAMhEAADSRAAA3EQAAOZEAADwRAAA+kQAAPBEAADmRAAA3EQAANJEAADIRAAAvkQAALREAACqRAAAoEQAAJZEAACMRAAAgkQAAHBEAABcRAAASEQAADREAAAgRAAADEQAAPBDAADIQwAAoEMAAHBDAAAgQwAAoEI=</binary>
					</binaryDataArray>
				</binaryDataArrayList>
			</chromatogram>
			<chromatogram id="5" index="3" defaultArrayLength="50">
				<cvParam cvRef="MS" accession="MS:1001473" name="selected reaction monitoring chromatogram" />
					<precursor>
						<isolationWindow>
							<cvParam cvRef="MS" accession="MS:1000827" name="isolation window target m/z" value="417.5" unitAccession="MS:1000040" unitName="m/z" unitCvRef="MS" />
							<cvParam cvRef="MS" accession="MS:1000828" name="isolation window lower offset" value="12.5" unitAccession="MS:1000040" unitName="m/z" unitCvRef="MS" />
							<cvParam cvRef="MS" accession="MS:1000829" name="isolation window upper offset" value="12.5" unitAccession="MS:1000040" unitName="m/z" unitCvRef="MS" />
						</isolationWindow>
						<selectedIonList count="1">
							<selectedIon>
								<cvParam cvRef="MS" accession="MS:1000744" name="selected ion m/z" value="417.5" unitAccession="MS:1000040" unitName="m/z" unitCvRef="MS" />
<<<<<<< HEAD
								<cvParam cvRef="MS" accession="MS:1002476" name="ion mobility drift time" value="0.3" unitAccession="UO:0000028" unitName="millisecond" unitCvRef="UO" />
=======
								<cvParam cvRef="MS" accession="MS:1000041" name="charge state" value="2" />
>>>>>>> f9d3bee8
							</selectedIon>
						</selectedIonList>
						<activation>
							<cvParam cvRef="MS" accession="MS:1000044" name="dissociation method" />
							<userParam name="peptide_sequence" type="xsd:string" value="PEPTIDEB"/>
						</activation>
					</precursor>
					<product>
						<isolationWindow>
							<cvParam cvRef="MS" accession="MS:1000827" name="isolation window target m/z" value="101.01" unitAccession="MS:1000040" unitName="m/z" unitCvRef="MS" />
						</isolationWindow>
					</product>
				<binaryDataArrayList count="2">
					<binaryDataArray encodedLength="536">
						<cvParam cvRef="MS" accession="MS:1000595" name="time array" unitAccession="UO:0000010" unitName="second" unitCvRef="MS" />
						<cvParam cvRef="MS" accession="MS:1000523" name="64-bit float" />
						<cvParam cvRef="MS" accession="MS:1000576" name="no compression" />
						<binary>mpmZmZmZyT8zMzMzMzPzP5qZmZmZmQFAmpmZmZmZCUDNzMzMzMwQQM3MzMzMzBRAzczMzMzMGEDNzMzMzMwcQGZmZmZmZiBAZmZmZmZmIkBmZmZmZmYkQGZmZmZmZiZAZmZmZmZmKEBmZmZmZmYqQGZmZmZmZixAZmZmZmZmLkAzMzMzMzMwQDMzMzMzMzFAMzMzMzMzMkAzMzMzMzMzQDMzMzMzMzRAMzMzMzMzNUAzMzMzMzM2QDMzMzMzMzdAMzMzMzMzOEAzMzMzMzM5QDMzMzMzMzpAMzMzMzMzO0AzMzMzMzM8QDMzMzMzMz1AMzMzMzMzPkAzMzMzMzM/QJqZmZmZGUBAmpmZmZmZQECamZmZmRlBQJqZmZmZmUFAmpmZmZkZQkCamZmZmZlCQJqZmZmZGUNAmpmZmZmZQ0CamZmZmRlEQJqZmZmZmURAmpmZmZkZRUCamZmZmZlFQJqZmZmZGUZAmpmZmZmZRkCamZmZmRlHQJqZmZmZmUdAmpmZmZkZSECamZmZmZlIQA==</binary>
					</binaryDataArray>
					<binaryDataArray encodedLength="268">
						<cvParam cvRef="MS" accession="MS:1000515" name="intensity array" unitAccession="MS:1000131" unitName="number of detector counts" unitCvRef="MS"/>
						<cvParam cvRef="MS" accession="MS:1000521" name="32-bit float" />
						<cvParam cvRef="MS" accession="MS:1000576" name="no compression" />
						<binary>AAAAAJqZCUOamYlDZmbOQ5qZCUQAACxEZmZORM3McESamYlEzcyaRAAArEQzM71EZmbORJqZ30TNzPBEAAABRZqZCUUzMxJFzcwaRWZmI0UAACxFmpk0RTMzPUXNzEVFZmZORQAAV0VmZk5FzcxFRTMzPUWamTRFAAAsRWZmI0XNzBpFMzMSRZqZCUUAAAFFzczwRJqZ30RmZs5EMzO9RAAArETNzJpEmpmJRM3McERmZk5EAAAsRJqZCURmZs5DmpmJQ5qZCUM=</binary>
					</binaryDataArray>
				</binaryDataArrayList>
			</chromatogram>
			<chromatogram id="3" index="4" defaultArrayLength="50">
				<cvParam cvRef="MS" accession="MS:1001473" name="selected reaction monitoring chromatogram" />
					<precursor>
						<isolationWindow>
							<cvParam cvRef="MS" accession="MS:1000827" name="isolation window target m/z" value="412.5" unitAccession="MS:1000040" unitName="m/z" unitCvRef="MS" />
							<cvParam cvRef="MS" accession="MS:1000828" name="isolation window lower offset" value="12.5" unitAccession="MS:1000040" unitName="m/z" unitCvRef="MS" />
							<cvParam cvRef="MS" accession="MS:1000829" name="isolation window upper offset" value="12.5" unitAccession="MS:1000040" unitName="m/z" unitCvRef="MS" />
						</isolationWindow>
						<selectedIonList count="1">
							<selectedIon>
								<cvParam cvRef="MS" accession="MS:1000744" name="selected ion m/z" value="412.5" unitAccession="MS:1000040" unitName="m/z" unitCvRef="MS" />
<<<<<<< HEAD
								<cvParam cvRef="MS" accession="MS:1002476" name="ion mobility drift time" value="0.2" unitAccession="UO:0000028" unitName="millisecond" unitCvRef="UO" />
=======
								<cvParam cvRef="MS" accession="MS:1000041" name="charge state" value="2" />
>>>>>>> f9d3bee8
							</selectedIon>
						</selectedIonList>
						<activation>
							<cvParam cvRef="MS" accession="MS:1000044" name="dissociation method" />
							<userParam name="peptide_sequence" type="xsd:string" value="PEPTIDEA"/>
						</activation>
					</precursor>
					<product>
						<isolationWindow>
							<cvParam cvRef="MS" accession="MS:1000827" name="isolation window target m/z" value="102.02" unitAccession="MS:1000040" unitName="m/z" unitCvRef="MS" />
						</isolationWindow>
					</product>
				<binaryDataArrayList count="2">
					<binaryDataArray encodedLength="536">
						<cvParam cvRef="MS" accession="MS:1000595" name="time array" unitAccession="UO:0000010" unitName="second" unitCvRef="MS" />
						<cvParam cvRef="MS" accession="MS:1000523" name="64-bit float" />
						<cvParam cvRef="MS" accession="MS:1000576" name="no compression" />
						<binary>mpmZmZmZyT8zMzMzMzPzP5qZmZmZmQFAmpmZmZmZCUDNzMzMzMwQQM3MzMzMzBRAzczMzMzMGEDNzMzMzMwcQGZmZmZmZiBAZmZmZmZmIkBmZmZmZmYkQGZmZmZmZiZAZmZmZmZmKEBmZmZmZmYqQGZmZmZmZixAZmZmZmZmLkAzMzMzMzMwQDMzMzMzMzFAMzMzMzMzMkAzMzMzMzMzQDMzMzMzMzRAMzMzMzMzNUAzMzMzMzM2QDMzMzMzMzdAMzMzMzMzOEAzMzMzMzM5QDMzMzMzMzpAMzMzMzMzO0AzMzMzMzM8QDMzMzMzMz1AMzMzMzMzPkAzMzMzMzM/QJqZmZmZGUBAmpmZmZmZQECamZmZmRlBQJqZmZmZmUFAmpmZmZkZQkCamZmZmZlCQJqZmZmZGUNAmpmZmZmZQ0CamZmZmRlEQJqZmZmZmURAmpmZmZkZRUCamZmZmZlFQJqZmZmZGUZAmpmZmZmZRkCamZmZmRlHQJqZmZmZmUdAmpmZmZkZSECamZmZmZlIQA==</binary>
					</binaryDataArray>
					<binaryDataArray encodedLength="268">
						<cvParam cvRef="MS" accession="MS:1000515" name="intensity array" unitAccession="MS:1000131" unitName="number of detector counts" unitCvRef="MS"/>
						<cvParam cvRef="MS" accession="MS:1000521" name="32-bit float" />
						<cvParam cvRef="MS" accession="MS:1000576" name="no compression" />
						<binary>AAAAAAAA8EIAAHBDAAC0QwAA8EMAABZEAAA0RAAAUkQAAHBEAACHRAAAlkQAAKVEAAC0RAAAw0QAANJEAADhRAAA8EQAAP9EAAAHRQCADkUAABZFAIAdRQAAJUUAgCxFAAA0RQCAO0UAADRFAIAsRQAAJUUAgB1FAAAWRQCADkUAAAdFAAD/RAAA8EQAAOFEAADSRAAAw0QAALREAAClRAAAlkQAAIdEAABwRAAAUkQAADREAAAWRAAA8EMAALRDAABwQwAA8EI=</binary>
					</binaryDataArray>
				</binaryDataArrayList>
			</chromatogram>
			<chromatogram id="6" index="5" defaultArrayLength="50">
				<cvParam cvRef="MS" accession="MS:1001473" name="selected reaction monitoring chromatogram" />
					<precursor>
						<isolationWindow>
							<cvParam cvRef="MS" accession="MS:1000827" name="isolation window target m/z" value="417.5" unitAccession="MS:1000040" unitName="m/z" unitCvRef="MS" />
							<cvParam cvRef="MS" accession="MS:1000828" name="isolation window lower offset" value="12.5" unitAccession="MS:1000040" unitName="m/z" unitCvRef="MS" />
							<cvParam cvRef="MS" accession="MS:1000829" name="isolation window upper offset" value="12.5" unitAccession="MS:1000040" unitName="m/z" unitCvRef="MS" />
						</isolationWindow>
						<selectedIonList count="1">
							<selectedIon>
								<cvParam cvRef="MS" accession="MS:1000744" name="selected ion m/z" value="417.5" unitAccession="MS:1000040" unitName="m/z" unitCvRef="MS" />
<<<<<<< HEAD
								<cvParam cvRef="MS" accession="MS:1002476" name="ion mobility drift time" value="0.3" unitAccession="UO:0000028" unitName="millisecond" unitCvRef="UO" />
=======
								<cvParam cvRef="MS" accession="MS:1000041" name="charge state" value="2" />
>>>>>>> f9d3bee8
							</selectedIon>
						</selectedIonList>
						<activation>
							<cvParam cvRef="MS" accession="MS:1000044" name="dissociation method" />
							<userParam name="peptide_sequence" type="xsd:string" value="PEPTIDEB"/>
						</activation>
					</precursor>
					<product>
						<isolationWindow>
							<cvParam cvRef="MS" accession="MS:1000827" name="isolation window target m/z" value="102.02" unitAccession="MS:1000040" unitName="m/z" unitCvRef="MS" />
						</isolationWindow>
					</product>
				<binaryDataArrayList count="2">
					<binaryDataArray encodedLength="536">
						<cvParam cvRef="MS" accession="MS:1000595" name="time array" unitAccession="UO:0000010" unitName="second" unitCvRef="MS" />
						<cvParam cvRef="MS" accession="MS:1000523" name="64-bit float" />
						<cvParam cvRef="MS" accession="MS:1000576" name="no compression" />
						<binary>mpmZmZmZyT8zMzMzMzPzP5qZmZmZmQFAmpmZmZmZCUDNzMzMzMwQQM3MzMzMzBRAzczMzMzMGEDNzMzMzMwcQGZmZmZmZiBAZmZmZmZmIkBmZmZmZmYkQGZmZmZmZiZAZmZmZmZmKEBmZmZmZmYqQGZmZmZmZixAZmZmZmZmLkAzMzMzMzMwQDMzMzMzMzFAMzMzMzMzMkAzMzMzMzMzQDMzMzMzMzRAMzMzMzMzNUAzMzMzMzM2QDMzMzMzMzdAMzMzMzMzOEAzMzMzMzM5QDMzMzMzMzpAMzMzMzMzO0AzMzMzMzM8QDMzMzMzMz1AMzMzMzMzPkAzMzMzMzM/QJqZmZmZGUBAmpmZmZmZQECamZmZmRlBQJqZmZmZmUFAmpmZmZkZQkCamZmZmZlCQJqZmZmZGUNAmpmZmZmZQ0CamZmZmRlEQJqZmZmZmURAmpmZmZkZRUCamZmZmZlFQJqZmZmZGUZAmpmZmZmZRkCamZmZmRlHQJqZmZmZmUdAmpmZmZkZSECamZmZmZlIQA==</binary>
					</binaryDataArray>
					<binaryDataArray encodedLength="268">
						<cvParam cvRef="MS" accession="MS:1000515" name="intensity array" unitAccession="MS:1000131" unitName="number of detector counts" unitCvRef="MS"/>
						<cvParam cvRef="MS" accession="MS:1000521" name="32-bit float" />
						<cvParam cvRef="MS" accession="MS:1000576" name="no compression" />
						<binary>AAAAAGZmTkNmZs5DzcwaRGZmTkQAAIFEzcyaRJqZtERmZs5EMzPoRAAAAUVm5g1FzcwaRTOzJ0WamTRFAIBBRWZmTkXNTFtFMzNoRZoZdUUAAIFFM3OHRWbmjUWaWZRFzcyaRQBAoUXNzJpFmlmURWbmjUUzc4dFAACBRZoZdUUzM2hFzUxbRWZmTkUAgEFFmpk0RTOzJ0XNzBpFZuYNRQAAAUUzM+hEZmbORJqZtETNzJpEAACBRGZmTkTNzBpEZmbOQ2ZmTkM=</binary>
					</binaryDataArray>
				</binaryDataArrayList>
			</chromatogram>
		</chromatogramList>
	</run>
</mzML>
<indexList count="1">
	<index name="chromatogram">
		<offset idRef="tr1">10716</offset>
<<<<<<< HEAD
		<offset idRef="4">13933</offset>
		<offset idRef="tr2">17148</offset>
		<offset idRef="5">20365</offset>
		<offset idRef="3">23580</offset>
		<offset idRef="6">26795</offset>
	</index>
</indexList>
<indexListOffset>30044</indexListOffset>
=======
		<offset idRef="4">13855</offset>
		<offset idRef="tr2">16992</offset>
		<offset idRef="5">20131</offset>
		<offset idRef="3">23268</offset>
		<offset idRef="6">26405</offset>
	</index>
</indexList>
<indexListOffset>29576</indexListOffset>
>>>>>>> f9d3bee8
<fileChecksum>0</fileChecksum>
</indexedmzML><|MERGE_RESOLUTION|>--- conflicted
+++ resolved
@@ -148,11 +148,8 @@
 						<selectedIonList count="1">
 							<selectedIon>
 								<cvParam cvRef="MS" accession="MS:1000744" name="selected ion m/z" value="412.5" unitAccession="MS:1000040" unitName="m/z" unitCvRef="MS" />
-<<<<<<< HEAD
+								<cvParam cvRef="MS" accession="MS:1000041" name="charge state" value="2" />
 								<cvParam cvRef="MS" accession="MS:1002476" name="ion mobility drift time" value="0.2" unitAccession="UO:0000028" unitName="millisecond" unitCvRef="UO" />
-=======
-								<cvParam cvRef="MS" accession="MS:1000041" name="charge state" value="2" />
->>>>>>> f9d3bee8
 							</selectedIon>
 						</selectedIonList>
 						<activation>
@@ -191,11 +188,8 @@
 						<selectedIonList count="1">
 							<selectedIon>
 								<cvParam cvRef="MS" accession="MS:1000744" name="selected ion m/z" value="417.5" unitAccession="MS:1000040" unitName="m/z" unitCvRef="MS" />
-<<<<<<< HEAD
+								<cvParam cvRef="MS" accession="MS:1000041" name="charge state" value="2" />
 								<cvParam cvRef="MS" accession="MS:1002476" name="ion mobility drift time" value="0.3" unitAccession="UO:0000028" unitName="millisecond" unitCvRef="UO" />
-=======
-								<cvParam cvRef="MS" accession="MS:1000041" name="charge state" value="2" />
->>>>>>> f9d3bee8
 							</selectedIon>
 						</selectedIonList>
 						<activation>
@@ -234,11 +228,8 @@
 						<selectedIonList count="1">
 							<selectedIon>
 								<cvParam cvRef="MS" accession="MS:1000744" name="selected ion m/z" value="412.5" unitAccession="MS:1000040" unitName="m/z" unitCvRef="MS" />
-<<<<<<< HEAD
+								<cvParam cvRef="MS" accession="MS:1000041" name="charge state" value="2" />
 								<cvParam cvRef="MS" accession="MS:1002476" name="ion mobility drift time" value="0.2" unitAccession="UO:0000028" unitName="millisecond" unitCvRef="UO" />
-=======
-								<cvParam cvRef="MS" accession="MS:1000041" name="charge state" value="2" />
->>>>>>> f9d3bee8
 							</selectedIon>
 						</selectedIonList>
 						<activation>
@@ -277,11 +268,8 @@
 						<selectedIonList count="1">
 							<selectedIon>
 								<cvParam cvRef="MS" accession="MS:1000744" name="selected ion m/z" value="417.5" unitAccession="MS:1000040" unitName="m/z" unitCvRef="MS" />
-<<<<<<< HEAD
+								<cvParam cvRef="MS" accession="MS:1000041" name="charge state" value="2" />
 								<cvParam cvRef="MS" accession="MS:1002476" name="ion mobility drift time" value="0.3" unitAccession="UO:0000028" unitName="millisecond" unitCvRef="UO" />
-=======
-								<cvParam cvRef="MS" accession="MS:1000041" name="charge state" value="2" />
->>>>>>> f9d3bee8
 							</selectedIon>
 						</selectedIonList>
 						<activation>
@@ -320,11 +308,8 @@
 						<selectedIonList count="1">
 							<selectedIon>
 								<cvParam cvRef="MS" accession="MS:1000744" name="selected ion m/z" value="412.5" unitAccession="MS:1000040" unitName="m/z" unitCvRef="MS" />
-<<<<<<< HEAD
+								<cvParam cvRef="MS" accession="MS:1000041" name="charge state" value="2" />
 								<cvParam cvRef="MS" accession="MS:1002476" name="ion mobility drift time" value="0.2" unitAccession="UO:0000028" unitName="millisecond" unitCvRef="UO" />
-=======
-								<cvParam cvRef="MS" accession="MS:1000041" name="charge state" value="2" />
->>>>>>> f9d3bee8
 							</selectedIon>
 						</selectedIonList>
 						<activation>
@@ -363,11 +348,8 @@
 						<selectedIonList count="1">
 							<selectedIon>
 								<cvParam cvRef="MS" accession="MS:1000744" name="selected ion m/z" value="417.5" unitAccession="MS:1000040" unitName="m/z" unitCvRef="MS" />
-<<<<<<< HEAD
+								<cvParam cvRef="MS" accession="MS:1000041" name="charge state" value="2" />
 								<cvParam cvRef="MS" accession="MS:1002476" name="ion mobility drift time" value="0.3" unitAccession="UO:0000028" unitName="millisecond" unitCvRef="UO" />
-=======
-								<cvParam cvRef="MS" accession="MS:1000041" name="charge state" value="2" />
->>>>>>> f9d3bee8
 							</selectedIon>
 						</selectedIonList>
 						<activation>
@@ -401,24 +383,13 @@
 <indexList count="1">
 	<index name="chromatogram">
 		<offset idRef="tr1">10716</offset>
-<<<<<<< HEAD
-		<offset idRef="4">13933</offset>
-		<offset idRef="tr2">17148</offset>
-		<offset idRef="5">20365</offset>
-		<offset idRef="3">23580</offset>
-		<offset idRef="6">26795</offset>
+		<offset idRef="4">14017</offset>
+		<offset idRef="tr2">17316</offset>
+		<offset idRef="5">20617</offset>
+		<offset idRef="3">23916</offset>
+		<offset idRef="6">27215</offset>
 	</index>
 </indexList>
-<indexListOffset>30044</indexListOffset>
-=======
-		<offset idRef="4">13855</offset>
-		<offset idRef="tr2">16992</offset>
-		<offset idRef="5">20131</offset>
-		<offset idRef="3">23268</offset>
-		<offset idRef="6">26405</offset>
-	</index>
-</indexList>
-<indexListOffset>29576</indexListOffset>
->>>>>>> f9d3bee8
+<indexListOffset>30548</indexListOffset>
 <fileChecksum>0</fileChecksum>
 </indexedmzML>