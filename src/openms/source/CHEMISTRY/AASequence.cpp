// --------------------------------------------------------------------------
//                   OpenMS -- Open-Source Mass Spectrometry
// --------------------------------------------------------------------------
// Copyright The OpenMS Team -- Eberhard Karls University Tuebingen,
// ETH Zurich, and Freie Universitaet Berlin 2002-2013.
//
// This software is released under a three-clause BSD license:
//  * Redistributions of source code must retain the above copyright
//    notice, this list of conditions and the following disclaimer.
//  * Redistributions in binary form must reproduce the above copyright
//    notice, this list of conditions and the following disclaimer in the
//    documentation and/or other materials provided with the distribution.
//  * Neither the name of any author or any participating institution
//    may be used to endorse or promote products derived from this software
//    without specific prior written permission.
// For a full list of authors, refer to the file AUTHORS.
// --------------------------------------------------------------------------
// THIS SOFTWARE IS PROVIDED BY THE COPYRIGHT HOLDERS AND CONTRIBUTORS "AS IS"
// AND ANY EXPRESS OR IMPLIED WARRANTIES, INCLUDING, BUT NOT LIMITED TO, THE
// IMPLIED WARRANTIES OF MERCHANTABILITY AND FITNESS FOR A PARTICULAR PURPOSE
// ARE DISCLAIMED. IN NO EVENT SHALL ANY OF THE AUTHORS OR THE CONTRIBUTING
// INSTITUTIONS BE LIABLE FOR ANY DIRECT, INDIRECT, INCIDENTAL, SPECIAL,
// EXEMPLARY, OR CONSEQUENTIAL DAMAGES (INCLUDING, BUT NOT LIMITED TO,
// PROCUREMENT OF SUBSTITUTE GOODS OR SERVICES; LOSS OF USE, DATA, OR PROFITS;
// OR BUSINESS INTERRUPTION) HOWEVER CAUSED AND ON ANY THEORY OF LIABILITY,
// WHETHER IN CONTRACT, STRICT LIABILITY, OR TORT (INCLUDING NEGLIGENCE OR
// OTHERWISE) ARISING IN ANY WAY OUT OF THE USE OF THIS SOFTWARE, EVEN IF
// ADVISED OF THE POSSIBILITY OF SUCH DAMAGE.
//
// --------------------------------------------------------------------------
// $Maintainer: Timo Sachsenberg $
// $Authors: Andreas Bertsch $
// --------------------------------------------------------------------------
//

#include <OpenMS/CHEMISTRY/AASequence.h>

#include <OpenMS/CHEMISTRY/ResidueModification.h>
#include <OpenMS/CHEMISTRY/ResidueDB.h>
#include <OpenMS/CHEMISTRY/ModificationsDB.h>

#include <OpenMS/CONCEPT/LogStream.h>
#include <OpenMS/CONCEPT/Macros.h>
#include <OpenMS/CONCEPT/PrecisionWrapper.h>

#include <algorithm>
#include <cmath> // for "pow"
#include <iterator> // for "distance"
#include <sstream>

using namespace std;

namespace OpenMS
{
  AASequence::AASequence() :
    n_term_mod_(0),
    c_term_mod_(0)
  {
  }

  AASequence::AASequence(const AASequence& rhs) :
    peptide_(rhs.peptide_),
    n_term_mod_(rhs.n_term_mod_),
    c_term_mod_(rhs.c_term_mod_)
  {
  }

  AASequence::~AASequence()
  {
  }

  AASequence& AASequence::operator=(const AASequence& rhs)
  {
    if (this != &rhs)
    {
      peptide_ = rhs.peptide_;
      n_term_mod_ = rhs.n_term_mod_;
      c_term_mod_ = rhs.c_term_mod_;
    }
    return *this;
  }

  const Residue& AASequence::getResidue(SignedSize index) const
  {
    if (index >= 0 && Size(index) >= peptide_.size())
    {
      throw Exception::IndexOverflow(__FILE__, __LINE__, __PRETTY_FUNCTION__, index, peptide_.size());
    }
    if (index < 0)
    {
      throw Exception::IndexUnderflow(__FILE__, __LINE__, __PRETTY_FUNCTION__, index, 0);
    }
    return *peptide_[index];
  }

  const Residue& AASequence::getResidue(Size index) const
  {
    if (index >= peptide_.size())
    {
      throw Exception::IndexOverflow(__FILE__, __LINE__, __PRETTY_FUNCTION__, index, peptide_.size());
    }
    return *peptide_[index];
  }

  String AASequence::toString() const
  {
    stringstream ss;
    ss << *this;
    return String(ss.str());
  }

  String AASequence::toUnmodifiedString() const
  {
    String tmp;
    for (ConstIterator it = begin(); it != end(); ++it)
    {
      tmp += it->getOneLetterCode();
    }
    return tmp;
  }

  bool AASequence::operator<(const AASequence& rhs) const
  {
    return toString() < rhs.toString();
  }

  EmpiricalFormula AASequence::getFormula(Residue::ResidueType type, Int charge) const
  {
    EmpiricalFormula ef;
    ef.setCharge(charge);
    static EmpiricalFormula H("H");
    static EmpiricalFormula OH("OH");
    static EmpiricalFormula NH("NH");

    // terminal modifications
    if (n_term_mod_ != 0 &&
        (type == Residue::Full || type == Residue::AIon || type == Residue::BIon || type == Residue::CIon || type == Residue::NTerminal)
        )
    {
      ef += n_term_mod_->getDiffFormula();
    }


    if (c_term_mod_ != 0 &&
        (type == Residue::Full || type == Residue::XIon || type == Residue::YIon || type == Residue::ZIon || type == Residue::CTerminal)
        )
    {
      ef += c_term_mod_->getDiffFormula();
    }

    if (peptide_.size() > 0)
    {
      if (peptide_.size() == 1)
      {
        ef += peptide_[0]->getFormula(type);
      }
      else
      {
        for (Size i = 0; i != peptide_.size(); ++i)
        {
          ef += peptide_[i]->getFormula(Residue::Internal);
        }

        // add the missing formula part
        switch (type)
        {
        case Residue::Full:
          return ef + Residue::getInternalToFull();

        case Residue::Internal:
          return ef /* + add_protons*/;

        case Residue::NTerminal:
          return ef + Residue::getInternalToFull() - Residue::getNTerminalToFull();

        case Residue::CTerminal:
          return ef + Residue::getInternalToFull() - Residue::getCTerminalToFull();

        case Residue::BIon:
          return ef + Residue::getInternalToFull() - Residue::getBIonToFull() - H;

        case Residue::AIon:
          return ef + Residue::getInternalToFull() - Residue::getAIonToFull() - H;

        case Residue::CIon:
          return ef + Residue::getInternalToFull() - OH + NH;

        case Residue::XIon:
          return ef + Residue::getInternalToFull() + Residue::getXIonToFull();

        case Residue::YIon:
          return ef + Residue::getInternalToFull() + Residue::getYIonToFull();

        case Residue::ZIon:
          return ef + Residue::getInternalToFull() - Residue::getZIonToFull();

        default:
          cerr << "AASequence::getFormula: unknown ResidueType" << endl;
        }
      }
    }

    return ef;
  }

  double AASequence::getAverageWeight(Residue::ResidueType type, Int charge) const
  {
    // check whether tags are present
    double tag_offset(0);
    for (ConstIterator it = this->begin(); it != this->end(); ++it)
    {
      if (it->getOneLetterCode() == "")
      {
        tag_offset += it->getAverageWeight(Residue::Internal);
      }
    }
    return tag_offset + getFormula(type, charge).getAverageWeight();
  }

  double AASequence::getMonoWeight(Residue::ResidueType type, Int charge) const
  {
    // check whether tags are present
    double tag_offset(0);
    for (ConstIterator it = this->begin(); it != this->end(); ++it)
    {
      if (it->getOneLetterCode() == "")
      {
        tag_offset += it->getMonoWeight(Residue::Internal);
      }
    }

    return tag_offset + getFormula(type, charge).getMonoWeight();
  }

  /*void AASequence::getNeutralLosses(Map<const EmpiricalFormula, UInt) const
  {
      // the following losses are from the Zhang paper (AC, 76, 14, 2004)
      // charge directed*/
  /*
  static const EmpiricalFormula R_44("NH2CHNH");
  static const EmpiricalFormula R_59("CN3H5"); // guanidium
  static const EmpiricalFormula R_61("N2H4CH");
  // charge remote
  static const EmpiricalFormula R_60("N2H4CO"); // combination of NH=C=NH + C-terminal H2O
  static const EmpiricalFormula H2O("H2O"); // loss from the C-terminus
  static const EmpiricalFormula NH3("NH3");
  Map<const EmpiricalFormula*, UInt> losses;

  for (Size i=0;i!=peptide_.size();++i)
  {
      if (peptide_[i]->hasNeutralLoss())
      {
          const EmpiricalFormula* loss = peptide_[i]->getLossFormulas();
          if (losses.find(loss) != losses.end())
          {
              losses[loss]++;
          }
          else
          {
              losses[loss] = 1;
          }
      }


      // TODO: hack this should be in the data file
      if (peptide_[i]->getOneLetterCode() == "R")
      {
          losses[&R_44] = 1;
          losses[&R_59] = 1;
          losses[&R_61] = 1;
          losses[&R_60] = 1;
      }
      losses[&H2O] = 1;
      losses[&NH3] = 1;
  }
  return losses;
}*/

  const Residue& AASequence::operator[](SignedSize index) const
  {
    if (index < 0)
    {
      throw Exception::IndexUnderflow(__FILE__, __LINE__, __PRETTY_FUNCTION__, index, 0);
    }
    else
    {
      if (Size(index) >= size())
      {
        throw Exception::IndexOverflow(__FILE__, __LINE__, __PRETTY_FUNCTION__, index, size());
      }
    }
    return *peptide_[Size(index)];
  }

  const Residue& AASequence::operator[](Size index) const
  {
    if (index >= size())
    {
      throw Exception::IndexOverflow(__FILE__, __LINE__, __PRETTY_FUNCTION__, index, size());
    }
    return *peptide_[index];
  }

  AASequence& AASequence::operator+=(const AASequence& sequence)
  {
    for (Size i = 0; i != sequence.peptide_.size(); ++i)
    {
      peptide_.push_back(sequence.peptide_[i]);
    }
    return *this;
  }

  AASequence AASequence::operator+(const AASequence& sequence) const
  {
    AASequence seq;
    seq.peptide_ = peptide_;
    for (Size i = 0; i != sequence.peptide_.size(); ++i)
    {
      seq.peptide_.push_back(sequence.peptide_[i]);
    }
    return seq;
  }

  AASequence AASequence::operator+(const Residue* residue) const
  {
    if (!ResidueDB::getInstance()->hasResidue(residue))
    {
      throw Exception::ElementNotFound(__FILE__, __LINE__, __PRETTY_FUNCTION__, "given residue");
    }
    AASequence seq = *this;
    seq += residue;
    return seq;
  }

  AASequence& AASequence::operator+=(const Residue* residue)
  {
    if (!ResidueDB::getInstance()->hasResidue(residue))
    {
      throw Exception::ElementNotFound(__FILE__, __LINE__, __PRETTY_FUNCTION__, "given residue");
    }
    peptide_.push_back(residue);
    return *this;
  }

  Size AASequence::size() const
  {
    return peptide_.size();
  }

  AASequence AASequence::getPrefix(Size index) const
  {
    if (index > size())
    {
      throw Exception::IndexOverflow(__FILE__, __LINE__, __PRETTY_FUNCTION__, index, size());
    }
    if (index == size())
    {
      return *this;
    }
    AASequence seq;
    seq.n_term_mod_ = n_term_mod_;
    for (Size i = 0; i < index; ++i)
    {
      seq.peptide_.push_back(peptide_[i]);
    }
    return seq;
  }

  AASequence AASequence::getSuffix(Size index) const
  {
    if (index > size())
    {
      throw Exception::IndexOverflow(__FILE__, __LINE__, __PRETTY_FUNCTION__, index, size());
    }
    if (index == size())
    {
      return *this;
    }
    AASequence seq;
    seq.c_term_mod_ = c_term_mod_;
    for (Size i = size() - index; i != size(); ++i)
    {
      seq.peptide_.push_back(peptide_[i]);
    }
    return seq;
  }

  AASequence AASequence::getSubsequence(Size index, UInt num) const
  {
    if (index >= size())
    {
      throw Exception::IndexOverflow(__FILE__, __LINE__, __PRETTY_FUNCTION__, index, size());
    }
    if (index + num > size())
    {
      throw Exception::IndexOverflow(__FILE__, __LINE__, __PRETTY_FUNCTION__, index + num, size());
    }
    AASequence seq;
    if (index == 0)
      seq.n_term_mod_ = n_term_mod_;
    if (index + num == this->size())
      seq.c_term_mod_ = c_term_mod_;
    for (Size i = index; i != index + num; ++i)
    {
      seq.peptide_.push_back(peptide_[i]);
    }
    return seq;
  }

  bool AASequence::has(const Residue& residue) const
  {
    for (Size i = 0; i != peptide_.size(); ++i)
    {
      if (*peptide_[i] == residue)
      {
        return true;
      }
    }
    return false;
  }

  bool AASequence::hasSubsequence(const AASequence& sequence) const
  {
    if (sequence.empty())
    {
      return true;
    }
    else
    {
      if (sequence.size() <= peptide_.size())
      {
        for (Size i = 0; i != peptide_.size(); ++i)
        {
          if (peptide_[i] == sequence.peptide_[0])
          {
            Size j = 0;
            for (; j + i != peptide_.size() && j != sequence.peptide_.size(); ++j)
            {
              if (peptide_[j + i] == sequence.peptide_[j])
              {
                if (j == sequence.peptide_.size() - 1)
                {
                  return true;
                }
              }
              else
              {
                break;
              }
            }
          }
        }
      }
    }
    return false;
  }

  bool AASequence::hasPrefix(const AASequence& sequence) const
  {
    if (sequence.empty())
    {
      return true;
    }
    if (sequence.size() > peptide_.size())
    {
      return false;
    }
    if (sequence.n_term_mod_ != n_term_mod_)
      return false;

    if (sequence.size() == peptide_.size() && sequence.c_term_mod_ != c_term_mod_)
      return false;

    for (Size i = 0; i != sequence.size(); ++i)
    {
      if (sequence.peptide_[i] != peptide_[i])
      {
        return false;
      }
    }
    return true;
  }

  bool AASequence::hasSuffix(const AASequence& sequence) const
  {
    if (sequence.empty())
    {
      return true;
    }
    if (sequence.size() > peptide_.size())
    {
      return false;
    }
    if (sequence.c_term_mod_ != c_term_mod_)
      return false;

    if (sequence.size() == peptide_.size() && sequence.n_term_mod_ != n_term_mod_)
      return false;

    for (Size i = 0; i != sequence.size(); ++i)
    {
      if (sequence.peptide_[sequence.size() - 1 - i] != peptide_[size() - 1 - i])
      {
        return false;
      }
    }
    return true;
  }

  bool AASequence::operator==(const AASequence& peptide) const
  {
    if (size() != peptide.size())
    {
      return false;
    }

    for (Size i = 0; i != size(); ++i)
    {
      if (peptide_[i] != peptide.peptide_[i])
      {
        return false;
      }
    }

    if (n_term_mod_ != peptide.n_term_mod_)
    {
      return false;
    }

    if (c_term_mod_ != peptide.c_term_mod_)
    {
      return false;
    }

    return true;
  }

  bool AASequence::operator!=(const AASequence& peptide) const
  {
    return !(*this == peptide);
  }

  bool AASequence::empty() const
  {
    return size() == 0;
  }

  bool AASequence::isModified() const
  {
    if (n_term_mod_ != 0 || c_term_mod_ != 0)
    {
      return true;
    }

    for (vector<const Residue*>::const_iterator it = peptide_.begin(); it != peptide_.end(); ++it)
    {
      if ((*it)->isModified())
      {
        return true;
      }
    }
    return false;
  }

  bool AASequence::isModified(Size position) const
  {
    if (position >= peptide_.size())
    {
      throw Exception::IndexOverflow(__FILE__, __LINE__, __PRETTY_FUNCTION__, peptide_.size(), position);
    }

    return peptide_[position]->isModified();
  }

  ostream& operator<<(ostream& os, const AASequence& peptide)
  {
    if (peptide.n_term_mod_ != 0)
    {
      os << "(" << peptide.n_term_mod_->getId() << ")";
    }

    for (Size i = 0; i != peptide.size(); ++i)
    {
      if (peptide.peptide_[i]->isModified())
      {
        if (peptide.peptide_[i]->getOneLetterCode() != "")
        {
          os << peptide.peptide_[i]->getOneLetterCode();
        }
        else
        {
          os << "[" << precisionWrapper(peptide.peptide_[i]->getMonoWeight()) << "]";
        }
        String id = ModificationsDB::getInstance()->getModification(peptide.peptide_[i]->getOneLetterCode(), peptide.peptide_[i]->getModification(), ResidueModification::ANYWHERE).getId();
        if (id != "")
        {
          os << "(" << id << ")";
        }
        else
        {
          os << "([" << precisionWrapper(ModificationsDB::getInstance()->getModification(peptide.peptide_[i]->getOneLetterCode(), peptide.peptide_[i]->getModification(), ResidueModification::ANYWHERE).getDiffMonoMass()) << "])";
        }
      }
      else
      {
        if (peptide.peptide_[i]->getOneLetterCode() != "")
        {
          os << peptide.peptide_[i]->getOneLetterCode();
        }
        else
        {
          if (peptide.peptide_[i]->getShortName() != "")
          {
            os << peptide.peptide_[i]->getShortName();
          }
          else
          {
            os << "[" << precisionWrapper(peptide.peptide_[i]->getMonoWeight()) << "]";
          }
        }
      }
    }

    if (peptide.c_term_mod_ != 0)
    {
      os << "(" << peptide.c_term_mod_->getId() << ")";
    }
    return os;
  }

<<<<<<< HEAD
=======
  void AASequence::parseString_(AASequence& aas, const String& pep)
  {
    String peptide(pep);
    peptide.trim();
>>>>>>> ce1be30d

  String::ConstIterator AASequence::parseModRoundBrackets_(
    const String::ConstIterator str_it, const String& str, AASequence& aas)
  {
    OPENMS_PRECONDITION(*str_it == '(', "Modification must start with '('.");
    String::ConstIterator mod_start = str_it;
    String::ConstIterator mod_end = ++mod_start;
    Size open_brackets = 1;
    while (mod_end != str.end())
    {
      if (*mod_end == ')') --open_brackets;
      else if (*mod_end == '(') ++open_brackets;
      if (!open_brackets) break;
      ++mod_end;
    }
    string mod(mod_start, mod_end);
    if (mod_end == str.end())
    {
      throw Exception::ParseError(__FILE__, __LINE__, __PRETTY_FUNCTION__, str, "Cannot convert string to peptide modification: missing ')'");
    }
    ModificationsDB* mod_db = ModificationsDB::getInstance();
    if (aas.peptide_.empty()) // start of peptide -> N-terminal mod.
    {
      aas.n_term_mod_ = &(mod_db->getTerminalModification(
                            mod, ResidueModification::N_TERM));
      return mod_end;
    }
    if (distance(mod_end, str.end()) == 1) // end of peptide -> C-terminal mod.?
    {
      try
      {
        const ResidueModification* term_mod = 
          &(mod_db->getTerminalModification(mod, ResidueModification::C_TERM));
        aas.c_term_mod_ = term_mod;
        return mod_end;
      }
<<<<<<< HEAD
      catch (Exception::ElementNotFound& /* e */)
      { // just do nothing, the mod is presumably a non-terminal one
=======
      switch (peptide[i])
      {
      case '(':
        if (mod_open)
        {
          ++num_brackets;
          continue;
        }
        mod_open = true;
        break;

      case ')':
        if (num_brackets != 0)
        {
          --num_brackets;
          continue;
        }
        mod_open = false;
        break;

      case '[':
        if (mod_open)
        {
          ++num_brackets;
          continue;
        }
        mod_open = true;
        break;

      case ']':
        if (num_brackets != 0)
        {
          --num_brackets;
          continue;
        }
        mod_open = false;
        break;

      default:
        break;
>>>>>>> ce1be30d
      }
    }
    aas.peptide_.back() = ResidueDB::getInstance()->
      getModifiedResidue(aas.peptide_.back(), mod);
    // @TODO: if mod isn't found, "InvalidValue" is raised - catch it here?
    return mod_end;
  }

  String::ConstIterator AASequence::parseModSquareBrackets_(
    const String::ConstIterator str_it, const String& str, AASequence& aas)
  {
    OPENMS_PRECONDITION(*str_it == '[', "Modification must start with '['.");
    String::ConstIterator mod_start = str_it;
    String::ConstIterator mod_end = ++mod_start;
    while ((mod_end != str.end()) && (*mod_end != ']')) ++mod_end;
    string mod(mod_start, mod_end);
    if (mod_end == str.end())
    {
      throw Exception::ParseError(__FILE__, __LINE__, __PRETTY_FUNCTION__, str, "Cannot convert string to peptide modification: missing ']'");
    }

    double mass = String(mod).toDouble();
    size_t decimal_pos = mod.find('.');
    bool integer_mass = decimal_pos == string::npos;
    double tolerance = 0.5; // for integer mass values
    if (!integer_mass) // float mass values -> adapt tol. to decimal precision
    {
      size_t n_decimals = mod.size() - decimal_pos - 2;
      tolerance = pow(10.0, -int(n_decimals));
    }
    bool delta_mass = (mod[0] == '+') || (mod[0] == '-');
    ModificationsDB* mod_db = ModificationsDB::getInstance();

    const Residue* residue = 0;
    if (!aas.peptide_.empty())
    {
      // internal modification (why not potentially C-terminal?):
      residue = aas.peptide_.back();
      if (delta_mass && (residue->getMonoWeight() <= 0.0)) // not allowed
      {
<<<<<<< HEAD
        throw Exception::ParseError(__FILE__, __LINE__, __PRETTY_FUNCTION__, str, "Using a mass difference to specify a modification on a residue of unknown mass is not supported in '" + residue->getOneLetterCode() + "[" + mod +  "]'");
      }
      if (integer_mass) // use first modification that matches approximately
      {
        vector<String> res_mods;
        if (!delta_mass) // compute delta mass based on residue mass
        {
          // we expect that delta mass is relative to the full mass of the
          // residue, not its "internal" mass in the peptide (loss of H2O)!
          mass -= residue->getMonoWeight(Residue::Internal);
          delta_mass = true; // in case we need to create a new residue below
        }
        mod_db->getModificationsByDiffMonoMass(
          res_mods, residue->getOneLetterCode(), mass, tolerance);
        if (!res_mods.empty())
=======
        if (*rIt == '(' && brackets == 0)
        {
          break; // we reached beginning of mod
        }
        else if (*rIt == ')')
        {
          ++brackets;
        }
        else if (*rIt == '(')
>>>>>>> ce1be30d
        {
          const ResidueModification* res_mod = &(mod_db->
                                                 getModification(res_mods[0]));
          aas.peptide_.back() = ResidueDB::getInstance()->
            getModifiedResidue(residue, res_mod->getId());
          return mod_end;
        }
      }
      else // float mass -> use best-matching modification
      {
<<<<<<< HEAD
        const ResidueModification* res_mod;
        if (delta_mass)
        {
          res_mod = mod_db->getBestModificationsByDiffMonoMass(
            residue->getOneLetterCode(), mass, tolerance);
        }
        else // absolute mass
        {
          res_mod = mod_db->getBestModificationsByMonoMass(
            residue->getOneLetterCode(), mass, tolerance);
        }
        if (res_mod)
        {
          aas.peptide_.back() = ResidueDB::getInstance()->
            getModifiedResidue(residue, res_mod->getId());
          return mod_end;
        }
      }
      LOG_WARN << "Warning: unknown modification '" + mod + "' of residue '" + 
        residue->getOneLetterCode() + "' - adding it to the database" << endl;
    }
    // at beginning of peptide:
    else if (delta_mass) // N-terminal mod can only be specified by delta mass
    { 
      vector<String> term_mods;
      mod_db->getTerminalModificationsByDiffMonoMass(
        term_mods, mass, tolerance, ResidueModification::N_TERM);
      if (!term_mods.empty())
=======
        const ResidueModification* potential_mod = &ModificationsDB::getInstance()->getTerminalModification(mod, ResidueModification::C_TERM);
        aas.c_term_mod_ = potential_mod;
        split[split.size() - 1] = c_term.substr(0, c_term.size() - mod.size() - 2);
      }
      catch (Exception::ElementNotFound& /* e */)
>>>>>>> ce1be30d
      {
        aas.n_term_mod_ = &(mod_db->getTerminalModification(
                              term_mods[0], ResidueModification::N_TERM));
        return mod_end;
      }
      LOG_WARN << "Warning: unknown N-terminal modification '" + mod + "' - adding it to the database" << endl;
    }
    // create new modification:
    Residue new_res;
    new_res.setName(mod);
    if (residue && delta_mass)
    {
      new_res.setMonoWeight(mass + residue->getMonoWeight());
      new_res.setAverageWeight(mass + 
                               residue->getAverageWeight());
    }
    else
    { // mass value is for an internal residue, but methods expect full residue:
      new_res.setMonoWeight(mass + Residue::getInternalToFullMonoWeight());
      new_res.setAverageWeight(mass + 
                               Residue::getInternalToFullAverageWeight());
    }
    ResidueDB::getInstance()->addResidue(new_res);
    aas.peptide_.back() = ResidueDB::getInstance()->getResidue(mod);
    return mod_end;
  }

  void AASequence::parseString_(const String& pep, AASequence& aas, 
                                bool permissive)
  {
    aas.peptide_.clear();
    String peptide(pep);
    peptide.trim();
    if (peptide.empty()) return;

    static ResidueDB* rdb = ResidueDB::getInstance();
    for (String::ConstIterator str_it = peptide.begin(); 
         str_it != peptide.end(); ++str_it)
    {
      const Residue* r = rdb->getResidue(*str_it); // "isalpha" check not needed
      if (r)
      {
<<<<<<< HEAD
        aas.peptide_.push_back(r);
      }
      else if (*str_it == '(')
=======
        if (isalpha(res[j]))
        {
          name += res[j];
        }
        else
        {
          if (res[j] == '(')
          {
            if (res[res.size() - 1] != ')')
            {
              throw Exception::ParseError(__FILE__, __LINE__, __PRETTY_FUNCTION__, peptide, "Cannot convert string into AASequence. Missing ')'!");
            }

            for (Size k = j + 1; k < res.size() - 1; ++k) // skip last ')'
            {
              modstr += res[k];
            }
            break;
          }
          else
          {
            if (res[j] == '[')
            {
              for (Size k = j + 1; res[k] != ']'; ++k)
              {
                if (k == res.size())
                {
                  throw Exception::ParseError(__FILE__, __LINE__, __PRETTY_FUNCTION__, peptide, "Cannot convert string into AASequence. Missing ']'!");
                }
                tag += res[k];
              }
              break;
            }
            else
            {
              throw Exception::ParseError(__FILE__, __LINE__, __PRETTY_FUNCTION__, peptide, "Cannot convert string into AASequence. Residue '" + res + "' unknown at position " + String(j) + ", residue # " + String(i) + " !");
            }
          }
        }
      }

      // Retrieve the underlying residue
      const Residue* res_ptr = ResidueDB::getInstance()->getResidue(name[0]);

      if (res_ptr == 0 && tag.empty() && modstr.empty())
>>>>>>> ce1be30d
      {
        str_it = parseModRoundBrackets_(str_it, peptide, aas);
      }
      else if (*str_it == '[')
      {
<<<<<<< HEAD
        str_it = parseModSquareBrackets_(str_it, peptide, aas);
      }
      else
=======
        if (res_ptr == 0)
        {
          throw Exception::ParseError(__FILE__, __LINE__, __PRETTY_FUNCTION__, peptide, "Cannot convert string into AASequence. Cannot parse residue with name: '" + name + "'!");
        }
        aas.peptide_.push_back(ResidueDB::getInstance()->getModifiedResidue(res_ptr, modstr));
      }
      else if (!modstr.empty() && i == 0)
>>>>>>> ce1be30d
      {
        if (permissive && ((*str_it == '*') || (*str_it == '#') || 
                           (*str_it == '+')))
        { // stop codons
          aas.peptide_.push_back(rdb->getResidue('X'));
        }
<<<<<<< HEAD
        else if (permissive && (*str_it == ' '))
        { // skip, i.e. do nothing here
        }
        else
=======
        std::set<const ResidueModification*> mod_candidates;
        ModificationsDB::getInstance()->searchModifications(mod_candidates, res_ptr->getOneLetterCode(), modstr, ResidueModification::ANYWHERE);
        if (!mod_candidates.empty())
        {
          aas.peptide_.push_back(ResidueDB::getInstance()->getModifiedResidue(res_ptr, modstr));
        }
        else
        {
          ModificationsDB::getInstance()->searchTerminalModifications(mod_candidates, modstr, ResidueModification::N_TERM);
          if (!mod_candidates.empty())
          {
            aas.n_term_mod_ = &ModificationsDB::getInstance()->getTerminalModification(modstr, ResidueModification::N_TERM);
            aas.peptide_.push_back(res_ptr);
          }
        }
      }
      else if (!tag.empty())
      {
        bool is_NTerm = (res_ptr == 0) && name.empty() ? true : false;

        if (tag.hasPrefix("+") || tag.hasPrefix("-"))
        {
          // delta mass
          double delta_mass = tag.toDouble();
          const Residue* result = NULL;

          if (tag.hasSubstring("."))
          {
            // signed float tag [+123.456] -> look for an exact match
            if (is_NTerm)
            {
              vector<String> mods;
              ModificationsDB::getInstance()->getTerminalModificationsByDiffMonoMass(mods, delta_mass, 1.0, ResidueModification::N_TERM);
              if (!mods.empty())
              {
                aas.n_term_mod_ = &ModificationsDB::getInstance()->getTerminalModification(mods[0], ResidueModification::N_TERM);
                continue;
              }
            }
            else
            {
              if (res_ptr == 0)
              {
                throw Exception::ParseError(__FILE__, __LINE__, __PRETTY_FUNCTION__, peptide, "Cannot convert string into AASequence. Cannot parse residue with name: '" + name + "'!");
              }
              const ResidueModification* this_mod = ModificationsDB::getInstance()->getBestModificationsByDiffMonoMass(res_ptr->getOneLetterCode(), delta_mass, 1.0);
              if (this_mod != NULL)
              {
                result = ResidueDB::getInstance()->getModifiedResidue(res_ptr, this_mod->getId());
              }
            }
          }
          else
          {
            // signed integer tag [+123] -> look for the first match (usually this is what is intended)
            if (is_NTerm)
            {
              vector<String> mods;
              ModificationsDB::getInstance()->getTerminalModificationsByDiffMonoMass(mods, delta_mass, 0.5, ResidueModification::N_TERM);
              if (!mods.empty())
              {
                aas.n_term_mod_ = &ModificationsDB::getInstance()->getTerminalModification(mods[0], ResidueModification::N_TERM);
                continue;
              }
            }
            else
            {
              std::vector<String> mods;
              if (res_ptr == 0)
              {
                throw Exception::ParseError(__FILE__, __LINE__, __PRETTY_FUNCTION__, peptide, "Cannot convert string into AASequence. Cannot parse residue with name: '" + name + "'!");
              }
              ModificationsDB::getInstance()->getModificationsByDiffMonoMass(mods, res_ptr->getOneLetterCode(), delta_mass, 0.5);
              if (!mods.empty())
              {
                const ResidueModification* this_mod = &ModificationsDB::getInstance()->getModification(mods[0]);
                result = ResidueDB::getInstance()->getModifiedResidue(res_ptr, this_mod->getId());
              }
            }
          }

          // using an amino acid with zero weight and a differential modification on that cannot lead to a valid result!
          if (res_ptr && res_ptr->getMonoWeight() <= 0.0)
          {
            throw Exception::ParseError(__FILE__, __LINE__, __PRETTY_FUNCTION__, peptide, "Cannot convert string into AASequence. Having a difference modification on an unspecified residue (" + name + "[" + tag +  "]) will probably not produce a correct mass.");
          }

          if (result == NULL)
          {
            std::cout <<  "Warning: unknown modification " << tag << " on residue "
                      << name << ": will add to the database." << std::endl;
            Residue new_res(tag, String(""), String(""), EmpiricalFormula(""));
            if (is_NTerm)
            {
              new_res.setMonoWeight(delta_mass);
              new_res.setAverageWeight(delta_mass);
            }
            else
            {
              new_res.setMonoWeight(delta_mass + res_ptr->getMonoWeight());
              new_res.setAverageWeight(delta_mass + res_ptr->getAverageWeight());
            }
            ResidueDB::getInstance()->addResidue(new_res);
            result = ResidueDB::getInstance()->getResidue(tag);
          }
          aas.peptide_.push_back(result);
        }
        else    // absolute (unsigned) mass tags []
        {
          double mass = tag.toDouble();
          const Residue* result = NULL;

          if (tag.hasSubstring("."))
          {
            // we have a float, look for an exact match
            const ResidueModification* this_mod = ModificationsDB::getInstance()->getBestModificationsByMonoMass(res_ptr->getOneLetterCode(), mass, 1.0);
            if (this_mod)
              result = ResidueDB::getInstance()->getModifiedResidue(res_ptr, this_mod->getId());
          }
          else
          {
            // we have an integer, look for the first match (usually this is what is intended)
            std::vector<String> mods;
            double res_deltamass = mass - (res_ptr->getMonoWeight() - res_ptr->getInternalToFullMonoWeight());
            ModificationsDB::getInstance()->getModificationsByDiffMonoMass(mods, res_ptr->getOneLetterCode(), res_deltamass, 0.5);
            if (!mods.empty())
            {
              const ResidueModification* this_mod = &ModificationsDB::getInstance()->getModification(mods[0]);
              result = ResidueDB::getInstance()->getModifiedResidue(res_ptr, this_mod->getId());
            }
          }

          if (result == NULL || res_ptr->getMonoWeight() <= 0.0)
          {
            // using an amino acid with zero weight should lead to an accurate mass representation of the AA (and not try to guess something)... !
            std::cout <<  "Warning: unknown modification " << tag << " on residue " << name << ": will add to the database." << std::endl;
            Residue new_res(tag, String(""), String(""), EmpiricalFormula(""));
            new_res.setMonoWeight(mass);
            new_res.setAverageWeight(mass);
            ResidueDB::getInstance()->addResidue(new_res);
            result = ResidueDB::getInstance()->getResidue(tag);
          }
          aas.peptide_.push_back(result);
        }
      }
      else
      {
        // mod and tag are both empty
        aas.peptide_.push_back(res_ptr);
        if (aas.peptide_.size() < i)
>>>>>>> ce1be30d
        {
          throw Exception::ParseError(__FILE__, __LINE__, __PRETTY_FUNCTION__, peptide, "Cannot convert string to amino acid sequence: unexpected character '" + String(*str_it) + "'");
        }
      }
    }
  }

  inline bool AASequence::parseUnmodifiedString_(AASequence& aas, const String& peptide)
  {
    static ResidueDB* rdb = ResidueDB::getInstance();
    aas.peptide_.reserve(peptide.size());
    for (string::const_iterator sit = peptide.begin(); sit != peptide.end(); ++sit)
    {
      const Residue* r = rdb->getResidue(*sit);
      if (r)
      {
        aas.peptide_.push_back(r);
      }
      else
      {
        return false;
      }
    }
    return true;
  }

  void AASequence::getAAFrequencies(Map<String, Size>& frequency_table) const
  {
    frequency_table.clear();

    for (vector<const Residue*>::const_iterator it = peptide_.begin(); it != peptide_.end(); ++it)
    {
      frequency_table[(*it)->getOneLetterCode()] += 1;
    }
  }

  void AASequence::setModification(Size index, const String& modification)
  {
    if (index >= peptide_.size())
    {
      throw Exception::IndexOverflow(__FILE__, __LINE__, __PRETTY_FUNCTION__, index, peptide_.size());
    }
    peptide_[index] = ResidueDB::getInstance()->getModifiedResidue(peptide_[index], modification);
  }

  void AASequence::setNTerminalModification(const String& modification)
  {
    if (modification == "")
    {
      n_term_mod_ = 0;
      return;
    }
    n_term_mod_ = &ModificationsDB::getInstance()->getTerminalModification(modification, ResidueModification::N_TERM);
  }

  void AASequence::setCTerminalModification(const String& modification)
  {
    if (modification == "")
    {
      c_term_mod_ = 0;
      return;
    }
    c_term_mod_ = &ModificationsDB::getInstance()->getTerminalModification(modification, ResidueModification::C_TERM);
  }

  const String& AASequence::getNTerminalModification() const
  {
    static const String mod = "";
    if (n_term_mod_ == 0)
    {
      return mod;
    }
    return n_term_mod_->getId();
  }

  const String& AASequence::getCTerminalModification() const
  {
    static const String mod = "";
    if (c_term_mod_ == 0)
    {
      return mod;
    }
    return c_term_mod_->getId();
  }

  bool AASequence::hasNTerminalModification() const
  {
    return n_term_mod_ != 0;
  }

  bool AASequence::hasCTerminalModification() const
  {
    return c_term_mod_ != 0;
  }

<<<<<<< HEAD
  AASequence AASequence::fromString(const String& s, bool permissive)
  {
    AASequence aas;
    parseString_(s, aas, permissive);
    return aas;
  }

  AASequence AASequence::fromString(const char* s, bool permissive)
  {
    AASequence aas;
    parseString_(String(s), aas, permissive);
=======
  AASequence AASequence::fromString(const String& s)
  {
    AASequence aas;
    if (!parseUnmodifiedString_(aas, s))
    {
      AASequence modified_aas;
      parseString_(modified_aas, s);
      return modified_aas;
    }
    return aas;
  }

  AASequence AASequence::fromString(const char* s)
  {
    AASequence aas;
    if (!parseUnmodifiedString_(aas, s))
    {
      AASequence modified_aas;
      parseString_(modified_aas, String(s));
      return modified_aas;
    }
    return aas;
  }

  AASequence AASequence::fromUnmodifiedString(const String& s)
  {
    AASequence aas;
    if (!parseUnmodifiedString_(aas, s))
    {
      throw Exception::ParseError(__FILE__, __LINE__, __PRETTY_FUNCTION__, s, "Cannot convert string into unmodified AASequence. Brackets encountered.");
    }
>>>>>>> ce1be30d
    return aas;
  }

}<|MERGE_RESOLUTION|>--- conflicted
+++ resolved
@@ -628,13 +628,6 @@
     return os;
   }
 
-<<<<<<< HEAD
-=======
-  void AASequence::parseString_(AASequence& aas, const String& pep)
-  {
-    String peptide(pep);
-    peptide.trim();
->>>>>>> ce1be30d
 
   String::ConstIterator AASequence::parseModRoundBrackets_(
     const String::ConstIterator str_it, const String& str, AASequence& aas)
@@ -671,51 +664,8 @@
         aas.c_term_mod_ = term_mod;
         return mod_end;
       }
-<<<<<<< HEAD
       catch (Exception::ElementNotFound& /* e */)
       { // just do nothing, the mod is presumably a non-terminal one
-=======
-      switch (peptide[i])
-      {
-      case '(':
-        if (mod_open)
-        {
-          ++num_brackets;
-          continue;
-        }
-        mod_open = true;
-        break;
-
-      case ')':
-        if (num_brackets != 0)
-        {
-          --num_brackets;
-          continue;
-        }
-        mod_open = false;
-        break;
-
-      case '[':
-        if (mod_open)
-        {
-          ++num_brackets;
-          continue;
-        }
-        mod_open = true;
-        break;
-
-      case ']':
-        if (num_brackets != 0)
-        {
-          --num_brackets;
-          continue;
-        }
-        mod_open = false;
-        break;
-
-      default:
-        break;
->>>>>>> ce1be30d
       }
     }
     aas.peptide_.back() = ResidueDB::getInstance()->
@@ -756,7 +706,6 @@
       residue = aas.peptide_.back();
       if (delta_mass && (residue->getMonoWeight() <= 0.0)) // not allowed
       {
-<<<<<<< HEAD
         throw Exception::ParseError(__FILE__, __LINE__, __PRETTY_FUNCTION__, str, "Using a mass difference to specify a modification on a residue of unknown mass is not supported in '" + residue->getOneLetterCode() + "[" + mod +  "]'");
       }
       if (integer_mass) // use first modification that matches approximately
@@ -772,17 +721,6 @@
         mod_db->getModificationsByDiffMonoMass(
           res_mods, residue->getOneLetterCode(), mass, tolerance);
         if (!res_mods.empty())
-=======
-        if (*rIt == '(' && brackets == 0)
-        {
-          break; // we reached beginning of mod
-        }
-        else if (*rIt == ')')
-        {
-          ++brackets;
-        }
-        else if (*rIt == '(')
->>>>>>> ce1be30d
         {
           const ResidueModification* res_mod = &(mod_db->
                                                  getModification(res_mods[0]));
@@ -793,7 +731,6 @@
       }
       else // float mass -> use best-matching modification
       {
-<<<<<<< HEAD
         const ResidueModification* res_mod;
         if (delta_mass)
         {
@@ -822,13 +759,6 @@
       mod_db->getTerminalModificationsByDiffMonoMass(
         term_mods, mass, tolerance, ResidueModification::N_TERM);
       if (!term_mods.empty())
-=======
-        const ResidueModification* potential_mod = &ModificationsDB::getInstance()->getTerminalModification(mod, ResidueModification::C_TERM);
-        aas.c_term_mod_ = potential_mod;
-        split[split.size() - 1] = c_term.substr(0, c_term.size() - mod.size() - 2);
-      }
-      catch (Exception::ElementNotFound& /* e */)
->>>>>>> ce1be30d
       {
         aas.n_term_mod_ = &(mod_db->getTerminalModification(
                               term_mods[0], ResidueModification::N_TERM));
@@ -871,238 +801,27 @@
       const Residue* r = rdb->getResidue(*str_it); // "isalpha" check not needed
       if (r)
       {
-<<<<<<< HEAD
         aas.peptide_.push_back(r);
       }
       else if (*str_it == '(')
-=======
-        if (isalpha(res[j]))
-        {
-          name += res[j];
-        }
-        else
-        {
-          if (res[j] == '(')
-          {
-            if (res[res.size() - 1] != ')')
-            {
-              throw Exception::ParseError(__FILE__, __LINE__, __PRETTY_FUNCTION__, peptide, "Cannot convert string into AASequence. Missing ')'!");
-            }
-
-            for (Size k = j + 1; k < res.size() - 1; ++k) // skip last ')'
-            {
-              modstr += res[k];
-            }
-            break;
-          }
-          else
-          {
-            if (res[j] == '[')
-            {
-              for (Size k = j + 1; res[k] != ']'; ++k)
-              {
-                if (k == res.size())
-                {
-                  throw Exception::ParseError(__FILE__, __LINE__, __PRETTY_FUNCTION__, peptide, "Cannot convert string into AASequence. Missing ']'!");
-                }
-                tag += res[k];
-              }
-              break;
-            }
-            else
-            {
-              throw Exception::ParseError(__FILE__, __LINE__, __PRETTY_FUNCTION__, peptide, "Cannot convert string into AASequence. Residue '" + res + "' unknown at position " + String(j) + ", residue # " + String(i) + " !");
-            }
-          }
-        }
-      }
-
-      // Retrieve the underlying residue
-      const Residue* res_ptr = ResidueDB::getInstance()->getResidue(name[0]);
-
-      if (res_ptr == 0 && tag.empty() && modstr.empty())
->>>>>>> ce1be30d
       {
         str_it = parseModRoundBrackets_(str_it, peptide, aas);
       }
       else if (*str_it == '[')
       {
-<<<<<<< HEAD
         str_it = parseModSquareBrackets_(str_it, peptide, aas);
       }
       else
-=======
-        if (res_ptr == 0)
-        {
-          throw Exception::ParseError(__FILE__, __LINE__, __PRETTY_FUNCTION__, peptide, "Cannot convert string into AASequence. Cannot parse residue with name: '" + name + "'!");
-        }
-        aas.peptide_.push_back(ResidueDB::getInstance()->getModifiedResidue(res_ptr, modstr));
-      }
-      else if (!modstr.empty() && i == 0)
->>>>>>> ce1be30d
       {
         if (permissive && ((*str_it == '*') || (*str_it == '#') || 
                            (*str_it == '+')))
         { // stop codons
           aas.peptide_.push_back(rdb->getResidue('X'));
         }
-<<<<<<< HEAD
         else if (permissive && (*str_it == ' '))
         { // skip, i.e. do nothing here
         }
         else
-=======
-        std::set<const ResidueModification*> mod_candidates;
-        ModificationsDB::getInstance()->searchModifications(mod_candidates, res_ptr->getOneLetterCode(), modstr, ResidueModification::ANYWHERE);
-        if (!mod_candidates.empty())
-        {
-          aas.peptide_.push_back(ResidueDB::getInstance()->getModifiedResidue(res_ptr, modstr));
-        }
-        else
-        {
-          ModificationsDB::getInstance()->searchTerminalModifications(mod_candidates, modstr, ResidueModification::N_TERM);
-          if (!mod_candidates.empty())
-          {
-            aas.n_term_mod_ = &ModificationsDB::getInstance()->getTerminalModification(modstr, ResidueModification::N_TERM);
-            aas.peptide_.push_back(res_ptr);
-          }
-        }
-      }
-      else if (!tag.empty())
-      {
-        bool is_NTerm = (res_ptr == 0) && name.empty() ? true : false;
-
-        if (tag.hasPrefix("+") || tag.hasPrefix("-"))
-        {
-          // delta mass
-          double delta_mass = tag.toDouble();
-          const Residue* result = NULL;
-
-          if (tag.hasSubstring("."))
-          {
-            // signed float tag [+123.456] -> look for an exact match
-            if (is_NTerm)
-            {
-              vector<String> mods;
-              ModificationsDB::getInstance()->getTerminalModificationsByDiffMonoMass(mods, delta_mass, 1.0, ResidueModification::N_TERM);
-              if (!mods.empty())
-              {
-                aas.n_term_mod_ = &ModificationsDB::getInstance()->getTerminalModification(mods[0], ResidueModification::N_TERM);
-                continue;
-              }
-            }
-            else
-            {
-              if (res_ptr == 0)
-              {
-                throw Exception::ParseError(__FILE__, __LINE__, __PRETTY_FUNCTION__, peptide, "Cannot convert string into AASequence. Cannot parse residue with name: '" + name + "'!");
-              }
-              const ResidueModification* this_mod = ModificationsDB::getInstance()->getBestModificationsByDiffMonoMass(res_ptr->getOneLetterCode(), delta_mass, 1.0);
-              if (this_mod != NULL)
-              {
-                result = ResidueDB::getInstance()->getModifiedResidue(res_ptr, this_mod->getId());
-              }
-            }
-          }
-          else
-          {
-            // signed integer tag [+123] -> look for the first match (usually this is what is intended)
-            if (is_NTerm)
-            {
-              vector<String> mods;
-              ModificationsDB::getInstance()->getTerminalModificationsByDiffMonoMass(mods, delta_mass, 0.5, ResidueModification::N_TERM);
-              if (!mods.empty())
-              {
-                aas.n_term_mod_ = &ModificationsDB::getInstance()->getTerminalModification(mods[0], ResidueModification::N_TERM);
-                continue;
-              }
-            }
-            else
-            {
-              std::vector<String> mods;
-              if (res_ptr == 0)
-              {
-                throw Exception::ParseError(__FILE__, __LINE__, __PRETTY_FUNCTION__, peptide, "Cannot convert string into AASequence. Cannot parse residue with name: '" + name + "'!");
-              }
-              ModificationsDB::getInstance()->getModificationsByDiffMonoMass(mods, res_ptr->getOneLetterCode(), delta_mass, 0.5);
-              if (!mods.empty())
-              {
-                const ResidueModification* this_mod = &ModificationsDB::getInstance()->getModification(mods[0]);
-                result = ResidueDB::getInstance()->getModifiedResidue(res_ptr, this_mod->getId());
-              }
-            }
-          }
-
-          // using an amino acid with zero weight and a differential modification on that cannot lead to a valid result!
-          if (res_ptr && res_ptr->getMonoWeight() <= 0.0)
-          {
-            throw Exception::ParseError(__FILE__, __LINE__, __PRETTY_FUNCTION__, peptide, "Cannot convert string into AASequence. Having a difference modification on an unspecified residue (" + name + "[" + tag +  "]) will probably not produce a correct mass.");
-          }
-
-          if (result == NULL)
-          {
-            std::cout <<  "Warning: unknown modification " << tag << " on residue "
-                      << name << ": will add to the database." << std::endl;
-            Residue new_res(tag, String(""), String(""), EmpiricalFormula(""));
-            if (is_NTerm)
-            {
-              new_res.setMonoWeight(delta_mass);
-              new_res.setAverageWeight(delta_mass);
-            }
-            else
-            {
-              new_res.setMonoWeight(delta_mass + res_ptr->getMonoWeight());
-              new_res.setAverageWeight(delta_mass + res_ptr->getAverageWeight());
-            }
-            ResidueDB::getInstance()->addResidue(new_res);
-            result = ResidueDB::getInstance()->getResidue(tag);
-          }
-          aas.peptide_.push_back(result);
-        }
-        else    // absolute (unsigned) mass tags []
-        {
-          double mass = tag.toDouble();
-          const Residue* result = NULL;
-
-          if (tag.hasSubstring("."))
-          {
-            // we have a float, look for an exact match
-            const ResidueModification* this_mod = ModificationsDB::getInstance()->getBestModificationsByMonoMass(res_ptr->getOneLetterCode(), mass, 1.0);
-            if (this_mod)
-              result = ResidueDB::getInstance()->getModifiedResidue(res_ptr, this_mod->getId());
-          }
-          else
-          {
-            // we have an integer, look for the first match (usually this is what is intended)
-            std::vector<String> mods;
-            double res_deltamass = mass - (res_ptr->getMonoWeight() - res_ptr->getInternalToFullMonoWeight());
-            ModificationsDB::getInstance()->getModificationsByDiffMonoMass(mods, res_ptr->getOneLetterCode(), res_deltamass, 0.5);
-            if (!mods.empty())
-            {
-              const ResidueModification* this_mod = &ModificationsDB::getInstance()->getModification(mods[0]);
-              result = ResidueDB::getInstance()->getModifiedResidue(res_ptr, this_mod->getId());
-            }
-          }
-
-          if (result == NULL || res_ptr->getMonoWeight() <= 0.0)
-          {
-            // using an amino acid with zero weight should lead to an accurate mass representation of the AA (and not try to guess something)... !
-            std::cout <<  "Warning: unknown modification " << tag << " on residue " << name << ": will add to the database." << std::endl;
-            Residue new_res(tag, String(""), String(""), EmpiricalFormula(""));
-            new_res.setMonoWeight(mass);
-            new_res.setAverageWeight(mass);
-            ResidueDB::getInstance()->addResidue(new_res);
-            result = ResidueDB::getInstance()->getResidue(tag);
-          }
-          aas.peptide_.push_back(result);
-        }
-      }
-      else
-      {
-        // mod and tag are both empty
-        aas.peptide_.push_back(res_ptr);
-        if (aas.peptide_.size() < i)
->>>>>>> ce1be30d
         {
           throw Exception::ParseError(__FILE__, __LINE__, __PRETTY_FUNCTION__, peptide, "Cannot convert string to amino acid sequence: unexpected character '" + String(*str_it) + "'");
         }
@@ -1198,7 +917,6 @@
     return c_term_mod_ != 0;
   }
 
-<<<<<<< HEAD
   AASequence AASequence::fromString(const String& s, bool permissive)
   {
     AASequence aas;
@@ -1210,40 +928,7 @@
   {
     AASequence aas;
     parseString_(String(s), aas, permissive);
-=======
-  AASequence AASequence::fromString(const String& s)
-  {
-    AASequence aas;
-    if (!parseUnmodifiedString_(aas, s))
-    {
-      AASequence modified_aas;
-      parseString_(modified_aas, s);
-      return modified_aas;
-    }
     return aas;
   }
 
-  AASequence AASequence::fromString(const char* s)
-  {
-    AASequence aas;
-    if (!parseUnmodifiedString_(aas, s))
-    {
-      AASequence modified_aas;
-      parseString_(modified_aas, String(s));
-      return modified_aas;
-    }
-    return aas;
-  }
-
-  AASequence AASequence::fromUnmodifiedString(const String& s)
-  {
-    AASequence aas;
-    if (!parseUnmodifiedString_(aas, s))
-    {
-      throw Exception::ParseError(__FILE__, __LINE__, __PRETTY_FUNCTION__, s, "Cannot convert string into unmodified AASequence. Brackets encountered.");
-    }
->>>>>>> ce1be30d
-    return aas;
-  }
-
 }