--- conflicted
+++ resolved
@@ -38,22 +38,17 @@
 #include <OpenMS/ANALYSIS/MAPMATCHING/MapAlignmentAlgorithmIdentification.h>
 #include <OpenMS/CHEMISTRY/ISOTOPEDISTRIBUTION/CoarseIsotopePatternGenerator.h>
 #include <OpenMS/CHEMISTRY/ISOTOPEDISTRIBUTION/IsotopeDistribution.h>
-#include <OpenMS/CHEMISTRY/ModificationsDB.h>
 #include <OpenMS/CONCEPT/VersionInfo.h>
 #include <OpenMS/FILTERING/ID/IDFilter.h>
 #include <OpenMS/FORMAT/FeatureXMLFile.h>
 #include <OpenMS/FORMAT/TraMLFile.h>
-<<<<<<< HEAD
+#include <OpenMS/MATH/MISC/MathFunctions.h>
 #include <OpenMS/METADATA/ID/IdentificationDataConverter.h>
 #include <OpenMS/TRANSFORMATIONS/FEATUREFINDER/FeatureFinderIdentificationAlgorithm.h>
 #include <OpenMS/TRANSFORMATIONS/FEATUREFINDER/EGHTraceFitter.h>
 #include <OpenMS/TRANSFORMATIONS/FEATUREFINDER/ElutionModelFitter.h>
 #include <OpenMS/TRANSFORMATIONS/FEATUREFINDER/GaussTraceFitter.h>
 #include <OpenMS/TRANSFORMATIONS/FEATUREFINDER/TraceFitter.h>
-=======
-#include <OpenMS/CHEMISTRY/ModificationsDB.h>
-#include <OpenMS/MATH/MISC/MathFunctions.h>
->>>>>>> c792811b
 
 #include <vector>
 #include <numeric>
@@ -83,11 +78,7 @@
     defaults_.setValue("debug", 0, "Debug level for feature detection.", ListUtils::create<String>("advanced"));
     defaults_.setMinInt("debug", 0);
 
-<<<<<<< HEAD
-    defaults_.setValue("extract:batch_size", 1000, "Number of target molecules to consider in each batch of chromatogram extraction."
-=======
-    defaults_.setValue("extract:batch_size", 5000, "Nr of peptides used in each batch of chromatogram extraction."
->>>>>>> c792811b
+    defaults_.setValue("extract:batch_size", 5000, "Number of target molecules to consider in each batch of chromatogram extraction."
                          " Smaller values decrease memory usage but increase runtime.");
     defaults_.setMinInt("extract:batch_size", 1);
     defaults_.setValue("extract:mz_window", 10.0, "m/z window size for chromatogram extraction (unit: ppm if 1 or greater, else Da/Th)");
@@ -244,7 +235,7 @@
     // to use MS1 Swath scores:
     feat_finder_.setMS1Map(SimpleOpenMSSpectraFactory::getSpectrumAccessOpenMSPtr(boost::make_shared<MSExperiment>(ms_data_)));
 
-    double rt_uncertainty(0);
+    double rt_uncertainty = 0;
     bool with_external_ids = !id_data_ext.empty();
     if (with_external_ids)
     {
@@ -284,7 +275,6 @@
     //-------------------------------------------------------------
     // prepare target ion map
     //-------------------------------------------------------------
-<<<<<<< HEAD
     OPENMS_LOG_INFO << "Preparing data..." << endl;
     target_map_.clear();
 
@@ -297,101 +287,16 @@
       if (ref->getMetaValue("FFId_category", "") == "seed")
       {
         n_seed_targets_++;
-=======
-    OPENMS_LOG_INFO << "Preparing mapping of peptide data..." << endl;
-    peptide_map_.clear();
-
-    // Reserve enough space for all possible seeds
-    peptides.reserve(peptides.size() + seeds.size());
-
-    for (auto& pep : peptides)
-    {
-      addPeptideToMap_(pep, peptide_map_);
-      pep.setMetaValue("FFId_category", "internal");
-    }
-
-    // TODO make sure that only assembled traces (more than one trace -> has a charge)
-    // see FeatureFindingMetabo: defaults_.setValue("remove_single_traces", "false", "Remove unassembled traces (single traces).");
-    Size seeds_added(0);
-
-    // WARNING: Superhack! Use unique ID to distinguish seeds from real IDs. Use a mod that will never occur to
-    // make them truly unique and not be converted to an actual modification.
-    const String pseudo_mod_name = String(10000);
-    AASequence some_seq = AASequence::fromString("XXX[" + pseudo_mod_name + "]");
-    for (FeatureMap::ConstIterator f_it = seeds.begin(); f_it != seeds.end(); ++f_it)
-    {
-      // check if already a peptide in peptide_map_ that is close in RT and MZ
-      // if so don't add seed
-      bool peptide_already_exists = false;
-      for (const auto & peptide : peptides)
-      {
-        double seed_RT = f_it->getRT();
-        double seed_MZ = f_it->getMZ();
-        double seed_charge = f_it->getCharge();
-        double peptide_RT = peptide.getRT();
-        double peptide_MZ = peptide.getMZ();
-
-        // RT or MZ values of seed match in range -> peptide already exists -> don't add seed
-        // Consider up to 5th isotopic trace (e.g., because of seed misassignment)
-        double th_tolerance = mz_window_ppm_ ? mz_window_ * 1e-6 * peptide_MZ : mz_window_;
-        if ((fabs(seed_RT - peptide_RT) <= seed_rt_window_ / 2.0) &&
-           ((fabs(seed_MZ - peptide_MZ) <= th_tolerance) ||
-             fabs(seed_MZ - (1.0/seed_charge) * Constants::C13C12_MASSDIFF_U - peptide_MZ) <= th_tolerance ||
-             fabs(seed_MZ - (2.0/seed_charge) * Constants::C13C12_MASSDIFF_U - peptide_MZ) <= th_tolerance ||
-             fabs(seed_MZ - (3.0/seed_charge) * Constants::C13C12_MASSDIFF_U - peptide_MZ) <= th_tolerance ||
-             fabs(seed_MZ - (4.0/seed_charge) * Constants::C13C12_MASSDIFF_U - peptide_MZ) <= th_tolerance ||
-             fabs(seed_MZ - (5.0/seed_charge) * Constants::C13C12_MASSDIFF_U - peptide_MZ) <= th_tolerance)
-            )
-        {
-          peptide_already_exists = true;
-          String seq = "empty";
-          int chg = 0;
-          if (!peptide.getHits().empty())
-          {
-            seq = peptide.getHits()[0].getSequence().toString();
-            chg = peptide.getHits()[0].getCharge();
-          }
-          OPENMS_LOG_DEBUG_NOFILE << "Skipping seed from FeatureID " << String(f_it->getUniqueId()) << " with CHG: " << seed_charge << "; RT: " << seed_RT << "; MZ: " << seed_MZ <<
-          " due to overlap with " << seq << "/" << chg << " at MZ: " << peptide_MZ << "; RT: " << peptide_RT << endl;
-
-          break;
-        }
->>>>>>> c792811b
       }
       else
       {
-<<<<<<< HEAD
         id_data.setMetaValue(ref, "FFId_category", "internal");
-=======
-        // WARNING: Superhack! Store ID generated from seed in the original input peptide
-        // vector to make sure that the pointers that will be added to peptide_map_
-        // stay valid for the duration of the function.
-        peptides.emplace_back();
-        PeptideHit seed_hit;
-        seed_hit.setCharge(f_it->getCharge());
-        seed_hit.setSequence(some_seq);
-        peptides.back().getHits().push_back(std::move(seed_hit));
-        peptides.back().setRT(f_it->getRT());
-        peptides.back().setMZ(f_it->getMZ());
-        peptides.back().setMetaValue("FFId_category", "internal");
-        peptides.back().setMetaValue("SeedFeatureID", String(f_it->getUniqueId()));
-        addPeptideToMap_(peptides.back(), peptide_map_);
-        ++seeds_added;
->>>>>>> c792811b
       }
       addMatchToTargetMap_(ref);
     }
-<<<<<<< HEAD
     n_internal_targets_ = target_map_.size() - n_seed_targets_;
 
     if (with_external_ids)
-=======
-    OPENMS_LOG_INFO << "#Seeds without RT and m/z overlap with identified peptides added: " << seeds_added << endl;
-
-    n_internal_peps_ = peptide_map_.size();
-    for (vector<PeptideIdentification>::iterator pep_it =
-           peptides_ext.begin(); pep_it != peptides_ext.end(); ++pep_it)
->>>>>>> c792811b
     {
       // find the same score type in the external data:
       String score_name = score_ref->cv_term.getName();
@@ -409,34 +314,19 @@
         id_data_ext.setMetaValue(ref, "FFId_category", "external");
       }
     }
-<<<<<<< HEAD
     n_external_targets_ = target_map_.size() - n_internal_targets_ - n_seed_targets_;
-=======
-    n_external_peps_ = peptide_map_.size() - n_internal_peps_;
->>>>>>> c792811b
 
     boost::shared_ptr<PeakMap> shared = boost::make_shared<PeakMap>(ms_data_);
-    OpenSwath::SpectrumAccessPtr spec_temp =
-        SimpleOpenMSSpectraFactory::getSpectrumAccessOpenMSPtr(shared);
+    OpenSwath::SpectrumAccessPtr spec_temp = SimpleOpenMSSpectraFactory::getSpectrumAccessOpenMSPtr(shared);
     auto chunks = chunk_(target_map_.begin(), target_map_.end(), batch_size_);
 
-<<<<<<< HEAD
     if (debug_level_ >= 666)
-=======
-    PeptideRefRTMap ref_rt_map;
-    if (debug_level_ >= 668)
->>>>>>> c792811b
     {
       OPENMS_LOG_INFO << "Creating full assay library for debugging." << endl;
       // Warning: this step is pretty inefficient, since it does the whole library generation twice
       // Really use for debug only
-<<<<<<< HEAD
       createAssayLibrary_(target_map_.begin(), target_map_.end());
       OPENMS_LOG_DEBUG << "Writing debug.traml file..." << endl;
-=======
-      createAssayLibrary_(peptide_map_.begin(), peptide_map_.end(), ref_rt_map, false);
-      cout << "Writing debug.traml file." << endl;
->>>>>>> c792811b
       TraMLFile().store("debug.traml", library_);
       library_.clear(true);
     }
@@ -444,25 +334,14 @@
     //-------------------------------------------------------------
     // run feature detection
     //-------------------------------------------------------------
-<<<<<<< HEAD
-    for (Size chunk_index = 0; chunk_index < chunks.size(); ++chunk_index)
-    {
-      OPENMS_LOG_INFO << "Processing chunk " << chunk_index + 1 << " of "
-                      << chunks.size() << ":" << endl;
-      auto chunk = chunks[chunk_index];
-      OPENMS_LOG_INFO << "Creating assay library..." << endl;
-      createAssayLibrary_(chunk.first, chunk.second);
-=======
     //Note: progress only works in non-debug when no logs come in-between
     getProgressLogger().startProgress(0, chunks.size(), "Creating assay library and extracting chromatograms");
     Size chunk_count = 0;
     for (auto& chunk : chunks)
     {
-      //TODO since ref_rt_map is only used after chunking, we could create
-      // maps per chunk and merge them in the end. Would help in parallelizing as well.
-      createAssayLibrary_(chunk.first, chunk.second, ref_rt_map);
+      OPENMS_LOG_INFO << "Creating assay library..." << endl;
+      createAssayLibrary_(chunk.first, chunk.second);
       OPENMS_LOG_DEBUG << "#Transitions: " << library_.getTransitions().size() << endl;
->>>>>>> c792811b
 
       OPENMS_LOG_INFO << "Extracting chromatograms..." << endl;
       ChromatogramExtractor extractor;
@@ -549,6 +428,7 @@
     Size seeds_added(0);
     vector<bool> target_already_exists(seeds.size(), false);
     Size feature_index = 0;
+    double rt_tolerance = rt_window_seeds_ / 2.0;
     for (const Feature& seed : seeds)
     {
       double seed_rt = seed.getRT();
@@ -562,24 +442,29 @@
         isotopes_mz[i] -= double(i) / seed_charge * Constants::C13C12_MASSDIFF_U;
       }
 
-      // check if there's already a target that is close in RT and MZ;
-      // if so, don't add seed
-      // @TODO: this checks every (best) input match for every seed; can we be more efficient?
-      for (ID::ObservationMatchRef ref = id_data.getObservationMatches().begin();
-           ref != id_data.getObservationMatches().end(); ++ref)
-      {
-        double rt = ref->observation_ref->rt;
-        double mz = ref->observation_ref->mz;
-
-        // RT or MZ values of seed match in range -> peptide already exists -> don't add seed
-        double th_tolerance = mz_window_ppm_ ? mz_window_ * 1e-6 * mz : mz_window_;
-        if ((fabs(seed_rt - rt) <= rt_window_) &&
+      // check if there's already a target that is close in RT and MZ; if so, don't add seed
+      // @TODO: this checks every observation for every seed; can we be more efficient?
+      // (doing this after we have RT regions for the "real" IDs would be ideal)
+      for (ID::ObservationRef ref = id_data.getObservations().begin();
+           ref != id_data.getObservations().end(); ++ref)
+      {
+        auto pair = id_data.getMatchesForObservation(ref);
+        if (pair.first == pair.second) continue; // no matches for this observation
+
+        // RT or MZ values of seed match in range -> target already exists -> don't add seed
+        double th_tolerance = mz_window_ppm_ ? mz_window_ * 1e-6 * ref->mz : mz_window_;
+        if ((fabs(seed_rt - ref->rt) <= rt_tolerance) &&
             any_of(isotopes_mz.begin(), isotopes_mz.end(), [=](double isotope_mz)
             {
-              return fabs(isotope_mz - mz) <= th_tolerance;
+              return fabs(isotope_mz - ref->mz) <= th_tolerance;
             }))
         {
           target_already_exists[feature_index] = true;
+          String overlap_molecule = ref->identified_molecule_var.toString();
+          OPENMS_LOG_DEBUG_NOFILE << "Skipping seed from feature " << String(f_it->getUniqueId())
+                                  << " with z=" << seed_charge << ", RT=" << seed_RT << ", m/z=" << seed_MZ
+                                  << " due to overlap with observation " << ref->data_id
+                                  << " at RT=" << ref->rt << ", m/z=" << ref->mz << endl;
           break;
         }
       }
@@ -608,19 +493,8 @@
         addMatchToTargetMap_(match_ref);
       }
     }
-<<<<<<< HEAD
     OPENMS_LOG_INFO << seeds_added << " seeds without RT and m/z overlap with existing IDs added" << endl;
   }
-=======
-
-    // remove empty PeptideIdentifications
-    auto it = remove_if(ids.begin(), ids.end(),
-      [](const PeptideIdentification & pid)
-      {
-        return pid.empty();
-      });
-    ids.erase(it, ids.end()); // remove / erase idiom
->>>>>>> c792811b
 
 
   pair<String, Int> FeatureFinderIdentificationAlgorithm::extractTargetID_(
@@ -875,20 +749,15 @@
     OPENMS_LOG_INFO << "\n" << endl;
   }
 
-<<<<<<< HEAD
 
   void FeatureFinderIdentificationAlgorithm::createAssayLibrary_(
     TargetMap::iterator begin, TargetMap::iterator end)
-=======
-  void FeatureFinderIdentificationAlgorithm::createAssayLibrary_(const PeptideMap::iterator& begin, const PeptideMap::iterator& end, PeptideRefRTMap& ref_rt_map, bool clear_IDs)
->>>>>>> c792811b
   {
     Size n_isotopes = 10;
     if (!max_isotopes_ && (isotope_pmin_ == 0.0)) n_isotopes = n_isotopes_;
     CoarseIsotopePatternGenerator iso_gen(n_isotopes);
     iso_gen.setRoundMasses(false); // this is already the default, but be explicit
 
-<<<<<<< HEAD
     for (auto target_it = begin; target_it != end; ++target_it)
     {
       const String& target_id = target_it->first;
@@ -959,9 +828,10 @@
         iso_dist.resize(n_isotopes_);
       }
 
-      // get regions in which peptide elutes (ideally only one):
+      // get regions in which target elutes (ideally only one):
       vector<RTRegion> rt_regions;
-      makeRTRegions_(target_it->second.hits_by_charge, rt_regions);
+      bool is_seed = target_id.hasPrefix("SEED:");
+      makeRTRegions_(target_it->second.hits_by_charge, rt_regions, is_seed);
       OPENMS_LOG_DEBUG << "Found " << rt_regions.size() << " RT region(s)." << endl;
 
       // go through different charge states:
@@ -995,183 +865,15 @@
             addTargetRT_(target, region.end);
             library_.addCompound(target);
             generateTransitions_(target.id, target.theoretical_mass, charge, iso_dist);
-=======
-    Size seedcount = 0;
-    for (auto pm_it = begin;
-         pm_it != end; ++pm_it)
-    {
-      TargetedExperiment::Peptide peptide;
-      const AASequence &seq = pm_it->first;
-
-
-      // @NOTE: Technically, "TargetedExperiment::Peptide" stores the unmodified
-      // sequence and the modifications separately. Unfortunately, creating the
-      // modifications vector is complex and there is currently no convenient
-      // conversion function (see "TargetedExperimentHelper::getAASequence" for
-      // the reverse conversion). However, "Peptide" is later converted to
-      // "OpenSwath::LightPeptide" anyway, and this is done via "AASequence"
-      // (see "OpenSwathDataAccessHelper::convertTargetedPeptide"). So for our
-      // purposes it works to just store the sequence including modifications in
-      // "Peptide".
-
-      // for now, seeds are stored in the same PeptideRefMap, all
-      // under the same fake sequence key entry
-      // TODO add own data structure for them
-      if (seq.toUnmodifiedString().hasPrefix("XXX")) // seed
-      {
-        // This will force the SWATH scores to consider it like an unidentified peptide and e.g. use averagine isotopes
-        peptide.sequence = "";
-        // we do not have to aggregate their retention times, therefore just
-        // iterate over the entries
-        const ChargeMap& cm = pm_it->second;
-        for (const auto& charge_rtmap : cm)
-        {
-          Int charge = charge_rtmap.first;
-          // only go through internals for seeds (->first). External seeds are not supported
-          for (const auto& rt_pep : charge_rtmap.second.first)
-          {
-            // since we dont know their IDs, seeds will all need a different grouplabel in SWATH
-            // to not be combined
-            seedcount++;
-
-            double mz = rt_pep.second->getMZ();
-            double rt = rt_pep.second->getRT();
-            String uid = rt_pep.second->getMetaValue("SeedFeatureID");
-
-            // UID should be enough, but let's add the seed count to be sure.
-            String peptide_id = peptide.sequence + "[" + uid + "][" + String(seedcount) + "]/" + String(charge);
-            peptide.setChargeState(charge);
-            peptide.id = peptide_id;
-            peptide.protein_refs = {"not_available"};
-            peptide.setPeptideGroupLabel(peptide_id);
-
-            //create an entry in the "output" ref_rt_map for internals
-            RTMap &internal_ids = ref_rt_map[peptide_id].first;
-
-            // get isotope distribution for peptide:
-            //TODO Why 10? Document constant?
-            Size n_isotopes = (isotope_pmin_ > 0.0) ? 10 : n_isotopes_;
-            CoarseIsotopePatternGenerator generator(n_isotopes);
-            IsotopeDistribution iso_dist = generator
-                .estimateFromPeptideWeight(mz * charge - charge * Constants::PROTON_MASS_U);
-            if (isotope_pmin_ > 0.0)
-            {
-              iso_dist.trimLeft(isotope_pmin_);
-              iso_dist.trimRight(isotope_pmin_);
-              iso_dist.renormalize();
-            }
-
-            double rt_tolerance = seed_rt_window_ / 2.0;
-
-            // store beginning and end of RT region: here we only need one entry
-            peptide.rts.clear();
-            addPeptideRT_(peptide, rt - rt_tolerance);
-            addPeptideRT_(peptide, rt + rt_tolerance);
-            library_.addPeptide(peptide);
-            generateTransitions_(peptide.id, mz, charge, iso_dist);
-            internal_ids.emplace(rt_pep);
           }
         }
       }
-      else
-      {
-        peptide.sequence = seq.toString();
-        // keep track of protein accessions:
-        set<String> current_accessions;
-        // internal/external pair
-        const pair<RTMap, RTMap> &pair = pm_it->second.begin()->second;
-
-        // WARNING: This assumes that at least one hit is present.
-        const PeptideHit &hit = (pair.first.empty() ?
-                                 pair.second.begin()->second->getHits()[0] :
-                                 pair.first.begin()->second->getHits()[0]);
-        current_accessions = hit.extractProteinAccessionsSet();
-        protein_accessions.insert(current_accessions.begin(),
-                                  current_accessions.end());
-        // missing protein accession would crash OpenSWATH algorithms:
-        if (current_accessions.empty())
-        {
-          current_accessions.insert("not_available");
-        }
-
-        peptide.protein_refs = vector<String>(current_accessions.begin(),
-                                              current_accessions.end());
-        // get regions in which peptide eludes (ideally only one):
-        std::vector<RTRegion> rt_regions;
-        getRTRegions_(pm_it->second, rt_regions, clear_IDs);
-
-        // get isotope distribution for peptide:
-        Size n_isotopes = (isotope_pmin_ > 0.0) ? 10 : n_isotopes_;
-        IsotopeDistribution iso_dist =
-            seq.getFormula(Residue::Full, 0).getIsotopeDistribution(CoarseIsotopePatternGenerator(n_isotopes));
-        if (isotope_pmin_ > 0.0)
-        {
-          iso_dist.trimLeft(isotope_pmin_);
-          iso_dist.trimRight(isotope_pmin_);
-          iso_dist.renormalize();
-        }
-
-        // go through different charge states:
-        for (ChargeMap::const_iterator cm_it = pm_it->second.begin();
-             cm_it != pm_it->second.end(); ++cm_it)
-        {
-          Int charge = cm_it->first;
-
-          double mz = seq.getMZ(charge);
-          OPENMS_LOG_DEBUG << "\nPeptide " << peptide.sequence << "/" << charge << " (m/z: " << mz << "):" << endl;
-          peptide.setChargeState(charge);
-          String peptide_id = peptide.sequence + "/" + String(charge);
-
-          // we want to detect one feature per peptide and charge state - if there
-          // are multiple RT regions, group them together:
-          peptide.setPeptideGroupLabel(peptide_id);
-          peptide.rts.clear();
-          Size counter = 0;
-          // accumulate IDs over multiple regions:
-          RTMap &internal_ids = ref_rt_map[peptide_id].first;
-          RTMap &external_ids = ref_rt_map[peptide_id].second;
-          for (vector<RTRegion>::iterator reg_it = rt_regions.begin();
-               reg_it != rt_regions.end(); ++reg_it)
-          {
-            if (reg_it->ids.count(charge))
-            {
-              OPENMS_LOG_DEBUG_NOFILE << "Charge " << charge << ", Region# " << counter + 1 << " (RT: "
-                               << float(reg_it->start) << "-" << float(reg_it->end)
-                               << ", size " << float(reg_it->end - reg_it->start) << ")"
-                               << endl;
-
-              peptide.id = peptide_id;
-              if (rt_regions.size() > 1)
-                peptide.id += ":" + String(++counter);
-
-              // store beginning and end of RT region:
-              peptide.rts.clear();
-              addPeptideRT_(peptide, reg_it->start);
-              addPeptideRT_(peptide, reg_it->end);
-              library_.addPeptide(peptide);
-              generateTransitions_(peptide.id, mz, charge, iso_dist);
-            }
-            internal_ids.insert(reg_it->ids[charge].first.begin(),
-                                reg_it->ids[charge].first.end());
-            external_ids.insert(reg_it->ids[charge].second.begin(),
-                                reg_it->ids[charge].second.end());
->>>>>>> c792811b
-          }
-        }
-      }
-    }
-  }
-
-<<<<<<< HEAD
+    }
+  }
+
 
   void FeatureFinderIdentificationAlgorithm::makeRTRegions_(
-    const ChargeMap& charge_data, vector<RTRegion>& rt_regions) const
-=======
-  void FeatureFinderIdentificationAlgorithm::getRTRegions_(
-    ChargeMap& peptide_data,
-    std::vector<RTRegion>& rt_regions,
-    bool clear_IDs) const
->>>>>>> c792811b
+    const ChargeMap& charge_data, vector<RTRegion>& rt_regions, bool is_seed) const
   {
     // use RTs from all charge states here to get a more complete picture:
     vector<double> rts;
@@ -1187,7 +889,7 @@
       }
     }
     sort(rts.begin(), rts.end());
-    double rt_tolerance = rt_window_ / 2.0;
+    double rt_tolerance = (is_seed ? rt_window_seeds_ : rt_window_) / 2.0;
 
     // create RT regions based on how close together the RTs are:
     for (double rt : rts)
@@ -1223,15 +925,6 @@
         while (rt_it->first > reg_it->end) ++reg_it;
         reg_it->ids[charge_pair.first].second.insert(*rt_it);
       }
-<<<<<<< HEAD
-=======
-      if (clear_IDs)
-      {
-        // ID references no longer needed (now stored in the RT regions):
-        cm_it->second.first.clear();
-        cm_it->second.second.clear();
-      }
->>>>>>> c792811b
     }
   }
 
@@ -1267,13 +960,8 @@
       transition.setProductMZ((isotope.getMZ() + charge * Constants::PROTON_MASS_U) / abs(charge));
       transition.setLibraryIntensity(isotope.getIntensity());
       transition.setMetaValue("annotation", annotation);
-<<<<<<< HEAD
       transition.setCompoundRef(target_id);
-=======
-      transition.setPeptideRef(peptide_id);
-
       //TODO what about transition charge? A lot of DIA scores depend on it and default to charge 1 otherwise.
->>>>>>> c792811b
       library_.addTransition(transition);
       isotope_probs_[transition_name] = isotope.getIntensity();
       ++counter;
@@ -1522,11 +1210,21 @@
   void FeatureFinderIdentificationAlgorithm::addMatchToTargetMap_(
     ID::ObservationMatchRef ref, bool external)
   {
-<<<<<<< HEAD
     String target_id = makeTargetID(ref);
     auto pos = target_map_.find(target_id);
     if (pos == target_map_.end()) // no entry for this target yet
     {
+      if (!quantify_decoys_)
+      {
+        // check target/decoy status of molecule, skip decoys:
+        const ID::IdentifiedMolecule& molecule = ref->identified_molecule_var;
+        ID::MoleculeType type = molecule.getMoleculeType();
+        if ((type == ID::MoleculeType::PROTEIN) &&
+            (molecule.getIdentifiedPeptideRef()->allParentsAreDecoys())) return;
+        if ((type == ID::MoleculeType::RNA) &&
+            (molecule.getIdentifiedOligoRef()->allParentsAreDecoys())) return;
+      }
+
       TargetData data;
       data.molecule = ref->identified_molecule_var;
       data.adduct = ref->adduct_opt;
@@ -1542,38 +1240,6 @@
     else
     {
       pos->second.hits_by_charge[ref->charge].second.emplace(rt, ref);
-=======
-    if (peptide.getHits().empty()) return;
-    peptide.sort();
-    PeptideHit& hit = peptide.getHits()[0];
-
-    // if we don't quantify decoys we don't add them to the peptide list
-    if (!quantify_decoys_)
-    {
-      if (hit.metaValueExists("target_decoy") && hit.getMetaValue("target_decoy") == "decoy") { return; }
-    }
-
-    peptide.getHits().resize(1);
-    Int charge = hit.getCharge();
-    double rt = peptide.getRT();
-    double mz = peptide.getMZ();
-    if (!external)
-    {
-      if (peptide.metaValueExists("SeedFeatureID"))
-      {
-        OPENMS_LOG_DEBUG_NOFILE << "Adding seed (internal) from FeatureID " << peptide.getMetaValue("SeedFeatureID") << ": " << hit.getSequence() << "; CHG: " << charge << "; RT: " << rt << "; MZ: " << mz << endl;
-      }
-      else
-      {
-        OPENMS_LOG_DEBUG_NOFILE << "Adding peptide (internal) " << hit.getSequence() << "; CHG: " << charge << "; RT: " << rt << "; MZ: " << mz << endl;
-      }
-      peptide_map[hit.getSequence()][charge].first.emplace(rt, &peptide);
-    }
-    else
-    {
-      OPENMS_LOG_DEBUG_NOFILE << "Adding peptide (external) " << hit.getSequence() << "; CHG: " << charge << "; RT: " << rt << "; MZ: " << mz << endl;
-      peptide_map[hit.getSequence()][charge].second.emplace(rt, &peptide);
->>>>>>> c792811b
     }
   }
 
@@ -1589,6 +1255,7 @@
     rt_window_ = param_.getValue("extract:rt_window");
     mz_window_ = param_.getValue("extract:mz_window");
     mz_window_ppm_ = mz_window_ >= 1;
+    rt_window_seeds_ = 2.0 * peak_width_; // @TODO: add a parameter for this?
 
     n_isotopes_ = param_.getValue("extract:n_isotopes");
     max_isotopes_ = param_.getValue("extract:max_isotopes") == "true";
@@ -1804,11 +1471,7 @@
       if (training_labels.size() < svm_n_samples_)
       {
         OPENMS_LOG_WARN << "Warning: There are only " << training_labels.size()
-<<<<<<< HEAD
                         << " valid observations for training." << endl;
-=======
-                 << " valid observations for training." << endl;
->>>>>>> c792811b
       }
       else if (training_labels.size() > svm_n_samples_)
       {
@@ -1829,11 +1492,7 @@
       map<String, double> feature_weights;
       svm.getFeatureWeights(feature_weights);
       OPENMS_LOG_DEBUG << "SVM feature weights:" << endl;
-<<<<<<< HEAD
       for (map<String, double>::iterator it = feature_weights.begin();
-=======
-      for (std::map<String, double>::iterator it = feature_weights.begin();
->>>>>>> c792811b
            it != feature_weights.end(); ++it)
       {
         OPENMS_LOG_DEBUG << "- " << it->first << ": " << it->second << endl;
@@ -1965,19 +1624,11 @@
       float fdr = float(prob_it->second.second) / (prob_it->second.first +
                                                    prob_it->second.second);
       OPENMS_LOG_INFO << "Estimated FDR of features detected based on 'external' IDs: "
-<<<<<<< HEAD
                       << fdr * 100.0 << "%" << endl;
       fdr = (fdr * n_external_features_) / (n_external_features_ +
                                             n_internal_features_);
       OPENMS_LOG_INFO << "Estimated FDR of all detected features: "
                       << fdr * 100.0 << "%" << endl;
-=======
-               << fdr * 100.0 << "%" << endl;
-      fdr = (fdr * n_external_features_) / (n_external_features_ + 
-                                            n_internal_features_);
-      OPENMS_LOG_INFO << "Estimated FDR of all detected features: " << fdr * 100.0
-               << "%" << endl;
->>>>>>> c792811b
     }
 
     // calculate q-values:
