--- conflicted
+++ resolved
@@ -45,12 +45,11 @@
 
   using namespace ms; // numpress namespace
 
-<<<<<<< HEAD
   void MSNumpressCoder::encodeNP(const std::vector<double> & in, String & result,
       bool zlib_compression, const NumpressConfig & config)
   {
     result.clear();
-    encodeNP_(in, result, config);
+    encodeNPRaw(in, result, config);
     if (result.empty())
     {
       return;
@@ -77,7 +76,7 @@
 
     // Create a temporary string (*not* null-terminated) to hold the data
     std::string tmpstring(base64_uncompressed.constData(), base64_uncompressed.size());
-    decodeNP_(tmpstring, out, config);
+    decodeNPRaw(tmpstring, out, config);
 
     // NOTE: it is possible (and likely faster) to call directly the const
     // unsigned char * function but this would make it necessary to deal with
@@ -86,10 +85,7 @@
     // decodeNP_internal_(reinterpret_cast<const unsigned char*>(base64_uncompressed.constData()), base64_uncompressed.size(), out, config);
   }
 
-  void MSNumpressCoder::encodeNP_(const std::vector<double>& in, String& result, const NumpressConfig & config)
-=======
   void MSNumpressCoder::encodeNPRaw(const std::vector<double>& in, String& result, const NumpressConfig & config)
->>>>>>> 37376bed
   {
     if (in.empty()) return;
 
@@ -299,7 +295,7 @@
     size_t byteCount = in_size;
 
 #ifdef NUMPRESS_DEBUG
-    std::cout << "decodeNPRaw: array input with length " << in_size << std::endl;
+    std::cout << "decodeNPInternal_: array input with length " << in_size << std::endl;
     for (int i = 0; i < in_size; i++)
     {
       std::cout << "array[" << i << "] : " << (int)in[i] << std::endl;
@@ -355,7 +351,7 @@
     }
 
 #ifdef NUMPRESS_DEBUG
-    std::cout << "decodeNP_: output size " << out.size() << std::endl;
+    std::cout << "decodeNPInternal_: output size " << out.size() << std::endl;
     for (int i = 0; i < out.size(); i++)
     {
       std::cout << "array[" << i << "] : " << out[i] << std::endl;
