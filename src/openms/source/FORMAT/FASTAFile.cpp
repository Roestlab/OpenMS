--- conflicted
+++ resolved
@@ -139,18 +139,14 @@
 
   void FASTAFile::writeStart(const String& filename)
   {
-<<<<<<< HEAD
-    outfile_.open(filename.c_str(), ofstream::out);
-=======
+
     if (!FileHandler::hasValidExtension(filename, FileTypes::FASTA))
     {
       throw Exception::UnableToCreateFile(__FILE__, __LINE__, OPENMS_PRETTY_FUNCTION,
        "While storing '" + filename  + "'. Invalid file extension. Should be: '" + FileTypes::typeToName(FileTypes::FASTA) + "'");
     }
 
-    ofstream outfile;
-    outfile.open(filename.c_str(), ofstream::out);
->>>>>>> 3d3eccd9
+    outfile_.open(filename.c_str(), ofstream::out);
 
     if (!outfile_.good())
     {
