// --------------------------------------------------------------------------
//                   OpenMS -- Open-Source Mass Spectrometry
// --------------------------------------------------------------------------
// Copyright The OpenMS Team -- Eberhard Karls University Tuebingen,
// ETH Zurich, and Freie Universitaet Berlin 2002-2013.
//
// This software is released under a three-clause BSD license:
//  * Redistributions of source code must retain the above copyright
//    notice, this list of conditions and the following disclaimer.
//  * Redistributions in binary form must reproduce the above copyright
//    notice, this list of conditions and the following disclaimer in the
//    documentation and/or other materials provided with the distribution.
//  * Neither the name of any author or any participating institution
//    may be used to endorse or promote products derived from this software
//    without specific prior written permission.
// For a full list of authors, refer to the file AUTHORS.
// --------------------------------------------------------------------------
// THIS SOFTWARE IS PROVIDED BY THE COPYRIGHT HOLDERS AND CONTRIBUTORS "AS IS"
// AND ANY EXPRESS OR IMPLIED WARRANTIES, INCLUDING, BUT NOT LIMITED TO, THE
// IMPLIED WARRANTIES OF MERCHANTABILITY AND FITNESS FOR A PARTICULAR PURPOSE
// ARE DISCLAIMED. IN NO EVENT SHALL ANY OF THE AUTHORS OR THE CONTRIBUTING
// INSTITUTIONS BE LIABLE FOR ANY DIRECT, INDIRECT, INCIDENTAL, SPECIAL,
// EXEMPLARY, OR CONSEQUENTIAL DAMAGES (INCLUDING, BUT NOT LIMITED TO,
// PROCUREMENT OF SUBSTITUTE GOODS OR SERVICES; LOSS OF USE, DATA, OR PROFITS;
// OR BUSINESS INTERRUPTION) HOWEVER CAUSED AND ON ANY THEORY OF LIABILITY,
// WHETHER IN CONTRACT, STRICT LIABILITY, OR TORT (INCLUDING NEGLIGENCE OR
// OTHERWISE) ARISING IN ANY WAY OUT OF THE USE OF THIS SOFTWARE, EVEN IF
// ADVISED OF THE POSSIBILITY OF SUCH DAMAGE.
//
// --------------------------------------------------------------------------
// $Maintainer: Sandro Andreotti $
// $Authors: Nico Pfeifer $
// --------------------------------------------------------------------------

#include <OpenMS/FORMAT/LibSVMEncoder.h>
#include <OpenMS/ANALYSIS/SVM/SVMWrapper.h>
#include <OpenMS/FORMAT/TextFile.h>
#include <OpenMS/SYSTEM/File.h>
#include <OpenMS/CHEMISTRY/ModificationsDB.h>

#include <map>
#include <algorithm>
#include <iostream>
#include <fstream>

using namespace std;

namespace OpenMS
{
  LibSVMEncoder::LibSVMEncoder()
  {

  }

  LibSVMEncoder::~LibSVMEncoder()
  {

  }

  void LibSVMEncoder::encodeCompositionVector(const String & sequence,
                                              vector<pair<Int, double> > & composition_vector,
                                              const String & allowed_characters)
  {

    Size number_of_different_letters = allowed_characters.size();
    Size * counts = new Size[number_of_different_letters];
    Size total_count = 0;

    composition_vector.clear();

    for (Size i = 0; i < number_of_different_letters; i++)
    {
      counts[i] = 0;
    }

    for (Size i = 0; i < sequence.size(); i++)
    {
      if (allowed_characters.find(sequence[i]) != String::npos)
      {
        counts[allowed_characters.find(sequence[i])]++;
        total_count++;
      }
    }

    for (Size i = 0; i < number_of_different_letters; i++)
    {
      if (counts[i] > 0)
      {
        composition_vector.push_back(make_pair(Int(i + 1), (((double) counts[i]) / total_count)));
      }
    }
    delete[] counts;

  }

  void LibSVMEncoder::encodeCompositionVectors(const vector<String> & sequences,
                                               const String & allowed_characters,
                                               vector<vector<pair<Int, double> > > & composition_vectors)
  {
    vector<pair<Int, double> > composition_vector;

    composition_vectors.clear();

    for (Size i = 0; i < sequences.size(); i++)
    {
      encodeCompositionVector(sequences[i],
                              composition_vector,
                              allowed_characters);
      composition_vectors.push_back(composition_vector);
    }

  }

  svm_node * LibSVMEncoder::encodeLibSVMVector(const vector<pair<Int, double> > & feature_vector)
  {

    vector<pair<Int, double> >::const_iterator vector_iterator;
    svm_node * nodes;
    UInt i = 0;

    nodes = new svm_node[feature_vector.size() + 1];

    for (vector_iterator = feature_vector.begin();
         vector_iterator != feature_vector.end();
         ++vector_iterator)
    {
      nodes[i].index = vector_iterator->first;
      nodes[i].value = vector_iterator->second;
      i++;
    }
    nodes[feature_vector.size()].index = -1;
    nodes[feature_vector.size()].value = 0;

    return nodes;
  }

  void LibSVMEncoder::encodeLibSVMVectors(const vector<vector<pair<Int, double> > > & feature_vectors,
                                          vector<svm_node *> & libsvm_vectors)
  {
    libsvm_vectors.clear();

    for (Size i = 0; i < feature_vectors.size(); i++)
    {
      libsvm_vectors.push_back(encodeLibSVMVector(feature_vectors[i]));
    }
  }

  svm_problem * LibSVMEncoder::encodeLibSVMProblem(const vector<svm_node *> & vectors,
                                                   vector<double> & labels)
  {
    svm_problem * problem;
    svm_node ** node_vectors;

    if (labels.size() != vectors.size())
    {
      return NULL;
    }

    problem = new svm_problem;
    problem->l = (int) vectors.size();
    if (problem->l < 0) // dubious. Just makes sense if vectors.size() is larger than int and overflows
    {
      return NULL;
    }

    problem->y = new double[problem->l];
    for (Size i = 0; i < vectors.size(); ++i)
    {
      problem->y[i] = labels[i];
    }

    node_vectors = new svm_node *[problem->l];

    for (Size i = 0; i < vectors.size(); i++)
    {
      node_vectors[i] = vectors[i];
    }
    problem->x = node_vectors;

// cout << "Problem encoded" << "\n";

    return problem;
  }

  svm_problem * LibSVMEncoder::encodeLibSVMProblemWithCompositionVectors(const vector<String> & sequences,
                                                                         std::vector<double> & labels,
                                                                         const String & allowed_characters)
  {
    vector<svm_node *> vectors;
    vector<pair<Int, double> > encoded_vector;
    svm_node * libsvm_vector;

    for (Size i = 0; i < sequences.size(); i++)
    {

      encodeCompositionVector(sequences[i], encoded_vector, allowed_characters);
      libsvm_vector = encodeLibSVMVector(encoded_vector);
      vectors.push_back(libsvm_vector);
    }

    return encodeLibSVMProblem(vectors, labels);
  }

  svm_problem * LibSVMEncoder::encodeLibSVMProblemWithCompositionAndLengthVectors(const vector<String> & sequences,
                                                                                  std::vector<double> & labels,
                                                                                  const String & allowed_characters,
                                                                                  UInt                           maximum_sequence_length)
  {
    vector<svm_node *> vectors;
    vector<pair<Int, double> > encoded_vector;
    svm_node * libsvm_vector;

    for (Size i = 0; i < sequences.size(); i++)
    {

      encodeCompositionVector(sequences[i], encoded_vector, allowed_characters);
      encoded_vector.push_back(make_pair(Int(allowed_characters.size() + 1), ((double) sequences[i].length()) / maximum_sequence_length));
      libsvm_vector = encodeLibSVMVector(encoded_vector);
      vectors.push_back(libsvm_vector);
    }

    return encodeLibSVMProblem(vectors, labels);
  }

  svm_problem * LibSVMEncoder::encodeLibSVMProblemWithCompositionLengthAndWeightVectors(const vector<String> & sequences,
                                                                                        std::vector<double> & labels,
                                                                                        const String & allowed_characters)
  {
    vector<svm_node *> vectors;
    vector<pair<Int, double> > encoded_vector;
    svm_node * libsvm_vector;

    for (Size i = 0; i < sequences.size(); i++)
    {

      encodeCompositionVector(sequences[i], encoded_vector, allowed_characters);
<<<<<<< HEAD
      encoded_vector.push_back(make_pair(Int(allowed_characters.size() + 1), (DoubleReal) sequences[i].length()));
      encoded_vector.push_back(make_pair(Int(allowed_characters.size() + 2), AASequence::fromString(sequences[i]).getAverageWeight()));
=======
      encoded_vector.push_back(make_pair(Int(allowed_characters.size() + 1), (double) sequences[i].length()));
      encoded_vector.push_back(make_pair(Int(allowed_characters.size() + 2), AASequence(sequences[i]).getAverageWeight()));
>>>>>>> cf6a7a91
      libsvm_vector = encodeLibSVMVector(encoded_vector);
      vectors.push_back(libsvm_vector);
    }

    return encodeLibSVMProblem(vectors, labels);
  }

  bool LibSVMEncoder::storeLibSVMProblem(const String & filename, const svm_problem * problem) const
  {
    if (problem == NULL)
    {
      return false;
    }

    ofstream output_file(filename.c_str());
    Int j = 0;

    // checking if file is writable
    if (!File::writable(filename))
    {
      return false;
    }

    // writing feature vectors
    for (Int i = 0; i < problem->l; i++)
    {
      j = 0;
      output_file << problem->y[i] << " ";
      while (problem->x[i][j].index != -1)
      {
        output_file << problem->x[i][j].index << ":" << problem->x[i][j].value << " ";
        ++j;
      }
      output_file << "\n";
    }
    output_file.flush();
    output_file.close();
    cout.flush();
    return true;
  }

  svm_problem * LibSVMEncoder::loadLibSVMProblem(const String & filename)
  {
    svm_problem * data = NULL;
    UInt counter = 0;
    vector<String> parts;
    vector<String> temp_parts;

    if (!File::exists(filename))
    {
      return NULL;
    }
    if (!File::readable(filename))
    {
      return NULL;
    }
    if (File::empty(filename))
    {
      return NULL;
    }

    TextFile text_file(filename.c_str(), true);
    TextFile::iterator it;

    it = text_file.begin();

    data = new svm_problem;
    data->l = (Int)text_file.size();
    data->x = new svm_node *[text_file.size()];
    data->y = new double[text_file.size()];
    while (counter < text_file.size() && it != text_file.end())
    {
      it->split(' ', parts);
      data->y[counter] = parts[0].trim().toFloat();
      data->x[counter] = new svm_node[parts.size()];
      for (Size j = 1; j < parts.size(); ++j)
      {
        parts[j].split(':', temp_parts);
        if (temp_parts.size() < 2)
        {
          delete data;
          return NULL;
        }
        data->x[counter][j - 1].index = temp_parts[0].trim().toInt();
        data->x[counter][j - 1].value = temp_parts[1].trim().toFloat();
      }
      data->x[counter][parts.size() - 1].index = -1;
      data->x[counter][parts.size() - 1].value = 0;
      ++counter;
      ++it;
    }
    return data;
  }

  void LibSVMEncoder::encodeOligoBorders(String sequence,
                                         UInt k_mer_length,
                                         const String & allowed_characters,
                                         UInt border_length,
                                         vector<pair<Int, double> > & libsvm_vector,
                                         bool strict,
                                         bool unpaired,
                                         bool length_encoding)
  {
    multimap<Int, Int>                        ordered_tree;
    multimap<Int, Int>::const_iterator    elements;
    multimap<Int, Int>::const_iterator    elements_start;
    multimap<Int, Int>::const_iterator    elements_end;
    pair<Int, Int>                            values;
    Size                                                  oligo_value = 0;
    Size                                              factor      = 1;
    map<String::value_type, Size>             residue_values;
    Size                                                              counter         = 0;
    Size                                                              number_of_residues = 0;
    Size                                                              left_border = 0;
    Size                                                              right_border = 0;
    Size                                                              sequence_length = 0;
    bool                                                              wrong_characters = false;

    number_of_residues = allowed_characters.size();

    libsvm_vector.clear();
    sequence_length = sequence.size();

    for (Size i = 0; i < sequence.size(); ++i)
    {
      if (!allowed_characters.has(sequence.at(i)))
      {
        wrong_characters = true;
      }
    }
    if (k_mer_length <= sequence_length && !wrong_characters)
    {
      // if a border must not be longer than half of the peptide
      if (strict)
      {
        if (border_length > (sequence_length - k_mer_length + 1) / 2)
        {
          left_border = (UInt) (floor((sequence_length - k_mer_length + 1.0) / 2));
          right_border = (UInt) (ceil((sequence_length - k_mer_length + 1.0) / 2));
        }
        else
        {
          left_border = border_length;
          right_border = sequence_length - k_mer_length + 1 - border_length;
        }
      }
      else
      {
        if (border_length >= sequence_length - k_mer_length + 1)
        {
          left_border = sequence_length - k_mer_length + 1;
          right_border = 0;
        }
        else
        {
          left_border = border_length;
          right_border = sequence_length - k_mer_length + 1 - border_length;
        }
      }

      for (Size i = 0; i < number_of_residues; ++i)
      {
        residue_values.insert(make_pair(allowed_characters[i], counter));
        ++counter;
      }
      for (Int k = k_mer_length - 1; k >= 0; k--)
      {
        oligo_value += factor * residue_values[sequence[k]];
        factor *= number_of_residues;
      }
      factor /= number_of_residues;
      values.first = ((Int) (oligo_value + 2));
      values.second = 1;
      ordered_tree.insert(values);

      for (Size j = 1; j < left_border; j++)
      {
        oligo_value -= factor * residue_values[sequence[j - 1]];
        oligo_value = oligo_value * number_of_residues + residue_values[sequence[j + k_mer_length - 1]];

        values.first = ((Int) (oligo_value + 2));
        values.second = (Int)j + 1;

        ordered_tree.insert(values);
      }
      oligo_value = 0;
      factor = 1;

      if (k_mer_length > 1)
      {
        for (Int k = k_mer_length; k > 0; k--)
        {
          oligo_value += factor * residue_values[sequence[sequence_length - k]];
          factor *= number_of_residues;
        }
        factor /= number_of_residues;
        if (unpaired)
        {
          values.first = ((Int) (oligo_value + 2)) * -1;
        }
        else
        {
          values.first = ((Int) (oligo_value + 2));
        }
        values.second = 1;
        ordered_tree.insert(values);

        for (Size j = 1; j < left_border; j++)
        {
          oligo_value -= factor * residue_values[sequence[sequence_length - j]];
          oligo_value = oligo_value * number_of_residues + residue_values[sequence[sequence_length - k_mer_length - j]];

          if (unpaired)
          {
            values.first = ((Int) (oligo_value + 2)) * -1;
          }
          else
          {
            values.first = ((Int) (oligo_value + 2));
          }
          values.second = (Int)j + 1;

          ordered_tree.insert(values);
        }
      }
      else
      {
        for (Size k = right_border + k_mer_length; k > right_border; k--)
        {
          oligo_value += factor * residue_values[sequence[k - 1]];
          factor *= number_of_residues;
        }
        factor /= number_of_residues;
        if (unpaired)
        {
          values.first = ((Int) (oligo_value + 2)) * -1;
        }
        else
        {
          values.first = ((Int) (oligo_value + 2));
        }
        values.second = (Int)(right_border - sequence_length) * -1;
        ordered_tree.insert(values);
        for (Size j = right_border + 1; j < sequence_length - k_mer_length + 1; j++)
        {
          oligo_value -= factor * residue_values[sequence[j - 1]];
          oligo_value = oligo_value * number_of_residues + residue_values[sequence[j + k_mer_length - 1]];

          if (unpaired)
          {
            values.first = ((Int) (oligo_value + 2)) * -1;
          }
          else
          {
            values.first = ((Int) (oligo_value + 2));
          }
          values.second = (Int)(j - sequence_length) * -1;

          ordered_tree.insert(values);
        }
      }
      pair<multimap<Int, Int>::const_iterator, multimap<Int, Int>::const_iterator> range_iterators;
      vector<Int> temp_positions;
      elements = ordered_tree.begin();
      while (elements != ordered_tree.end())
      {
        temp_positions.clear();
        range_iterators = ordered_tree.equal_range(elements->first);
        elements_start = range_iterators.first;
        elements_end = range_iterators.second;
        while (elements_start != elements_end)
        {
          temp_positions.push_back(elements_start->second);
          ++elements_start;
        }
        sort(temp_positions.begin(), temp_positions.end());
        for (Size i = 0; i < temp_positions.size(); ++i)
        {
          libsvm_vector.push_back(make_pair(elements->first, temp_positions[i]));
        }
        elements = elements_end;
      }
      if (length_encoding)
      {
        libsvm_vector.push_back(make_pair((Int) sequence.size(), (double)pow((double)k_mer_length, (double) number_of_residues) + 1));
      }
    }

  }

  svm_problem * LibSVMEncoder::encodeLibSVMProblemWithOligoBorderVectors(const vector<String> & sequences,
                                                                         vector<double> & labels,
                                                                         UInt                                            k_mer_length,
                                                                         const String & allowed_characters,
                                                                         UInt                                            border_length,
                                                                         bool                                            strict,
                                                                         bool                                            unpaired,
                                                                         bool                                            length_encoding)
  {
    vector<svm_node *> vectors;
    vector<pair<Int, double> > encoded_vector;
    svm_node * libsvm_vector;

    for (Size i = 0; i < sequences.size(); i++)
    {
      encodeOligoBorders(sequences[i], k_mer_length, allowed_characters, border_length, encoded_vector, strict, unpaired, length_encoding);
      libsvm_vector = encodeLibSVMVector(encoded_vector);
      vectors.push_back(libsvm_vector);
    }

    return encodeLibSVMProblem(vectors, labels);
  }

  void LibSVMEncoder::encodeProblemWithOligoBorderVectors(const vector<AASequence> & sequences,
                                                          UInt                                                                                k_mer_length,
                                                          const String & allowed_characters,
                                                          UInt                                                                                border_length,
                                                          vector<vector<pair<Int, double> > > & vectors)
  {
    vector<pair<Int, double> > temp_encoded_vector_left;
    vector<pair<Int, double> > temp_encoded_vector_right;

    vectors.clear();
    for (Size i = 0; i < sequences.size(); i++)
    {
      if (sequences[i].size() > border_length)
      {
        encodeOligo(sequences[i].getPrefix(border_length), k_mer_length, allowed_characters, temp_encoded_vector_left, false);
        encodeOligo(sequences[i].getSuffix(border_length), k_mer_length, allowed_characters, temp_encoded_vector_right, true);
      }
      else
      {
        encodeOligo(sequences[i], k_mer_length, allowed_characters, temp_encoded_vector_left, false);
        encodeOligo(sequences[i], k_mer_length, allowed_characters, temp_encoded_vector_right, true);
      }
      temp_encoded_vector_left.insert(temp_encoded_vector_left.end(), temp_encoded_vector_right.begin(), temp_encoded_vector_right.end());
      stable_sort(temp_encoded_vector_left.begin(), temp_encoded_vector_left.end(), cmpOligos_);
      vectors.push_back(temp_encoded_vector_left);
    }
  }

  void LibSVMEncoder::libSVMVectorToString(svm_node * vector, String & output)
  {
    UInt i = 0;

    output.clear();
    while (vector[i].index != -1)
    {
      output = output + "(" + String(vector[i].index) + ", " + String(vector[i].value) + ") ";
      ++i;
    }
  }

  void LibSVMEncoder::libSVMVectorsToString(svm_problem * vector, String & output)
  {
    String temp_string = "";

    output.clear();
    if (vector != NULL)
    {
      for (Int i = 0; i < vector->l; ++i)
      {
        libSVMVectorToString(vector->x[i], temp_string);
        output = output + temp_string + "\n";
        temp_string = "";
      }
    }
  }

  void LibSVMEncoder::encodeOligo(const AASequence & sequence,
                                  UInt k_mer_length,
                                  const String & allowed_characters,
                                  vector<pair<Int, double> > & values,
                                  bool is_right_border)
  {
    double                              oligo_value = 0.;
    double                          factor      = 1.;
    double                                          factor_simple = 0.;
    map<String, UInt>               residue_values;
    UInt                                                        counter     = 0;
    Size                                                        number_of_residues = allowed_characters.size();
    Size                                                        sequence_length = sequence.size();
    bool                            sequence_ok = true;
    ModificationsDB * modifications = ModificationsDB::getInstance();
    Size                                                        number_of_modifications = modifications->getNumberOfModifications();

    // checking if sequence contains illegal characters
    for (Size i = 0; i < sequence.size(); ++i)
    {
      if (allowed_characters.find(sequence[i].getOneLetterCode()) == String::npos)
      {
        sequence_ok = false;
      }
    }

    if (sequence_ok && k_mer_length <= sequence_length)
    {
      factor_simple = double(number_of_residues * (number_of_modifications + 1));

      values.resize(sequence_length - k_mer_length + 1, pair<Int, double>());
      for (Size i = 0; i < number_of_residues; ++i)
      {
        residue_values.insert(make_pair(String(allowed_characters[i]), counter));
        ++counter;
      }

      if (!is_right_border || k_mer_length == 1)
      {

        for (SignedSize k = (Int) k_mer_length - 1; k >= 0; k--)
        {
          if (sequence[k].isModified())
          {
            oligo_value += factor * (residue_values[(sequence.getResidue(k)).getOneLetterCode()]
                                     + (modifications->findModificationIndex(sequence.getResidue(k).getModification() + " (" + sequence.getResidue(k).getOneLetterCode() + ")") + 1) * number_of_residues);
          }
          else
          {
            oligo_value += factor * residue_values[sequence[k].getOneLetterCode()];
          }
          factor *= factor_simple;
        }
        factor /= factor_simple;
        counter = 0;
        if (is_right_border)
        {
          values[counter].first = Int(sequence_length - k_mer_length + 1);
        }
        else
        {
          values[counter].first = 1;
        }
        values[counter].second = oligo_value;
        ++counter;

        for (Size j = 1; j < sequence_length - k_mer_length + 1; j++)
        {
          if (sequence[j - 1].isModified())
          {
            oligo_value -= factor * (residue_values[(sequence.getResidue(j - 1)).getOneLetterCode()]
                                     + (modifications->findModificationIndex(sequence.getResidue(j - 1).getModification() + " (" + sequence.getResidue(j - 1).getOneLetterCode() + ")") + 1) * number_of_residues);
          }
          else
          {
            oligo_value -= factor * residue_values[sequence[j - 1].getOneLetterCode()];
          }
          if (sequence[j + k_mer_length - 1].isModified())
          {
            oligo_value = oligo_value * factor_simple + (residue_values[sequence[j + k_mer_length - 1].getOneLetterCode()]
                                                         + (modifications->findModificationIndex(sequence[j + k_mer_length - 1].getModification() + " (" + sequence.getResidue(j + k_mer_length - 1).getOneLetterCode() + ")") + 1) * number_of_residues);
          }
          else
          {
            oligo_value = oligo_value * factor_simple + residue_values[sequence[j + k_mer_length - 1].getOneLetterCode()];
          }
          if (is_right_border)
          {
            values[counter].first = Int(sequence_length - k_mer_length - j + 1);
          }
          else
          {
            values[counter].first = (Int)j + 1;
          }
          values[counter].second = oligo_value;
          ++counter;
        }
        stable_sort(values.begin(), values.end(), cmpOligos_);
      }
      else
      {
        for (SignedSize k = sequence_length - k_mer_length; k < (Int) sequence_length; k++)
        {
          if (sequence[k].isModified())
          {
            oligo_value += factor * (residue_values[(sequence.getResidue(k)).getOneLetterCode()]
                                     + (modifications->findModificationIndex(sequence.getResidue(k).getModification() + " (" + sequence.getResidue(k).getOneLetterCode() + ")") + 1) * number_of_residues);
          }
          else
          {

            oligo_value += factor * residue_values[sequence[k].getOneLetterCode()];
          }
          factor *= factor_simple;
        }
        factor /= factor_simple;
        counter = 0;
        values[counter].first = 1;
        values[counter].second = oligo_value;
        ++counter;

        for (SignedSize j = sequence_length - k_mer_length - 1; j >= 0; j--)
        {
          if (sequence[(Size) j + k_mer_length].isModified())
          {
            oligo_value -= factor * (residue_values[(sequence.getResidue((Size) j + k_mer_length)).getOneLetterCode()]
                                     + (modifications->findModificationIndex(sequence.getResidue((Size) j + k_mer_length).getModification() + " (" + sequence.getResidue((Size) j + k_mer_length).getOneLetterCode() + ")") + 1) * number_of_residues);
          }
          else
          {
            oligo_value -= factor * residue_values[sequence[(Size) j + k_mer_length].getOneLetterCode()];
          }
          if (sequence[j].isModified())
          {
            oligo_value = oligo_value * factor_simple + (residue_values[sequence[j].getOneLetterCode()]
                                                         + (modifications->findModificationIndex(sequence[j].getModification() + " (" + sequence.getResidue(j).getOneLetterCode() + ")") + 1) * number_of_residues);
          }
          else
          {
            oligo_value = oligo_value * factor_simple + residue_values[sequence[j].getOneLetterCode()];
          }

          values[counter].first = (Int)(sequence_length - k_mer_length - j + 1);

          values[counter].second = oligo_value;
          ++counter;
        }
        stable_sort(values.begin(), values.end(), cmpOligos_);

      }
    }
    else
    {
      values.clear();
    }
  }

  bool LibSVMEncoder::cmpOligos_(pair<Int, double> a, pair<Int, double> b)
  {
    return (a.second == b.second) ? (a.first < b.first) : (a.second < b.second);
  }

  void LibSVMEncoder::destroyProblem(svm_problem * problem)
  {
    if (problem != NULL)
    {
      for (Int  i = 0; i < problem->l; i++)
      {
        delete[] problem->x[i];
      }
      delete[] problem->y;
      delete[] problem->x;
      delete problem;
    }
    problem = NULL;
  }

} // namespace OpenMS<|MERGE_RESOLUTION|>--- conflicted
+++ resolved
@@ -234,13 +234,8 @@
     {
 
       encodeCompositionVector(sequences[i], encoded_vector, allowed_characters);
-<<<<<<< HEAD
-      encoded_vector.push_back(make_pair(Int(allowed_characters.size() + 1), (DoubleReal) sequences[i].length()));
+      encoded_vector.push_back(make_pair(Int(allowed_characters.size() + 1), (double) sequences[i].length()));
       encoded_vector.push_back(make_pair(Int(allowed_characters.size() + 2), AASequence::fromString(sequences[i]).getAverageWeight()));
-=======
-      encoded_vector.push_back(make_pair(Int(allowed_characters.size() + 1), (double) sequences[i].length()));
-      encoded_vector.push_back(make_pair(Int(allowed_characters.size() + 2), AASequence(sequences[i]).getAverageWeight()));
->>>>>>> cf6a7a91
       libsvm_vector = encodeLibSVMVector(encoded_vector);
       vectors.push_back(libsvm_vector);
     }
