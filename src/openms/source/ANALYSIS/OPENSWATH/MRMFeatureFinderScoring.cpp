--- conflicted
+++ resolved
@@ -511,37 +511,27 @@
 
     // get drift time upper/lower offset (this assumes that all chromatograms
     // are derived from the same precursor with the same drift time)
-<<<<<<< HEAD
     double drift_lower(0), drift_upper(0), drift_target(0);
-=======
-    double drift_lower(0), drift_upper(0);
->>>>>>> 9087c9cc
     if (!transition_group_detection.getChromatograms().empty())
     {
       auto & prec = transition_group_detection.getChromatograms()[0].getPrecursor();
       drift_lower = prec.getDriftTime() - prec.getDriftTimeWindowLowerOffset();
       drift_upper = prec.getDriftTime() + prec.getDriftTimeWindowUpperOffset();
-<<<<<<< HEAD
       drift_target = prec.getDriftTime(); 
-=======
->>>>>>> 9087c9cc
     }
     else if (!transition_group_detection.getPrecursorChromatograms().empty())
     {
       auto & prec = transition_group_detection.getPrecursorChromatograms()[0].getPrecursor();
       drift_lower = prec.getDriftTime() - prec.getDriftTimeWindowLowerOffset();
       drift_upper = prec.getDriftTime() + prec.getDriftTimeWindowUpperOffset();
-<<<<<<< HEAD
       drift_target = prec.getDriftTime(); 
     }
 
-=======
-    }
-
+    // TODO ?
     double sn_win_len_ = (double)param_.getValue("TransitionGroupPicker:PeakPickerMRM:sn_win_len");
     unsigned int sn_bin_count_ = (unsigned int)param_.getValue("TransitionGroupPicker:PeakPickerMRM:sn_bin_count");
     bool write_log_messages = (bool)param_.getValue("TransitionGroupPicker:PeakPickerMRM:write_sn_log_messages").toBool();
->>>>>>> 9087c9cc
+
     // currently we cannot do much about the log messages and they mostly occur in decoy transition signals
     for (Size k = 0; k < transition_group_detection.getChromatograms().size(); k++)
     {
@@ -657,15 +647,6 @@
         if (ms1_map_ && ms1_map_->getNrSpectra() > 0 && mrmfeature->getMZ() > 0) 
         {
           scorer.calculatePrecursorDIAScores(ms1_map_, diascoring_, precursor_mz, imrmfeature->getRT(), *pep, scores, drift_lower, drift_upper);
-<<<<<<< HEAD
-=======
-        }
-        if (su_.use_ms1_fullscan)
-        {
-          mrmfeature->addScore("var_ms1_ppm_diff", scores.ms1_ppm_score);
-          mrmfeature->addScore("var_ms1_isotope_correlation", scores.ms1_isotope_correlation);
-          mrmfeature->addScore("var_ms1_isotope_overlap", scores.ms1_isotope_overlap);
->>>>>>> 9087c9cc
         }
 
         double overall_score = -scores.calculate_lda_prescore(scores);
@@ -698,15 +679,10 @@
           precursor_ids.push_back(precursor_id);
         }
 
-<<<<<<< HEAD
         ///////////////////////////////////
         // Library and chromatographic scores
         OpenSwath_Scores& scores = mrmfeature->getScores();
-        scorer.calculateChromatographicScores(imrmfeature, native_ids_detection, precursor_id, normalized_library_intensity,
-=======
-        OpenSwath_Scores scores;
         scorer.calculateChromatographicScores(imrmfeature, native_ids_detection, precursor_ids, normalized_library_intensity,
->>>>>>> 9087c9cc
                                               signal_noise_estimators, scores);
 
         double normalized_experimental_rt = trafo.apply(imrmfeature->getRT());
@@ -718,11 +694,7 @@
         if (swath_present && su_.use_dia_scores_)
         {
           scorer.calculateDIAScores(imrmfeature, transition_group_detection.getTransitions(),
-<<<<<<< HEAD
                                     swath_maps, ms1_map_, diascoring_, *pep, scores, drift_lower, drift_upper, drift_target);
-=======
-                                    swath_maps, ms1_map_, diascoring_, *pep, scores, drift_lower, drift_upper);
->>>>>>> 9087c9cc
         }
         if (sonar_present && su_.use_sonar_scores)
         {
@@ -776,64 +748,6 @@
         {
           scores.elution_model_fit_score = emgscoring_.calcElutionFitScore((*mrmfeature), transition_group_detection);
         }
-<<<<<<< HEAD
-=======
-        if (!swath_present)
-        {
-          mrmfeature->addScore("main_var_xx_lda_prelim_score", xx_lda_prescore);
-        }
-        mrmfeature->setOverallQuality(xx_lda_prescore);
-        mrmfeature->addScore("xx_lda_prelim_score", xx_lda_prescore);
-
-        // Add the DIA / SWATH scores
-        if (swath_present && su_.use_dia_scores_)
-        {
-          mrmfeature->addScore("var_isotope_correlation_score", scores.isotope_correlation);
-          mrmfeature->addScore("var_isotope_overlap_score", scores.isotope_overlap);
-          mrmfeature->addScore("var_massdev_score", scores.massdev_score);
-          mrmfeature->addScore("var_massdev_score_weighted", scores.weighted_massdev_score);
-          mrmfeature->addScore("var_bseries_score", scores.bseries_score);
-          mrmfeature->addScore("var_yseries_score", scores.yseries_score);
-          mrmfeature->addScore("var_dotprod_score", scores.dotprod_score_dia);
-          mrmfeature->addScore("var_manhatt_score", scores.manhatt_score_dia);
-          if (su_.use_ms1_correlation)
-          {
-            if (scores.ms1_xcorr_shape_score > -1)
-            {
-              mrmfeature->addScore("var_ms1_xcorr_shape", scores.ms1_xcorr_shape_score);
-            }
-            if (scores.ms1_xcorr_coelution_score > -1)
-            {
-              mrmfeature->addScore("var_ms1_xcorr_coelution", scores.ms1_xcorr_coelution_score);
-            }
-            mrmfeature->addScore("var_ms1_xcorr_shape_contrast", scores.ms1_xcorr_shape_contrast_score);
-            mrmfeature->addScore("var_ms1_xcorr_shape_combined", scores.ms1_xcorr_shape_combined_score);
-            mrmfeature->addScore("var_ms1_xcorr_coelution_contrast", scores.ms1_xcorr_coelution_contrast_score);
-            mrmfeature->addScore("var_ms1_xcorr_coelution_combined", scores.ms1_xcorr_coelution_combined_score);
-          }
-          if (su_.use_ms1_mi)
-          {
-            if (scores.ms1_mi_score > -1)
-            {
-              mrmfeature->addScore("var_ms1_mi_score", scores.ms1_mi_score);
-            }
-            mrmfeature->addScore("var_ms1_mi_contrast_score", scores.ms1_mi_contrast_score);
-            mrmfeature->addScore("var_ms1_mi_combined_score", scores.ms1_mi_combined_score);
-          }
-          if (su_.use_ms1_fullscan)
-          {
-            mrmfeature->addScore("var_ms1_ppm_diff", scores.ms1_ppm_score);
-            mrmfeature->addScore("var_ms1_isotope_correlation", scores.ms1_isotope_correlation);
-            mrmfeature->addScore("var_ms1_isotope_overlap", scores.ms1_isotope_overlap);
-          }
-
-          double xx_swath_prescore = -scores.calculate_swath_lda_prescore(scores);
-          mrmfeature->addScore("main_var_xx_swath_prelim_score", xx_swath_prescore);
-          mrmfeature->setOverallQuality(xx_swath_prescore);
-        }
-
-        precursor_mz = transition_group_detection.getTransitions()[0].getPrecursorMZ();
->>>>>>> 9087c9cc
 
         ///////////////////////////////////
         // Overall quality (preliminary LDA)
@@ -848,46 +762,7 @@
       }
 
       mrmfeature->setMetaValue("PrecursorMZ", precursor_mz);
-<<<<<<< HEAD
       prepareFeatureOut_(&*mrmfeature, ms1only, pep->getChargeState());
-=======
-
-      // Prepare the subordinates for the mrmfeature (process all current
-      // features and then append all precursor subordinate features)
-      std::vector<Feature> allFeatures = mrmfeature->getFeatures();
-      double total_intensity = 0, total_peak_apices = 0;
-      double ms1_total_intensity = 0, ms1_total_peak_apices = 0;
-
-      for (std::vector<Feature>::iterator f_it = allFeatures.begin(); f_it != allFeatures.end(); ++f_it)
-      {
-        processFeatureForOutput(*f_it, write_convex_hull_, quantification_cutoff_, total_intensity, total_peak_apices, "MS2");
-      }
-      // Also append data for MS1 precursors
-      std::vector<String> precursors_ids;
-      mrmfeature->getPrecursorFeatureIDs(precursors_ids);
-      for (std::vector<String>::iterator id_it = precursors_ids.begin(); id_it != precursors_ids.end(); ++id_it)
-      {
-        Feature curr_feature = mrmfeature->getPrecursorFeature(*id_it);
-        if (pep->getChargeState() != 0)
-        {
-          curr_feature.setCharge(pep->getChargeState());
-        }
-        processFeatureForOutput(curr_feature, write_convex_hull_, quantification_cutoff_, ms1_total_intensity, ms1_total_peak_apices, "MS1");
-        if (ms1only)
-        {
-          total_intensity += curr_feature.getIntensity();
-          total_peak_apices += (double)curr_feature.getMetaValue("peak_apex_int");
-        }
-        allFeatures.push_back(curr_feature);
-      }
-      mrmfeature->setSubordinates(allFeatures); // add all the subfeatures as subordinates
-
-      // overwrite the reported intensities with those above the m/z cutoff
-      mrmfeature->setIntensity(total_intensity);
-      mrmfeature->setMetaValue("peak_apices_sum", total_peak_apices);
-      mrmfeature->setMetaValue("ms1_area_intensity", ms1_total_intensity);
-      mrmfeature->setMetaValue("ms1_apex_intensity", ms1_total_peak_apices);
->>>>>>> 9087c9cc
       feature_list.push_back((*mrmfeature));
 
       feature_idx++;
@@ -914,10 +789,13 @@
     // features and then append all precursor subordinate features)
     std::vector<Feature> allFeatures = mrmfeature->getFeatures();
     double total_intensity = 0, total_peak_apices = 0;
+    double ms1_total_intensity = 0, ms1_total_peak_apices = 0;
+
     for (std::vector<Feature>::iterator f_it = allFeatures.begin(); f_it != allFeatures.end(); ++f_it)
     {
       processFeatureForOutput_(*f_it, write_convex_hull_, quantification_cutoff_, total_intensity, total_peak_apices, "MS2");
     }
+
     // Also append data for MS1 precursors
     std::vector<String> precursors_ids;
     mrmfeature->getPrecursorFeatureIDs(precursors_ids);
@@ -928,7 +806,7 @@
       {
         curr_feature.setCharge(charge);
       }
-      processFeatureForOutput_(curr_feature, write_convex_hull_, quantification_cutoff_, total_intensity, total_peak_apices, "MS1");
+      processFeatureForOutput_(curr_feature, write_convex_hull_, quantification_cutoff_, ms1_total_intensity, ms1_total_peak_apices, "MS1");
       if (ms1only)
       {
         total_intensity += curr_feature.getIntensity();
@@ -941,6 +819,8 @@
     // overwrite the reported intensities with those above the m/z cutoff
     mrmfeature->setIntensity(total_intensity);
     mrmfeature->setMetaValue("peak_apices_sum", total_peak_apices);
+    mrmfeature->setMetaValue("ms1_area_intensity", ms1_total_intensity);
+    mrmfeature->setMetaValue("ms1_apex_intensity", ms1_total_peak_apices);
   }
 
   void MRMFeatureFinderScoring::updateMembers_()
