// --------------------------------------------------------------------------
//                   OpenMS -- Open-Source Mass Spectrometry
// --------------------------------------------------------------------------
// Copyright The OpenMS Team -- Eberhard Karls University Tuebingen,
// ETH Zurich, and Freie Universitaet Berlin 2002-2018.
//
// This software is released under a three-clause BSD license:
//  * Redistributions of source code must retain the above copyright
//    notice, this list of conditions and the following disclaimer.
//  * Redistributions in binary form must reproduce the above copyright
//    notice, this list of conditions and the following disclaimer in the
//    documentation and/or other materials provided with the distribution.
//  * Neither the name of any author or any participating institution
//    may be used to endorse or promote products derived from this software
//    without specific prior written permission.
// For a full list of authors, refer to the file AUTHORS.
// --------------------------------------------------------------------------
// THIS SOFTWARE IS PROVIDED BY THE COPYRIGHT HOLDERS AND CONTRIBUTORS "AS IS"
// AND ANY EXPRESS OR IMPLIED WARRANTIES, INCLUDING, BUT NOT LIMITED TO, THE
// IMPLIED WARRANTIES OF MERCHANTABILITY AND FITNESS FOR A PARTICULAR PURPOSE
// ARE DISCLAIMED. IN NO EVENT SHALL ANY OF THE AUTHORS OR THE CONTRIBUTING
// INSTITUTIONS BE LIABLE FOR ANY DIRECT, INDIRECT, INCIDENTAL, SPECIAL,
// EXEMPLARY, OR CONSEQUENTIAL DAMAGES (INCLUDING, BUT NOT LIMITED TO,
// PROCUREMENT OF SUBSTITUTE GOODS OR SERVICES; LOSS OF USE, DATA, OR PROFITS;
// OR BUSINESS INTERRUPTION) HOWEVER CAUSED AND ON ANY THEORY OF LIABILITY,
// WHETHER IN CONTRACT, STRICT LIABILITY, OR TORT (INCLUDING NEGLIGENCE OR
// OTHERWISE) ARISING IN ANY WAY OUT OF THE USE OF THIS SOFTWARE, EVEN IF
// ADVISED OF THE POSSIBILITY OF SUCH DAMAGE.
//
// --------------------------------------------------------------------------
// $Maintainer: Hannes Roest $
// $Authors: Hannes Roest $
// --------------------------------------------------------------------------

#include <OpenMS/ANALYSIS/OPENSWATH/OpenSwathWorkflow.h>

#include <OpenMS/FORMAT/DATAACCESS/MSDataWritingConsumer.h>
#include <OpenMS/MATH/STATISTICS/StatisticFunctions.h>
#include <algorithm>

// OpenSwathCalibrationWorkflow
namespace OpenMS
{

  TransformationDescription OpenSwathCalibrationWorkflow::performRTNormalization(
    const OpenSwath::LightTargetedExperiment& irt_transitions,
    std::vector< OpenSwath::SwathMap > & swath_maps,
    TransformationDescription& im_trafo,
    double min_rsq,
    double min_coverage,
    const Param& feature_finder_param,
    const ChromExtractParams& cp_irt,
    const Param& irt_detection_param,
    const Param& calibration_param,
    const String& irt_mzml_out,
    Size debug_level,
    bool sonar,
    bool load_into_memory)
  {
    LOG_DEBUG << "performRTNormalization method starting" << std::endl;
    std::vector< OpenMS::MSChromatogram > irt_chromatograms;
    TransformationDescription trafo; // dummy
    this->simpleExtractChromatograms_(swath_maps, irt_transitions, irt_chromatograms, trafo, cp_irt, sonar, load_into_memory);

    // debug output of the iRT chromatograms
    if (irt_mzml_out.empty() && debug_level > 1)
      {
        String irt_mzml_out = "debug_irts.mzML";
      }
    if (!irt_mzml_out.empty())
    {
      try
      {
        PeakMap exp;
        exp.setChromatograms(irt_chromatograms);
        MzMLFile().store(irt_mzml_out, exp);
      }
      catch (OpenMS::Exception::UnableToCreateFile& /*e*/)
      {
        LOG_DEBUG << "Error creating file " + irt_mzml_out + ", not writing out iRT chromatogram file"  << std::endl;
      }
      catch (OpenMS::Exception::BaseException& /*e*/)
      {
        LOG_DEBUG << "Error writing to file " + irt_mzml_out + ", not writing out iRT chromatogram file"  << std::endl;
      }
    }
    LOG_DEBUG << "Extracted number of chromatograms from iRT files: " << irt_chromatograms.size() <<  std::endl;

    // perform RT and m/z correction on the data
    TransformationDescription tr = doDataNormalization_(irt_transitions,
        irt_chromatograms, im_trafo, swath_maps, 
        min_rsq, min_coverage, feature_finder_param,
        irt_detection_param, calibration_param);
    return tr;
  }

  TransformationDescription OpenSwathCalibrationWorkflow::doDataNormalization_(
    const OpenSwath::LightTargetedExperiment& targeted_exp,
    const std::vector< OpenMS::MSChromatogram >& chromatograms,
    TransformationDescription& im_trafo,
    std::vector< OpenSwath::SwathMap > & swath_maps,
    double min_rsq,
    double min_coverage,
    const Param& default_ffparam,
    const Param& irt_detection_param,
    const Param& calibration_param)
  {
    LOG_DEBUG << "Start of doDataNormalization_ method" << std::endl;
    this->startProgress(0, 1, "Retention time normalization");

    bool estimateBestPeptides = irt_detection_param.getValue("estimateBestPeptides").toBool();
    if (estimateBestPeptides)
    {
      LOG_DEBUG << "Activated the 'estimateBestPeptides' option." << std::endl;
    }

    // 1. Estimate the retention time range of the iRT peptides over all assays
    std::pair<double,double> RTRange = OpenSwathHelper::estimateRTRange(targeted_exp);
    LOG_DEBUG << "Detected retention time range from " << RTRange.first << " to " << RTRange.second << std::endl;

    // 2. Store the peptide retention times in an intermediate map
    std::map<OpenMS::String, double> PeptideRTMap;
    for (Size i = 0; i < targeted_exp.getCompounds().size(); i++)
    {
      PeptideRTMap[targeted_exp.getCompounds()[i].id] = targeted_exp.getCompounds()[i].rt;
    }

    // 3. Pick input chromatograms to identify RT pairs from the input data
    OpenSwath::LightTargetedExperiment transition_exp_used = targeted_exp;

    // Change the feature finding parameters:
    //  - no RT score (since we don't know the correct retention time)
    //  - no RT window
    //  - no elution model score
    //  - no peak quality (use all peaks)
    //  - if best peptides should be used, use peak quality
    MRMFeatureFinderScoring featureFinder;
    Param feature_finder_param(default_ffparam);
    feature_finder_param.setValue("Scores:use_rt_score", "false");
    feature_finder_param.setValue("Scores:use_elution_model_score", "false");
    feature_finder_param.setValue("rt_extraction_window", -1.0);
    feature_finder_param.setValue("stop_report_after_feature", 1);
    feature_finder_param.setValue("TransitionGroupPicker:PeakPickerMRM:signal_to_noise", 1.0); // set to 1.0 in all cases
    feature_finder_param.setValue("TransitionGroupPicker:compute_peak_quality", "false"); // no peak quality -> take all peaks!
    if (estimateBestPeptides)
    {
      feature_finder_param.setValue("TransitionGroupPicker:compute_peak_quality", "true");
      feature_finder_param.setValue("TransitionGroupPicker:minimal_quality", irt_detection_param.getValue("InitialQualityCutoff"));
    }
    featureFinder.setParameters(feature_finder_param);

    FeatureMap featureFile; // for results
    OpenMS::MRMFeatureFinderScoring::TransitionGroupMapType transition_group_map; // for results
    std::vector<OpenSwath::SwathMap> empty_swath_maps;
    TransformationDescription empty_trafo; // empty transformation

    // Prepare the data with the chromatograms
    boost::shared_ptr<PeakMap > xic_map(new PeakMap);
    xic_map->setChromatograms(chromatograms);
    OpenSwath::SpectrumAccessPtr chromatogram_ptr = OpenSwath::SpectrumAccessPtr(new OpenMS::SpectrumAccessOpenMS(xic_map));

    featureFinder.setStrictFlag(false); // TODO remove this, it should be strict (e.g. all transitions need to be present for RT norm)
    featureFinder.pickExperiment(chromatogram_ptr, featureFile, transition_exp_used, empty_trafo, empty_swath_maps, transition_group_map);

    // 4. Find most likely correct feature for each compound and add it to the
    // "pairs" vector by computing pairs of iRT and real RT.
    //
    // Note that the quality threshold will only be applied if
    // estimateBestPeptides is true
    std::vector<std::pair<double, double> > pairs; // store the RT pairs to write the output trafoXML
    std::map<std::string, double> best_features = OpenSwathHelper::simpleFindBestFeature(transition_group_map,
      estimateBestPeptides, irt_detection_param.getValue("OverallQualityCutoff"));
    LOG_DEBUG << "Extracted best features: " << best_features.size() << std::endl;

    // Create pairs vector and store peaks
    std::map<String, OpenMS::MRMFeatureFinderScoring::MRMTransitionGroupType *> trgrmap_allpeaks; // store all peaks above cutoff
    for (std::map<std::string, double>::iterator it = best_features.begin(); it != best_features.end(); ++it)
    {
      pairs.push_back(std::make_pair(it->second, PeptideRTMap[it->first])); // pair<exp_rt, theor_rt>
      if (transition_group_map.find(it->first) != transition_group_map.end())
      {
        trgrmap_allpeaks[ it->first ] = &transition_group_map[ it->first];
      }
    }

    // 5. Perform the outlier detection
    std::vector<std::pair<double, double> > pairs_corrected;
    String outlier_method = irt_detection_param.getValue("outlierMethod");
    if (outlier_method == "iter_residual" || outlier_method == "iter_jackknife")
    {
      pairs_corrected = MRMRTNormalizer::removeOutliersIterative(pairs, min_rsq, min_coverage,
      irt_detection_param.getValue("useIterativeChauvenet").toBool(), outlier_method);
    }
    else if (outlier_method == "ransac")
    {
      // First, estimate of the maximum deviation from RT that is tolerated:
      //   Because 120 min gradient can have around 4 min elution shift, we use
      //   a default value of 3 % of the gradient to find upper RT threshold (3.6 min).
      double pcnt_rt_threshold = irt_detection_param.getValue("RANSACMaxPercentRTThreshold");
      double max_rt_threshold = (RTRange.second - RTRange.first) * pcnt_rt_threshold / 100.0;

      pairs_corrected = MRMRTNormalizer::removeOutliersRANSAC(pairs, min_rsq, min_coverage,
        irt_detection_param.getValue("RANSACMaxIterations"), max_rt_threshold,
        irt_detection_param.getValue("RANSACSamplingSize"));
    }
    else if (outlier_method == "none")
    {
      pairs_corrected = pairs;
    }
    else
    {
      throw Exception::IllegalArgument(__FILE__, __LINE__, OPENMS_PRETTY_FUNCTION,
        String("Illegal argument '") + outlier_method +
        "' used for outlierMethod (valid: 'iter_residual', 'iter_jackknife', 'ransac', 'none').");
    }
    LOG_DEBUG << "Performed outlier detection, left with features: " << pairs_corrected.size() << std::endl;

    // 6. Check whether the found peptides fulfill the binned coverage criteria
    // set by the user.
    if (estimateBestPeptides)
    {
      bool enoughPeptides = MRMRTNormalizer::computeBinnedCoverage(RTRange, pairs_corrected,
        irt_detection_param.getValue("NrRTBins"),
        irt_detection_param.getValue("MinPeptidesPerBin"),
        irt_detection_param.getValue("MinBinsFilled") );

      if (!enoughPeptides)
      {
        throw Exception::IllegalArgument(__FILE__, __LINE__, OPENMS_PRETTY_FUNCTION,
          "There were not enough bins with the minimal number of peptides");
      }
    }
    if (pairs_corrected.size() < 2)
    {
      throw Exception::IllegalArgument(__FILE__, __LINE__, OPENMS_PRETTY_FUNCTION,
        "There are less than 2 iRT normalization peptides, not enough for an RT correction.");
    }

    // 7. Select the "correct" peaks for m/z correction (e.g. remove those not
    // part of the linear regression)
    std::map<String, OpenMS::MRMFeatureFinderScoring::MRMTransitionGroupType *> trgrmap_final; // store all peaks above cutoff
    for (const auto& it : trgrmap_allpeaks)
    {
      if (it.second->getFeatures().empty() ) {continue;}
      const MRMFeature& feat = it.second->getBestFeature();

      // Check if the current feature is in the list of pairs used for the
      // linear RT regression (using other features may result in wrong
      // calibration values).
      // Matching only by RT is not perfect but should work for most cases.
      for (Size pit = 0; pit < pairs_corrected.size(); pit++)
      {
        if (fabs(feat.getRT() - pairs_corrected[pit].first ) < 1e-2)
        {
          trgrmap_final[ it.first ] = it.second;
          break;
        }
      }
    }

    // Crossvalidation
    if (pairs_corrected.size() > 100)
    {
      std::vector<size_t> item_list;
      item_list.reserve(pairs_corrected.size());
      for (Size k = 0; k < pairs_corrected.size(); k++) {item_list.push_back(k);}
      std::random_shuffle(item_list.begin(), item_list.end());

      double xval_mean = 0;
      double xval_mad = 0;
      Size NR_XVAL = 5;
      for (Size xval = 0; xval < NR_XVAL; xval++)
      {
        // select items
        std::vector<std::pair<double, double> > list_train;
        list_train.reserve(pairs_corrected.size());
        std::vector<std::pair<double, double> > list_eval;
        list_eval.reserve(pairs_corrected.size());
        for (Size k = 0; k < pairs_corrected.size(); k++)
        {
          if (int(k * NR_XVAL * 1.0 / pairs_corrected.size()) == xval) list_eval.push_back( pairs_corrected[k] );
          else list_train.push_back(pairs_corrected[k]);
        }

        std::cout << " got data " << list_train.size() << " and " << list_eval.size() << std::endl;
        TransformationDescription trafo_eval;
        trafo_eval.setDataPoints(list_train);

        Param model_params;
        model_params.setValue("symmetric_regression", "false");
        model_params.setValue("span", irt_detection_param.getValue("lowess:span"));
        model_params.setValue("num_nodes", irt_detection_param.getValue("b_spline:num_nodes"));
        String model_type = irt_detection_param.getValue("alignmentMethod");
        trafo_eval.fitModel(model_type, model_params);
        trafo_eval.invert();

        // Now evaluate on the evaluation dataset
        double mean = 0;
        std::vector<double> mad; // median absolute deviation
        mad.reserve(list_eval.size());
        for (const auto& e : list_eval)
        {
          mean += std::fabs( trafo_eval.apply( e.second ) - e.first);
          mad.push_back( std::fabs( trafo_eval.apply( e.second ) - e.first) );
        }
        mean /= list_eval.size();
        xval_mad += Math::median(mad.begin(), mad.end());
        LOG_DEBUG << " mean error " << mean << std::endl;
        xval_mean += mean;
      }
      xval_mean /= NR_XVAL;
      xval_mad /= NR_XVAL;
      std::cout << "Model evaluation: mean of xval " << xval_mean << " mean of mad " << xval_mad << std::endl;
    }

    // 8. Correct m/z deviations using SwathMapMassCorrection
    SwathMapMassCorrection mc;
    mc.setParameters(calibration_param);
    mc.correctMZ(trgrmap_final, swath_maps);
    mc.correctIM(trgrmap_final, swath_maps, im_trafo, targeted_exp);

    // 9. store RT transformation, using the selected model
    TransformationDescription trafo_out;
    trafo_out.setDataPoints(pairs_corrected);
    Param model_params;
    model_params.setValue("symmetric_regression", "false");
    model_params.setValue("span", irt_detection_param.getValue("lowess:span"));
    model_params.setValue("num_nodes", irt_detection_param.getValue("b_spline:num_nodes"));
    String model_type = irt_detection_param.getValue("alignmentMethod");
    trafo_out.fitModel(model_type, model_params);

    LOG_DEBUG << "Final RT mapping:" << std::endl;
    for (Size i = 0; i < pairs_corrected.size(); i++)
    {
      LOG_DEBUG << pairs_corrected[i].first << " " <<  pairs_corrected[i].second << std::endl;
    }
    LOG_DEBUG << "End of doDataNormalization_ method" << std::endl;

    this->endProgress();
    return trafo_out;
  }

  void OpenSwathCalibrationWorkflow::simpleExtractChromatograms_(
    const std::vector< OpenSwath::SwathMap > & swath_maps,
    const OpenSwath::LightTargetedExperiment& irt_transitions,
    std::vector< OpenMS::MSChromatogram > & chromatograms,
    const TransformationDescription& trafo,
    const ChromExtractParams & cp,
    bool sonar,
    bool load_into_memory)
  {
    TransformationDescription trafo_inverse = trafo;
    trafo_inverse.invert();

    this->startProgress(0, 1, "Extract iRT chromatograms");
#ifdef _OPENMP
#pragma omp parallel for schedule(dynamic,1)
#endif
    for (SignedSize map_idx = 0; map_idx < boost::numeric_cast<SignedSize>(swath_maps.size()); ++map_idx)
    {
      std::vector< OpenMS::MSChromatogram > tmp_chromatograms;
      if (!swath_maps[map_idx].ms1) // skip MS1
      {

        OpenSwath::LightTargetedExperiment transition_exp_used;
        OpenSwathHelper::selectSwathTransitions(irt_transitions, transition_exp_used,
            cp.min_upper_edge_dist, swath_maps[map_idx].lower, swath_maps[map_idx].upper);
        if (transition_exp_used.getTransitions().size() > 0) // skip if no transitions found
        {

          std::vector< OpenSwath::ChromatogramPtr > tmp_out;
          std::vector< ChromatogramExtractor::ExtractionCoordinates > coordinates;
          ChromatogramExtractor extractor;

          OpenSwath::SpectrumAccessPtr current_swath_map = swath_maps[map_idx].sptr;
          if (load_into_memory)
          {
            // This creates an InMemory object that keeps all data in memory
            current_swath_map = boost::shared_ptr<SpectrumAccessOpenMSInMemory>( new SpectrumAccessOpenMSInMemory(*current_swath_map) );
          }

          prepareExtractionCoordinates_(tmp_out, coordinates, transition_exp_used, trafo_inverse, cp);
          extractor.extractChromatograms(current_swath_map, tmp_out, coordinates, cp.mz_extraction_window,
                cp.ppm, cp.im_extraction_window, cp.extraction_function);
          extractor.return_chromatogram(tmp_out, coordinates,
              transition_exp_used, SpectrumSettings(), tmp_chromatograms, false, cp.im_extraction_window);

#ifdef _OPENMP
#pragma omp critical (osw_write_chroms)
#endif
          {
            LOG_DEBUG << "[simple] Extracted "  << tmp_chromatograms.size() << " chromatograms from SWATH map " <<
              map_idx << " with m/z " << swath_maps[map_idx].lower << " to " << swath_maps[map_idx].upper << ":" << std::endl;
            for (Size chrom_idx = 0; chrom_idx < tmp_chromatograms.size(); chrom_idx++)
            {
              // Check TIC and remove empty chromatograms (can happen if the
              // extraction window is outside the mass spectrometric acquisition
              // window).
              double tic = std::accumulate(tmp_out[chrom_idx]->getIntensityArray()->data.begin(),
                                           tmp_out[chrom_idx]->getIntensityArray()->data.end(),0.0);
              LOG_DEBUG << "Chromatogram "  << coordinates[chrom_idx].id << " with size "
                << tmp_out[chrom_idx]->getIntensityArray()->data.size() << " and TIC " << tic  << std::endl;
              if (tic > 0.0)
              {
                // add the chromatogram to the output
                chromatograms.push_back(tmp_chromatograms[chrom_idx]);
              }
              else
              {
                std::cerr << " - Warning: Empty chromatogram " << coordinates[chrom_idx].id <<
                  " detected. Will skip it!" << std::endl;
              }
            }
          }
        }
        else
        {
          LOG_DEBUG << "Extracted no transitions from SWATH map " << map_idx << " with m/z " <<
              swath_maps[map_idx].lower << " to " << swath_maps[map_idx].upper << std::endl;
        }
      }
    }

    if (sonar)
    {

      LOG_DEBUG << " got a total of " << chromatograms.size() << " chromatograms before SONAR addition " << std::endl;

      // for SONAR: group chromatograms together and then add them up (we will have one chromatogram for every single map)
      std::vector< OpenMS::MSChromatogram > chromatograms_new;
      std::map<std::string, std::vector<int> > chr_map;
      for (Size i = 0; i < chromatograms.size(); i++)
      {
        chr_map[ chromatograms[i].getNativeID() ].push_back(i);
      }

      for (std::map<std::string, std::vector<int> >::iterator it = chr_map.begin(); it != chr_map.end(); ++it)
      {
        MSChromatogram chrom_acc; // accumulator
        for (Size i = 0; i < it->second.size(); i++)
        {
          addChromatograms(chrom_acc, chromatograms[ it->second[i] ] );
        }
        chromatograms_new.push_back(chrom_acc);
      }
      chromatograms = chromatograms_new; // switch

      LOG_DEBUG << " got a total of " << chromatograms.size() << " chromatograms after SONAR addition " << std::endl;
    }

    this->endProgress();
  }

  void OpenSwathCalibrationWorkflow::addChromatograms(MSChromatogram& base_chrom, const MSChromatogram& newchrom)
  {
    if (base_chrom.empty())
    {
      base_chrom = newchrom;
    }

    LinearResamplerAlign ls;
    ls.raster(newchrom.begin(), newchrom.end(), base_chrom.begin(), base_chrom.end());
  }

}

// OpenSwathWorkflow
namespace OpenMS
{

  void OpenSwathWorkflow::performExtraction(
    const std::vector< OpenSwath::SwathMap > & swath_maps,
    const TransformationDescription trafo,
    const ChromExtractParams & cp,
    const ChromExtractParams & cp_ms1,
    const Param & feature_finder_param,
    const OpenSwath::LightTargetedExperiment& transition_exp,
    FeatureMap& out_featureFile,
    bool store_features,
    OpenSwathTSVWriter & tsv_writer,
    OpenSwathOSWWriter & osw_writer,
    Interfaces::IMSDataConsumer * chromConsumer,
    int batchSize,
    int ms1_isotopes,
    bool load_into_memory)
  {
    tsv_writer.writeHeader();
    osw_writer.writeHeader();

    bool ms1_only = (swath_maps.size() == 1 && swath_maps[0].ms1);

    // Compute inversion of the transformation
    TransformationDescription trafo_inverse = trafo;
    trafo_inverse.invert();

    std::cout << "Will analyze " << transition_exp.transitions.size() << " transitions in total." << std::endl;
    int progress = 0;
    this->startProgress(0, swath_maps.size(), "Extracting and scoring transitions");

    // (i) Obtain precursor chromatograms (MS1) if precursor extraction is enabled
    std::vector< MSChromatogram > ms1_chromatograms;
    ChromExtractParams ms1_cp(cp_ms1);
    if (!use_ms1_ion_mobility_)
    {
      ms1_cp.im_extraction_window = -1;
    }
    MS1Extraction_(swath_maps, ms1_chromatograms, chromConsumer, ms1_cp,
                   transition_exp, trafo_inverse, load_into_memory, ms1_only, ms1_isotopes);

    if (ms1_only && !use_ms1_traces_)
    {
      throw Exception::IllegalArgument(__FILE__, __LINE__, OPENMS_PRETTY_FUNCTION,
          "Error, you need to enable use_ms1_traces when run in MS1 mode." );
    }

    // (ii) Precursor extraction only
    if (ms1_only)
    {
      FeatureMap featureFile;
      boost::shared_ptr<MSExperiment> empty_exp = boost::shared_ptr<MSExperiment>(new MSExperiment);

      OpenSwath::LightTargetedExperiment transition_exp_used = transition_exp;
      scoreAllChromatograms_(std::vector<MSChromatogram>(), ms1_chromatograms, swath_maps, transition_exp_used, 
                            feature_finder_param, trafo,
                            cp.rt_extraction_window, featureFile, tsv_writer, osw_writer, ms1_isotopes, true);

      // write features to output if so desired
      std::vector< OpenMS::MSChromatogram > chromatograms;
      writeOutFeaturesAndChroms_(chromatograms, featureFile, out_featureFile, store_features, chromConsumer);
    }

    // (iii) Perform extraction and scoring of fragment ion chromatograms (MS2)
    // We set dynamic scheduling such that the maps are worked on in the order
    // in which they were given to the program / acquired. This gives much
    // better load balancing than static allocation.
#ifdef _OPENMP
    int total_nr_threads = omp_get_max_threads(); // store total number of threads we are allowed to use
    if (threads_outer_loop_ > -1)
    {
      std::cout << "Setting up nested loop with " << std::min(threads_outer_loop_, omp_get_max_threads()) << " threads out of "<< omp_get_max_threads() << std::endl;
      omp_set_nested(1);
      omp_set_dynamic(0);
      omp_set_num_threads(std::min(threads_outer_loop_, omp_get_max_threads()) ); // use at most threads_outer_loop_ threads here
    }
    else
    {
      std::cout << "Use non-nested loop with " << total_nr_threads << " threads." << std::endl;
    }
#pragma omp parallel for schedule(dynamic,1)
#endif
    for (SignedSize i = 0; i < boost::numeric_cast<SignedSize>(swath_maps.size()); ++i)
    {
      if (!swath_maps[i].ms1) // skip MS1
      {

        // Step 1: select which transitions to extract (proceed in batches)
        OpenSwath::LightTargetedExperiment transition_exp_used_all;
        OpenSwathHelper::selectSwathTransitions(transition_exp, transition_exp_used_all,
            cp.min_upper_edge_dist, swath_maps[i].lower, swath_maps[i].upper);
        if (transition_exp_used_all.getTransitions().size() > 0) // skip if no transitions found
        {

          OpenSwath::SpectrumAccessPtr current_swath_map = swath_maps[i].sptr;
          if (load_into_memory)
          {
            // This creates an InMemory object that keeps all data in memory
            current_swath_map = boost::shared_ptr<SpectrumAccessOpenMSInMemory>( new SpectrumAccessOpenMSInMemory(*current_swath_map) );
          }

          int batch_size;
          if (batchSize <= 0 || batchSize >= (int)transition_exp_used_all.getCompounds().size())
          {
            batch_size = transition_exp_used_all.getCompounds().size();
          }
          else
          {
            batch_size = batchSize;
          }

          SignedSize nr_batches = (transition_exp_used_all.getCompounds().size() / batch_size);

          // If we have a multiple of threads_outer_loop_ here, then use nested
          // parallelization here. E.g. if we use 8 threads for the outer loop,
          // but we have a total of 24 cores available, each of the 8 threads
          // will then create a team of 3 threads to work on the batches
          // individually.
          //
          // We should avoid oversubscribing the CPUs, therefore we use integer division.
          // -- see https://docs.oracle.com/cd/E19059-01/stud.10/819-0501/2_nested.html
#ifdef _OPENMP
          int outer_thread_nr = omp_get_thread_num();
          omp_set_num_threads(std::max(1, total_nr_threads / threads_outer_loop_) );
#endif
#pragma omp parallel for schedule(dynamic, 1)
          for (SignedSize pep_idx = 0; pep_idx <= nr_batches; pep_idx++)
          {
            OpenSwath::SpectrumAccessPtr current_swath_map_inner = current_swath_map;

#ifdef _OPENMP
            // To ensure multi-threading safe access to the individual spectra, we
            // need to use a light clone of the spectrum access (if multiple threads
            // share a single filestream and call seek on it, chaos will ensue).
            if (total_nr_threads / threads_outer_loop_ > 1)
            {
              current_swath_map_inner = current_swath_map->lightClone();
            }

#pragma omp critical (osw_write_stdout)
#endif
            {
              std::cout << "Thread " <<
#ifdef _OPENMP
              outer_thread_nr << "_" << omp_get_thread_num() << " " <<
#else
              "0" << 
#endif
              "will analyze " << transition_exp_used_all.getCompounds().size() <<  " compounds and "
              << transition_exp_used_all.getTransitions().size() <<  " transitions "
              "from SWATH " << i << " (batch " << pep_idx << " out of " << nr_batches << ")" << std::endl;
            }

            // Create the new, batch-size transition experiment
            OpenSwath::LightTargetedExperiment transition_exp_used;
            selectCompoundsForBatch_(transition_exp_used_all, transition_exp_used, batch_size, pep_idx);

            // Step 2.1: extract these transitions
            ChromatogramExtractor extractor;
            std::vector< OpenSwath::ChromatogramPtr > chrom_list;
            std::vector< ChromatogramExtractor::ExtractionCoordinates > coordinates;

            // Step 2.2: prepare the extraction coordinates and extract chromatograms
            // chrom_list contains one entry for each fragment ion (transition) in transition_exp_used
            prepareExtractionCoordinates_(chrom_list, coordinates, transition_exp_used, trafo_inverse, cp);
            extractor.extractChromatograms(current_swath_map_inner, chrom_list, coordinates, cp.mz_extraction_window,
                cp.ppm, cp.im_extraction_window, cp.extraction_function);

            // Step 2.3: convert chromatograms back to OpenMS::MSChromatogram and write to output
            PeakMap chrom_exp;
            extractor.return_chromatogram(chrom_list, coordinates, transition_exp_used,  SpectrumSettings(), 
                                          chrom_exp.getChromatograms(), false, cp.im_extraction_window);


            // Step 3: score these extracted transitions
            FeatureMap featureFile;
            std::vector< OpenSwath::SwathMap > tmp = {swath_maps[i]};
            tmp.back().sptr = current_swath_map_inner;
            scoreAllChromatograms_(chrom_exp.getChromatograms(), ms1_chromatograms, tmp, transition_exp_used,
                feature_finder_param, trafo, cp.rt_extraction_window, featureFile, tsv_writer, osw_writer, ms1_isotopes);

            // Step 4: write all chromatograms and features out into an output object / file
            // (this needs to be done in a critical section since we only have one
            // output file and one output map).
            #pragma omp critical (osw_write_out)
            {
              writeOutFeaturesAndChroms_(chrom_exp.getChromatograms(), featureFile, out_featureFile, store_features, chromConsumer);
            }
          }

        } // continue 2 (no continue due to OpenMP)
      } // continue 1 (no continue due to OpenMP)

<<<<<<< HEAD
#ifdef _OPENMP
#pragma omp critical (osw_stdout)
#endif
        this->setProgress(++progress);
=======
      #pragma omp critical (progress)
      this->setProgress(++progress);
>>>>>>> 30b21c52

    }
    this->endProgress();
    
#ifdef _OPENMP
    if (threads_outer_loop_ > -1)
    {
      omp_set_num_threads(total_nr_threads); // set number of available threads back to initial value
    }
#endif    
  }

  void OpenSwathWorkflow::writeOutFeaturesAndChroms_(
    std::vector< OpenMS::MSChromatogram > & chromatograms,
    const FeatureMap & featureFile,
    FeatureMap& out_featureFile,
    bool store_features,
    Interfaces::IMSDataConsumer * chromConsumer)
  {
    // write chromatograms to output if so desired
    for (Size chrom_idx = 0; chrom_idx < chromatograms.size(); ++chrom_idx)
    {
      if (!chromatograms[chrom_idx].empty())
      {
        chromConsumer->consumeChromatogram(chromatograms[chrom_idx]);
      }
    }

    // write features to output if so desired
    if (store_features)
    {
      for (FeatureMap::const_iterator feature_it = featureFile.begin();
           feature_it != featureFile.end(); ++feature_it)
      {
        out_featureFile.push_back(*feature_it);
      }
      for (std::vector<ProteinIdentification>::const_iterator protid_it =
             featureFile.getProteinIdentifications().begin();
           protid_it != featureFile.getProteinIdentifications().end();
           ++protid_it)
      {
        out_featureFile.getProteinIdentifications().push_back(*protid_it);
      }
    }
  }

  void OpenSwathWorkflowBase::MS1Extraction_(const std::vector< OpenSwath::SwathMap > & swath_maps,
                                             std::vector< MSChromatogram >& ms1_chromatograms,
                                             Interfaces::IMSDataConsumer* chromConsumer,
                                             const ChromExtractParams& cp,
                                             const OpenSwath::LightTargetedExperiment& transition_exp,
                                             const TransformationDescription& trafo_inverse,
                                             bool load_into_memory, 
                                             bool ms1_only,
                                             int ms1_isotopes)
  {
    for (SignedSize i = 0; i < boost::numeric_cast<SignedSize>(swath_maps.size()); ++i)
    {
      if (swath_maps[i].ms1 && use_ms1_traces_)
      {
        // store reference to MS1 map for later -> note that this is *not* threadsafe!
        ms1_map_ = swath_maps[i].sptr;

        if (load_into_memory)
        {
          // This creates an InMemory object that keeps all data in memory
          // but provides the same access functionality to the raw data as
          // any object implementing ISpectrumAccess
          ms1_map_ = boost::shared_ptr<SpectrumAccessOpenMSInMemory>( new SpectrumAccessOpenMSInMemory(*ms1_map_) );
        }

        std::vector< OpenSwath::ChromatogramPtr > chrom_list;
        std::vector< ChromatogramExtractor::ExtractionCoordinates > coordinates;
        OpenSwath::LightTargetedExperiment transition_exp_used = transition_exp; // copy for const correctness
        ChromatogramExtractor extractor;

        // prepare the extraction coordinates and extract chromatogram
        prepareExtractionCoordinates_(chrom_list, coordinates, transition_exp_used, trafo_inverse, cp, true, ms1_isotopes);
        extractor.extractChromatograms(ms1_map_, chrom_list, coordinates, cp.mz_extraction_window,
            cp.ppm, cp.im_extraction_window, cp.extraction_function);

        extractor.return_chromatogram(chrom_list, coordinates, transition_exp_used,
            SpectrumSettings(), ms1_chromatograms, true, cp.im_extraction_window);

        for (Size j = 0; j < coordinates.size(); j++)
        {
          if (ms1_chromatograms[j].empty())
          {
            continue; // skip empty chromatograms
          }

          // write MS1 chromatograms to disk
          // only write precursor chromatograms that have a corresponding swath windows
          for (SignedSize i = 0; i < boost::numeric_cast<SignedSize>(swath_maps.size()); ++i)
          {
            if ((ms1_only) ||
                ( swath_maps.size() > 1 && !swath_maps[i].ms1 && // we have swath maps and its not MS1
                  swath_maps[i].lower < coordinates[j].mz && swath_maps[i].upper > coordinates[j].mz)
                )
            {
              // write MS1 chromatograms to disk
              chromConsumer->consumeChromatogram( ms1_chromatograms[j] );
            }
          }

        }
      }
    }
  }

  void OpenSwathWorkflow::scoreAllChromatograms_(
    const std::vector< OpenMS::MSChromatogram > & ms2_chromatograms,
    const std::vector< OpenMS::MSChromatogram > & ms1_chromatograms,
    const std::vector< OpenSwath::SwathMap >& swath_maps,
    const OpenSwath::LightTargetedExperiment& transition_exp,
    const Param& feature_finder_param,
    TransformationDescription trafo,
    const double rt_extraction_window,
    FeatureMap& output, 
    OpenSwathTSVWriter & tsv_writer,
    OpenSwathOSWWriter & osw_writer,
    int nr_ms1_isotopes,
    bool ms1only) const
  {
    TransformationDescription trafo_inv = trafo;
    trafo_inv.invert();

    MRMFeatureFinderScoring featureFinder;
    MRMTransitionGroupPicker trgroup_picker;

    // To ensure multi-threading safe access to the individual spectra, we
    // need to use a light clone of the spectrum access (if multiple threads
    // share a single filestream and call seek on it, chaos will ensue).
    if (use_ms1_traces_)
    {
      OpenSwath::SpectrumAccessPtr threadsafe_ms1 = ms1_map_->lightClone();
      featureFinder.setMS1Map( threadsafe_ms1 );
    }

    // If use_total_mi_score is defined, we need to instruct MRMTransitionGroupPicker to compute the score
    Param trgroup_picker_param = feature_finder_param.copy("TransitionGroupPicker:", true);
    if ((bool)feature_finder_param.getValue("Scores:use_total_mi_score").toBool())
    {
      trgroup_picker_param.setValue("compute_total_mi", "true");
    }
    trgroup_picker.setParameters(trgroup_picker_param);

    featureFinder.setParameters(feature_finder_param);
    featureFinder.prepareProteinPeptideMaps_(transition_exp);

    // Map ms1 chromatogram id to sequence number
    std::map<String, int> ms1_chromatogram_map;
    for (Size i = 0; i < ms1_chromatograms.size(); i++)
    {
      ms1_chromatogram_map[ms1_chromatograms[i].getNativeID()] = boost::numeric_cast<int>(i);
    }

    // Map chromatogram id to sequence number
    std::map<String, int> chromatogram_map;
    for (Size i = 0; i < ms2_chromatograms.size(); i++)
    {
      chromatogram_map[ms2_chromatograms[i].getNativeID()] = boost::numeric_cast<int>(i);
    }
    // Map peptide id to sequence number
    std::map<String, int> assay_peptide_map;
    for (Size i = 0; i < transition_exp.getCompounds().size(); i++)
    {
      assay_peptide_map[transition_exp.getCompounds()[i].id] = boost::numeric_cast<int>(i);
    }

    // Map peptide id to corresponding transitions
    typedef std::map<String, std::vector< const TransitionType* > > AssayMapT;
    AssayMapT assay_map;
    // create an entry for each member (ensure there is one even if we don't
    // have any transitions for it, e.g. in the case of ms1 only)
    for (Size i = 0; i < transition_exp.getCompounds().size(); i++)
    {
      assay_map[transition_exp.getCompounds()[i].id] = std::vector< const TransitionType* >();
    }
    for (Size i = 0; i < transition_exp.getTransitions().size(); i++)
    {
      assay_map[transition_exp.getTransitions()[i].getPeptideRef()].push_back(&transition_exp.getTransitions()[i]);
    }

    std::vector<String> to_tsv_output, to_osw_output;
    ///////////////////////////////////
    // Start of main function
    // Iterating over all the assays
    ///////////////////////////////////
    for (AssayMapT::iterator assay_it = assay_map.begin(); assay_it != assay_map.end(); ++assay_it)
    {
      // Create new MRMTransitionGroup
      String id = assay_it->first;
      MRMTransitionGroupType transition_group;
      transition_group.setTransitionGroupID(id);
      double expected_rt = transition_exp.getCompounds()[ assay_peptide_map[id] ].rt;

      // 1. Go through all transitions, for each transition get chromatogram
      // and the chromatogram and the assay to the MRMTransitionGroup
      int detection_assay_it = -1; // store index for the last detection transition
      for (Size i = 0; i < assay_it->second.size(); i++)
      {
        const TransitionType* transition = assay_it->second[i];

        if (transition->isDetectingTransition())
        {
          detection_assay_it = i;
        }

        // continue if we only have MS1 (we wont have any chromatograms for
        // the transitions)
        if (ms1only) {continue;}

        if (chromatogram_map.find(transition->getNativeID()) == chromatogram_map.end())
        {
          throw Exception::IllegalArgument(__FILE__, __LINE__, OPENMS_PRETTY_FUNCTION,
              "Error, did not find chromatogram for transition " + transition->getNativeID() );
        }

        // Convert chromatogram to MSChromatogram and filter
        auto chromatogram = ms2_chromatograms[ chromatogram_map[transition->getNativeID()] ];
        chromatogram.setNativeID(transition->getNativeID());
        if (rt_extraction_window > 0)
        {
          double de_normalized_experimental_rt = trafo_inv.apply(expected_rt);
          double rt_max = de_normalized_experimental_rt + rt_extraction_window;
          double rt_min = de_normalized_experimental_rt - rt_extraction_window;
          auto new_end = std::remove_if(chromatogram.begin(), chromatogram.end(),
                                        [rt_min, rt_max](const ChromatogramPeak& chr)
                                        { return chr.getRT() > rt_max  || chr.getRT() < rt_min; });
          chromatogram.erase(new_end, chromatogram.end());
        }

        // Now add the transition and the chromatogram to the MRMTransitionGroup
        transition_group.addTransition(*transition, transition->getNativeID());
        transition_group.addChromatogram(chromatogram, chromatogram.getNativeID());
      }

      // currently .tsv, .osw and .featureXML are mutually exclusive
      if (tsv_writer.isActive() || osw_writer.isActive()) { output.clear(); }

      // 2. Set the MS1 chromatograms for the different isotopes, if available
      // (note that for 3 isotopes, we include the monoisotopic peak plus three
      // isotopic traces)
      for (int iso = 0; iso <= nr_ms1_isotopes; iso++)
      {
        String prec_id = OpenSwathHelper::computePrecursorId(transition_group.getTransitionGroupID(), iso);
        if (!ms1_chromatograms.empty() && ms1_chromatogram_map.find(prec_id) != ms1_chromatogram_map.end())
        {
          MSChromatogram chromatogram = ms1_chromatograms[ ms1_chromatogram_map[prec_id] ];
          transition_group.addPrecursorChromatogram(chromatogram, chromatogram.getNativeID());
        }
      }

      // 3. / 4. Process the MRMTransitionGroup: find peakgroups and score them
      trgroup_picker.pickTransitionGroup(transition_group);
      featureFinder.scorePeakgroups(transition_group, trafo, swath_maps, output, ms1only);

      // Ensure that a detection transition is used to derive features for output
      if (detection_assay_it < 0 && output.size() > 0)
      {
          throw Exception::IllegalArgument(__FILE__, __LINE__, OPENMS_PRETTY_FUNCTION,
              "Error, did not find any detection transition for feature " + id );
      }

      // 5. Add to the output tsv if given
      if (tsv_writer.isActive() && output.size() > 0) // implies that detection_assay_it was set
      {
        const OpenSwath::LightCompound pep = transition_exp.getCompounds()[ assay_peptide_map[id] ];
        const TransitionType* transition = assay_it->second[detection_assay_it];
        to_tsv_output.push_back(tsv_writer.prepareLine(pep, transition, output, id));
      }

      // 6. Add to the output osw if given
      if (osw_writer.isActive() && output.size() > 0) // implies that detection_assay_it was set
      {
        const OpenSwath::LightCompound pep = transition_exp.getCompounds()[ assay_peptide_map[id] ];
        const TransitionType* transition = assay_it->second[detection_assay_it];
        to_osw_output.push_back(osw_writer.prepareLine(pep, transition, output, id));
      }
    }

    // Only write at the very end since this is a step that needs a barrier
    if (tsv_writer.isActive())
    {
#ifdef _OPENMP
#pragma omp critical (osw_write_tsv)
#endif
      {
        tsv_writer.writeLines(to_tsv_output);
      }
    }

    // Only write at the very end since this is a step that needs a barrier
    if (osw_writer.isActive())
    {
#ifdef _OPENMP
#pragma omp critical (osw_write_tsv)
#endif
      {
        osw_writer.writeLines(to_osw_output);
      }
    }
  }


  void OpenSwathWorkflow::selectCompoundsForBatch_(const OpenSwath::LightTargetedExperiment& transition_exp_used_all,
    OpenSwath::LightTargetedExperiment& transition_exp_used, int batch_size, size_t j)
  {
    // compute batch start/end
    size_t start = j * batch_size;
    size_t end = j * batch_size + batch_size;
    if (end > transition_exp_used_all.compounds.size())
    {
      end = transition_exp_used_all.compounds.size();
    }

    // Create the new, batch-size transition experiment
    transition_exp_used.proteins = transition_exp_used_all.proteins;
    transition_exp_used.compounds.insert(transition_exp_used.compounds.end(),
        transition_exp_used_all.compounds.begin() + start, transition_exp_used_all.compounds.begin() + end);
    copyBatchTransitions_(transition_exp_used.compounds, transition_exp_used_all.transitions, transition_exp_used.transitions);
  }

  void OpenSwathWorkflow::copyBatchTransitions_(const std::vector<OpenSwath::LightCompound>& used_compounds,
    const std::vector<OpenSwath::LightTransition>& all_transitions,
    std::vector<OpenSwath::LightTransition>& output)
  {
    std::set<std::string> selected_compounds;
    for (Size i = 0; i < used_compounds.size(); i++)
    {
      selected_compounds.insert(used_compounds[i].id);
    }

    for (Size i = 0; i < all_transitions.size(); i++)
    {
      if (selected_compounds.find(all_transitions[i].peptide_ref) != selected_compounds.end())
      {
        output.push_back(all_transitions[i]);
      }
    }
  }

  void OpenSwathWorkflowBase::prepareExtractionCoordinates_(std::vector< OpenSwath::ChromatogramPtr > & chrom_list,
                                                            std::vector< ChromatogramExtractorAlgorithm::ExtractionCoordinates > & coordinates, 
                                                            const OpenSwath::LightTargetedExperiment & transition_exp_used, 
                                                            const TransformationDescription trafo_inverse, 
                                                            const ChromExtractParams & cp,
                                                            const bool ms1,
                                                            const int ms1_isotopes) const
  {
    if (cp.rt_extraction_window < 0)
    {
      ChromatogramExtractor::prepare_coordinates(chrom_list, coordinates, transition_exp_used, cp.rt_extraction_window, ms1, ms1_isotopes);
    }
    else
    {
      // Use an rt extraction window of 0.0 which will just write the retention time in start / end positions
      // Then correct the start/end positions and add the extra_rt_extract parameter
      ChromatogramExtractor::prepare_coordinates(chrom_list, coordinates, transition_exp_used, 0.0, ms1, ms1_isotopes);
      for (std::vector< ChromatogramExtractor::ExtractionCoordinates >::iterator it = coordinates.begin(); it != coordinates.end(); ++it)
      {
        it->rt_start = trafo_inverse.apply(it->rt_start) - (cp.rt_extraction_window + cp.extra_rt_extract)/ 2.0;
        it->rt_end = trafo_inverse.apply(it->rt_end) + (cp.rt_extraction_window + cp.extra_rt_extract)/ 2.0;
      }
    }
  }
}

// OpenSwathWorkflowSonar
namespace OpenMS
{

    void OpenSwathWorkflowSonar::performExtractionSonar(
           const std::vector< OpenSwath::SwathMap > & swath_maps,
           const TransformationDescription trafo,
           const ChromExtractParams & cp,
           const ChromExtractParams & cp_ms1,
           const Param & feature_finder_param,
           const OpenSwath::LightTargetedExperiment& transition_exp,
           FeatureMap& out_featureFile,
           bool store_features,
           OpenSwathTSVWriter & tsv_writer,
           OpenSwathOSWWriter & osw_writer,
           Interfaces::IMSDataConsumer * chromConsumer,
           int batchSize,
           bool load_into_memory)
    {
      tsv_writer.writeHeader();
      osw_writer.writeHeader();

      // Compute inversion of the transformation
      TransformationDescription trafo_inverse = trafo;
      trafo_inverse.invert();

      if (swath_maps.empty() )
      {
        throw Exception::IllegalArgument(__FILE__, __LINE__, OPENMS_PRETTY_FUNCTION,
          String("No swath maps provided"));
      }

      // (i) Obtain precursor chromatograms (MS1) if precursor extraction is enabled
      std::vector< MSChromatogram > ms1_chromatograms;
      MS1Extraction_(swath_maps, ms1_chromatograms, chromConsumer, cp_ms1,
                     transition_exp, trafo_inverse, load_into_memory);

      ///////////////////////////////////////////////////////////////////////////
      // (ii) Compute SONAR window sizes and upper/lower limit
      double sonar_winsize, sonar_start, sonar_end;
      int sonar_total_win;
      computeSonarWindows_(swath_maps, sonar_winsize, sonar_start, sonar_end, sonar_total_win);

      std::cout << "Will analyze " << transition_exp.transitions.size() << " transitions in total." << std::endl;
      int progress = 0;
      this->startProgress(0, sonar_total_win, "Extracting and scoring transitions");

      ///////////////////////////////////////////////////////////////////////////
      // Iterate through all SONAR windows
      // We set dynamic scheduling such that the SONAR windows are worked on in
      // the order in which they were given to the program / acquired. This
      // gives much better load balancing than static allocation.
      // TODO: this means that there is possibly some overlap between threads accessing sptr ... !!
#ifdef _OPENMP
#pragma omp parallel for schedule(dynamic, 1)
#endif
      for (int sonar_idx = 0; sonar_idx < sonar_total_win; sonar_idx++)
      {
        double currwin_start = sonar_start + sonar_idx * sonar_winsize;
        double currwin_end = currwin_start + sonar_winsize;
        LOG_DEBUG << "   ====  sonar window " << sonar_idx << " from " << currwin_start << " to " << currwin_end << std::endl;

        // Step 1: select which transitions to extract with the current windows (proceed in batches)
        OpenSwath::LightTargetedExperiment transition_exp_used_all;
        OpenSwathHelper::selectSwathTransitions(transition_exp, transition_exp_used_all,
            0, currwin_start, currwin_end);

        if (transition_exp_used_all.getTransitions().size() > 0) // skip if no transitions found
        {


          ////////////////////////////////// 
          // Identify which SONAR windows to use for current set of transitions
          ////////////////////////////////// 
          std::vector< OpenSwath::SwathMap > used_maps;
          for (size_t i = 0; i < swath_maps.size(); ++i)
          {
            if (swath_maps[i].ms1) {continue;} // skip MS1
              
            // TODO: what if the swath map is smaller than the current window ??
            if (  (currwin_start >= swath_maps[i].lower && currwin_start <= swath_maps[i].upper  ) ||
                  (currwin_end >= swath_maps[i].lower && currwin_end <= swath_maps[i].upper  ) )
            {
#ifdef OPENSWATH_WORKFLOW_DEBUG
              std::cout << " will use curr window  " << i << " : " << swath_maps[i].lower << "-" <<
                                                                      swath_maps[i].upper << std::endl;
#endif
              used_maps.push_back(swath_maps[i]);
            }
          }

          ////////////////////////////////// 
          // Threadsafe loading of identified maps
          ////////////////////////////////// 
          for (Size i = 0; i < used_maps.size(); i++)
          {
#ifdef _OPENMP
#pragma omp critical (loadMemory)
#endif
            {
              // Loading the maps is not threadsafe if they overlap (e.g.
              // multiple threads could access the same maps) which often
              // happens in SONAR. Thus we either create a threadsafe light
              // clone or load them into memory if requested.
              if (load_into_memory)
              {
                used_maps[i].sptr = boost::shared_ptr<SpectrumAccessOpenMSInMemory>( new SpectrumAccessOpenMSInMemory(*used_maps[i].sptr) );
              }
              else
              {
                used_maps[i].sptr = used_maps[i].sptr->lightClone();
              }
            }
          }

          int batch_size;
          if (batchSize <= 0 || batchSize >= (int)transition_exp_used_all.getCompounds().size())
          {
            batch_size = transition_exp_used_all.getCompounds().size();
          }
          else
          {
            batch_size = batchSize;
          }

#ifdef _OPENMP
#pragma omp critical (osw_write_stdout)
#endif
          {
            std::cout << "Thread " <<
#ifdef _OPENMP
            omp_get_thread_num() << " " <<
#endif
            "will analyze " << transition_exp_used_all.getCompounds().size() <<  " compounds and "
            << transition_exp_used_all.getTransitions().size() <<  " transitions "
            "from SONAR SWATH " << sonar_idx << " in batches of " << batch_size << std::endl;
          }
          for (size_t pep_idx = 0; pep_idx <= (transition_exp_used_all.getCompounds().size() / batch_size); pep_idx++)
          {
            // Create the new, batch-size transition experiment
            OpenSwath::LightTargetedExperiment transition_exp_used;
            selectCompoundsForBatch_(transition_exp_used_all, transition_exp_used, batch_size, pep_idx);

            // Step 2.1: extract these transitions
            std::vector< OpenSwath::ChromatogramPtr > chrom_list;
            std::vector< ChromatogramExtractor::ExtractionCoordinates > coordinates;

            // Step 2.2: prepare the extraction coordinates and extract chromatograms
            prepareExtractionCoordinates_(chrom_list, coordinates, transition_exp_used, trafo_inverse, cp);
            performSonarExtraction_(used_maps, coordinates, chrom_list, cp);

            // Step 2.3: convert chromatograms back to OpenMS::MSChromatogram and write to output
            PeakMap chrom_exp;
            ChromatogramExtractor().return_chromatogram(chrom_list, coordinates, transition_exp_used, SpectrumSettings(),
                                                        chrom_exp.getChromatograms(), false, cp.im_extraction_window);

            // Step 3: score these extracted transitions
            FeatureMap featureFile;
            scoreAllChromatograms_(chrom_exp.getChromatograms(), ms1_chromatograms, used_maps, transition_exp_used,
                                   feature_finder_param, trafo, cp.rt_extraction_window, featureFile, tsv_writer, osw_writer);

            // Step 4: write all chromatograms and features out into an output object / file
            // (this needs to be done in a critical section since we only have one
            // output file and one output map).
#ifdef _OPENMP
#pragma omp critical (osw_write_out)
#endif
            {
              writeOutFeaturesAndChroms_(chrom_exp.getChromatograms(), featureFile, out_featureFile, store_features, chromConsumer);
            }
          }
        }
#ifdef _OPENMP
#pragma omp critical (osw_stdout)
#endif
        this->setProgress(++progress);
      }
      this->endProgress();
    }


    void OpenSwathWorkflowSonar::computeSonarWindows_(const std::vector< OpenSwath::SwathMap > & swath_maps,
                                                      double & sonar_winsize,
                                                      double & sonar_start,
                                                      double & sonar_end,
                                                      int & sonar_total_win)
    {
      sonar_winsize = -1;
      sonar_start = std::numeric_limits<double>::max();
      sonar_end = -1;
      for (size_t i = 0; i < swath_maps.size(); ++i)
      {
        if (swath_maps[i].ms1) {continue;} // skip MS1

        // compute sonar window size (estimate)
        if (swath_maps[i].upper - swath_maps[i].lower > sonar_winsize)
        {
          sonar_winsize = swath_maps[i].upper - swath_maps[i].lower;
        }

        // compute start of SONAR range
        if (swath_maps[i].lower < sonar_start)
        {
          sonar_start = swath_maps[i].lower;
        }

        // compute end of SONAR range
        if (swath_maps[i].upper > sonar_end)
        {
          sonar_end = swath_maps[i].upper;
        }
      }

      // compute total number of windows
      sonar_total_win = int((sonar_end - sonar_start) / sonar_winsize) + 1;

#ifdef OPENSWATH_WORKFLOW_DEBUG
      std::cout << " will use  a total of " << sonar_total_win << " windows " << std::endl;
      for (int kk = 0; kk < sonar_total_win; kk++)
      {
        std::cout << " sonar window " << kk << " from " <<
          sonar_start + kk * sonar_winsize << " to " <<
          sonar_start + (kk+1) * sonar_winsize << std::endl;
      }
#endif

    }


    void OpenSwathWorkflowSonar::performSonarExtraction_(const std::vector< OpenSwath::SwathMap > & used_maps,
                                 const std::vector< ChromatogramExtractor::ExtractionCoordinates > & coordinates,
                                 std::vector< OpenSwath::ChromatogramPtr > & chrom_list,
                                 const ChromExtractParams & cp)
    {
      typedef std::vector< OpenSwath::ChromatogramPtr > chromatogramList;
      typedef std::vector< ChromatogramExtractor::ExtractionCoordinates > coordinatesList;

      ChromatogramExtractor extractor;
      // Iterate over all SONAR maps we currently have and extract chromatograms from them
      for (size_t map_idx = 0; map_idx < used_maps.size(); map_idx++)
      {
        chromatogramList tmp_chromatogram_list;
        coordinatesList coordinates_used;

        for (size_t c_idx = 0; c_idx < coordinates.size(); c_idx++)
        {
          if (coordinates[c_idx].mz_precursor > used_maps[map_idx].lower &&
              coordinates[c_idx].mz_precursor < used_maps[map_idx].upper)
          {
            coordinates_used.push_back( coordinates[c_idx] );
            OpenSwath::ChromatogramPtr s(new OpenSwath::Chromatogram);
            tmp_chromatogram_list.push_back(s);
          }
        }

#ifdef OPENSWATH_WORKFLOW_DEBUG
        std::cout << " in used maps, extract " << coordinates_used.size()
          << " coordinates from " << used_maps[map_idx].lower << "-" << used_maps[map_idx].upper << std::endl;
#endif

        extractor.extractChromatograms(used_maps[map_idx].sptr,
            tmp_chromatogram_list, coordinates_used,
            cp.mz_extraction_window, cp.ppm, cp.im_extraction_window, cp.extraction_function);

        // In order to reach maximal sensitivity and identify peaks in
        // the data, we will aggregate the data by adding all
        // chromatograms from different SONAR scans up
        size_t chrom_idx = 0;
        for (size_t c_idx = 0; c_idx < coordinates.size(); c_idx++)
        {
          if (coordinates[c_idx].mz_precursor > used_maps[map_idx].lower &&
              coordinates[c_idx].mz_precursor < used_maps[map_idx].upper)
          {

            OpenSwath::ChromatogramPtr s = tmp_chromatogram_list[chrom_idx];
            OpenSwath::ChromatogramPtr base_chrom = chrom_list[c_idx];

            /// add the new chromatogram to the one that we already have (the base chromatogram)
            chrom_list[c_idx] = addChromatograms(chrom_list[c_idx], tmp_chromatogram_list[chrom_idx]);

            chrom_idx++;
          }
        }
      }

#ifdef OPENSWATH_WORKFLOW_DEBUG
            // debug output ...
            std::cout << " done with extraction of all coordinates!!!" << std::endl;
            for (size_t c_idx = 0; c_idx < coordinates.size(); c_idx++)
            {
              {
                OpenSwath::ChromatogramPtr base_chrom = chrom_list[c_idx];

                std::cout << " coordinate  : " << coordinates[c_idx].id << " (" << coordinates[c_idx].mz << ")"<< std::endl;
                for (size_t kk = 0; kk < base_chrom->getIntensityArray()->data.size(); kk++)
                {
                  std::cout << " base chrom: " <<
                      base_chrom->getTimeArray()->data[kk] << " / "   <<
                      base_chrom->getIntensityArray()->data[kk] << std::endl;
                }
              }
            }
#endif


    }

    OpenSwath::ChromatogramPtr OpenSwathWorkflowSonar::addChromatograms(OpenSwath::ChromatogramPtr base_chrom, OpenSwath::ChromatogramPtr newchrom)
    {
      if (base_chrom->getTimeArray()->data.empty())
      {
        return newchrom;
      }

      LinearResamplerAlign ls;
      ls.raster(newchrom->getTimeArray()->data.begin(),
                newchrom->getTimeArray()->data.end(),
                newchrom->getIntensityArray()->data.begin(),
                newchrom->getIntensityArray()->data.end(),
                base_chrom->getTimeArray()->data.begin(),
                base_chrom->getTimeArray()->data.end(),
                base_chrom->getIntensityArray()->data.begin(),
                base_chrom->getIntensityArray()->data.end()
      );

      return base_chrom;
    }

}
<|MERGE_RESOLUTION|>--- conflicted
+++ resolved
@@ -659,16 +659,10 @@
         } // continue 2 (no continue due to OpenMP)
       } // continue 1 (no continue due to OpenMP)
 
-<<<<<<< HEAD
 #ifdef _OPENMP
 #pragma omp critical (osw_stdout)
 #endif
         this->setProgress(++progress);
-=======
-      #pragma omp critical (progress)
-      this->setProgress(++progress);
->>>>>>> 30b21c52
-
     }
     this->endProgress();
     
