// --------------------------------------------------------------------------
//                   OpenMS -- Open-Source Mass Spectrometry
// --------------------------------------------------------------------------
// Copyright The OpenMS Team -- Eberhard Karls University Tuebingen,
// ETH Zurich, and Freie Universitaet Berlin 2002-2017.
//
// This software is released under a three-clause BSD license:
//  * Redistributions of source code must retain the above copyright
//    notice, this list of conditions and the following disclaimer.
//  * Redistributions in binary form must reproduce the above copyright
//    notice, this list of conditions and the following disclaimer in the
//    documentation and/or other materials provided with the distribution.
//  * Neither the name of any author or any participating institution
//    may be used to endorse or promote products derived from this software
//    without specific prior written permission.
// For a full list of authors, refer to the file AUTHORS.
// --------------------------------------------------------------------------
// THIS SOFTWARE IS PROVIDED BY THE COPYRIGHT HOLDERS AND CONTRIBUTORS "AS IS"
// AND ANY EXPRESS OR IMPLIED WARRANTIES, INCLUDING, BUT NOT LIMITED TO, THE
// IMPLIED WARRANTIES OF MERCHANTABILITY AND FITNESS FOR A PARTICULAR PURPOSE
// ARE DISCLAIMED. IN NO EVENT SHALL ANY OF THE AUTHORS OR THE CONTRIBUTING
// INSTITUTIONS BE LIABLE FOR ANY DIRECT, INDIRECT, INCIDENTAL, SPECIAL,
// EXEMPLARY, OR CONSEQUENTIAL DAMAGES (INCLUDING, BUT NOT LIMITED TO,
// PROCUREMENT OF SUBSTITUTE GOODS OR SERVICES; LOSS OF USE, DATA, OR PROFITS;
// OR BUSINESS INTERRUPTION) HOWEVER CAUSED AND ON ANY THEORY OF LIABILITY,
// WHETHER IN CONTRACT, STRICT LIABILITY, OR TORT (INCLUDING NEGLIGENCE OR
// OTHERWISE) ARISING IN ANY WAY OUT OF THE USE OF THIS SOFTWARE, EVEN IF
// ADVISED OF THE POSSIBILITY OF SUCH DAMAGE.
//
// --------------------------------------------------------------------------
// $Maintainer: Hannes Roest $
// $Authors: Hannes Roest $
// --------------------------------------------------------------------------

#include <OpenMS/ANALYSIS/OPENSWATH/OpenSwathWorkflow.h>

#include <OpenMS/FORMAT/DATAACCESS/MSDataWritingConsumer.h>
#include <OpenMS/MATH/STATISTICS/StatisticFunctions.h>
#include <algorithm>

// OpenSwathRetentionTimeNormalization
namespace OpenMS
{

  TransformationDescription OpenSwathRetentionTimeNormalization::performRTNormalization(
    const OpenSwath::LightTargetedExperiment& irt_transitions,
    std::vector< OpenSwath::SwathMap > & swath_maps,
    double min_rsq,
    double min_coverage,
    const Param & feature_finder_param,
    const ChromExtractParams & cp_irt,
    const Param & irt_detection_param,
    const String & mz_correction_function,
    const String& irt_mzml_out,
    Size debug_level,
    bool sonar,
    bool load_into_memory)
  {
    LOG_DEBUG << "performRTNormalization method starting" << std::endl;
    std::vector< OpenMS::MSChromatogram > irt_chromatograms;
    TransformationDescription trafo; // dummy
    simpleExtractChromatograms(swath_maps, irt_transitions, irt_chromatograms, trafo, cp_irt, sonar, load_into_memory);

    // debug output of the iRT chromatograms
    if (irt_mzml_out.empty() && debug_level > 1)
      {
        String irt_mzml_out = "debug_irts.mzML";
      }
    if (!irt_mzml_out.empty())
    {
      try
      {
        PeakMap exp;
        exp.setChromatograms(irt_chromatograms);
        MzMLFile().store(irt_mzml_out, exp);
      }
      catch (OpenMS::Exception::UnableToCreateFile& /*e*/)
      {
        LOG_DEBUG << "Error creating file " + irt_mzml_out + ", not writing out iRT chromatogram file"  << std::endl;
      }
      catch (OpenMS::Exception::BaseException& /*e*/)
      {
        LOG_DEBUG << "Error writing to file " + irt_mzml_out + ", not writing out iRT chromatogram file"  << std::endl;
      }
    }
    LOG_DEBUG << "Extracted number of chromatograms from iRT files: " << irt_chromatograms.size() <<  std::endl;

    // perform RT and m/z correction on the data
    TransformationDescription tr = RTNormalization(irt_transitions,
        irt_chromatograms, min_rsq, min_coverage, feature_finder_param,
        irt_detection_param, swath_maps, mz_correction_function, cp_irt.mz_extraction_window, cp_irt.ppm);
    return tr;
  }

  TransformationDescription OpenSwathRetentionTimeNormalization::RTNormalization(
    const OpenSwath::LightTargetedExperiment& targeted_exp,
    const std::vector< OpenMS::MSChromatogram >& chromatograms,
    double min_rsq,
    double min_coverage,
    const Param& default_ffparam,
    const Param& irt_detection_param,
    std::vector< OpenSwath::SwathMap > & swath_maps,
    const String & mz_correction_function,
    double mz_extraction_window,
    bool ppm)
  {
    LOG_DEBUG << "Start of RTNormalization method" << std::endl;
    this->startProgress(0, 1, "Retention time normalization");

    bool estimateBestPeptides = irt_detection_param.getValue("estimateBestPeptides").toBool();
    if (estimateBestPeptides)
    {
      LOG_DEBUG << "Activated the 'estimateBestPeptides' option." << std::endl;
    }

    // 1. Estimate the retention time range of the iRT peptides over all assays
    std::pair<double,double> RTRange = OpenSwathHelper::estimateRTRange(targeted_exp);
    LOG_DEBUG << "Detected retention time range from " << RTRange.first << " to " << RTRange.second << std::endl;

    // 2. Store the peptide retention times in an intermediate map
    std::map<OpenMS::String, double> PeptideRTMap;
    for (Size i = 0; i < targeted_exp.getCompounds().size(); i++)
    {
      PeptideRTMap[targeted_exp.getCompounds()[i].id] = targeted_exp.getCompounds()[i].rt;
    }

    // 3. Extract the RT pairs from the input data
    OpenSwath::LightTargetedExperiment transition_exp_used = targeted_exp;

    // Change the feature finding parameters:
    //  - no RT score (since we don't know the correct retention time)
    //  - no RT window
    //  - no elution model score
    //  - no peak quality (use all peaks)
    //  - if best peptides should be used, use peak quality
    MRMFeatureFinderScoring featureFinder;
    Param feature_finder_param(default_ffparam);
    feature_finder_param.setValue("Scores:use_rt_score", "false");
    feature_finder_param.setValue("Scores:use_elution_model_score", "false");
    feature_finder_param.setValue("rt_extraction_window", -1.0);
    feature_finder_param.setValue("stop_report_after_feature", 1);
    feature_finder_param.setValue("TransitionGroupPicker:PeakPickerMRM:signal_to_noise", 1.0); // set to 1.0 in all cases
    feature_finder_param.setValue("TransitionGroupPicker:compute_peak_quality", "false"); // no peak quality -> take all peaks!
    if (estimateBestPeptides)
    {
      feature_finder_param.setValue("TransitionGroupPicker:compute_peak_quality", "true");
      feature_finder_param.setValue("TransitionGroupPicker:minimal_quality", irt_detection_param.getValue("InitialQualityCutoff"));
    }
    featureFinder.setParameters(feature_finder_param);

    FeatureMap featureFile; // for results
    OpenMS::MRMFeatureFinderScoring::TransitionGroupMapType transition_group_map; // for results
    std::vector<OpenSwath::SwathMap> empty_swath_maps;
    TransformationDescription empty_trafo; // empty transformation

    // Prepare the data with the chromatograms
    boost::shared_ptr<PeakMap > xic_map(new PeakMap);
    xic_map->setChromatograms(chromatograms);
    OpenSwath::SpectrumAccessPtr chromatogram_ptr = OpenSwath::SpectrumAccessPtr(new OpenMS::SpectrumAccessOpenMS(xic_map));

    featureFinder.setStrictFlag(false); // TODO remove this, it should be strict (e.g. all transitions need to be present for RT norm)
    featureFinder.pickExperiment(chromatogram_ptr, featureFile, transition_exp_used, empty_trafo, empty_swath_maps, transition_group_map);

    // find most likely correct feature for each group and add it to the
    // "pairs" vector by computing pairs of iRT and real RT.
    // Note that the quality threshold will only be applied if
    // estimateBestPeptides is true
    std::vector<std::pair<double, double> > pairs; // store the RT pairs to write the output trafoXML
    std::map<std::string, double> best_features = OpenSwathHelper::simpleFindBestFeature(transition_group_map,
      estimateBestPeptides, irt_detection_param.getValue("OverallQualityCutoff"));
    LOG_DEBUG << "Extracted best features: " << best_features.size() << std::endl;

    // Create pairs vector and store peaks
    std::map<String, OpenMS::MRMFeatureFinderScoring::MRMTransitionGroupType *> trgrmap_allpeaks; // store all peaks above cutoff
    for (std::map<std::string, double>::iterator it = best_features.begin(); it != best_features.end(); ++it)
    {
      pairs.push_back(std::make_pair(it->second, PeptideRTMap[it->first])); // pair<exp_rt, theor_rt>
      if (transition_group_map.find(it->first) != transition_group_map.end())
      {
        trgrmap_allpeaks[ it->first ] = &transition_group_map[ it->first];
      }
    }

    // 4. Perform the outlier detection
    std::vector<std::pair<double, double> > pairs_corrected;
    String outlier_method = irt_detection_param.getValue("outlierMethod");
    if (outlier_method == "iter_residual" || outlier_method == "iter_jackknife")
    {
      pairs_corrected = MRMRTNormalizer::removeOutliersIterative(pairs, min_rsq, min_coverage,
      irt_detection_param.getValue("useIterativeChauvenet").toBool(), outlier_method);
    }
    else if (outlier_method == "ransac")
    {
      // First, estimate of the maximum deviation from RT that is tolerated:
      //   Because 120 min gradient can have around 4 min elution shift, we use
      //   a default value of 3 % of the gradient to find upper RT threshold (3.6 min).
      double pcnt_rt_threshold = irt_detection_param.getValue("RANSACMaxPercentRTThreshold");
      double max_rt_threshold = (RTRange.second - RTRange.first) * pcnt_rt_threshold / 100.0;

      pairs_corrected = MRMRTNormalizer::removeOutliersRANSAC(pairs, min_rsq, min_coverage,
        irt_detection_param.getValue("RANSACMaxIterations"), max_rt_threshold,
        irt_detection_param.getValue("RANSACSamplingSize"));
    }
    else if (outlier_method == "none")
    {
      pairs_corrected = pairs;
    }
    else
    {
      throw Exception::IllegalArgument(__FILE__, __LINE__, OPENMS_PRETTY_FUNCTION,
        String("Illegal argument '") + outlier_method +
        "' used for outlierMethod (valid: 'iter_residual', 'iter_jackknife', 'ransac', 'none').");
    }
    LOG_DEBUG << "Performed outlier detection, left with features: " << pairs_corrected.size() << std::endl;

    // 5. Check whether the found peptides fulfill the binned coverage criteria
    // set by the user.
    if (estimateBestPeptides)
    {
      bool enoughPeptides = MRMRTNormalizer::computeBinnedCoverage(RTRange, pairs_corrected,
        irt_detection_param.getValue("NrRTBins"),
        irt_detection_param.getValue("MinPeptidesPerBin"),
        irt_detection_param.getValue("MinBinsFilled") );

      if (!enoughPeptides)
      {
        throw Exception::IllegalArgument(__FILE__, __LINE__, OPENMS_PRETTY_FUNCTION,
          "There were not enough bins with the minimal number of peptides");
      }
    }
    if (pairs_corrected.size() < 2)
    {
      throw Exception::IllegalArgument(__FILE__, __LINE__, OPENMS_PRETTY_FUNCTION,
        "There are less than 2 iRT normalization peptides, not enough for an RT correction.");
    }

    // Only use the "correct" peaks for m/z correction (e.g. remove those not
    // part of the linear regression)
    std::map<String, OpenMS::MRMFeatureFinderScoring::MRMTransitionGroupType *> trgrmap_final; // store all peaks above cutoff
    for (const auto& it : trgrmap_allpeaks)
    {
      if (it.second->getFeatures().empty() ) {continue;}
      const MRMFeature& feat = it.second->getBestFeature();

      // Check if the current feature is in the list of pairs used for the
      // linear RT regression (using other features may result in wrong
      // calibration values).
      // Matching only by RT is not perfect but should work for most cases.
      for (Size pit = 0; pit < pairs_corrected.size(); pit++)
      {
        if (fabs(feat.getRT() - pairs_corrected[pit].first ) < 1e-2)
        {
          trgrmap_final[ it.first ] = it.second;
          break;
        }
      }
    }

    // Crossvalidation
    if (pairs_corrected.size() > 100)
    {
      std::vector<size_t> item_list;
      item_list.reserve(pairs_corrected.size());
      for (Size k = 0; k < pairs_corrected.size(); k++) {item_list.push_back(k);}
      std::random_shuffle(item_list.begin(), item_list.end());

      double xval_mean = 0;
      double xval_mad = 0;
      Size NR_XVAL = 5;
      for (Size xval = 0; xval < NR_XVAL; xval++)
      {
        // select items
        std::vector<std::pair<double, double> > list_train;
        list_train.reserve(pairs_corrected.size());
        std::vector<std::pair<double, double> > list_eval;
        list_eval.reserve(pairs_corrected.size());
        for (Size k = 0; k < pairs_corrected.size(); k++)
        {
          if (int(k * NR_XVAL * 1.0 / pairs_corrected.size()) == xval) list_eval.push_back( pairs_corrected[k] );
          else list_train.push_back(pairs_corrected[k]);
        }

        std::cout << " got data " << list_train.size() << " and " << list_eval.size() << std::endl;
        TransformationDescription trafo_eval;
        trafo_eval.setDataPoints(list_train);

        Param model_params;
        model_params.setValue("symmetric_regression", "false");
        model_params.setValue("span", irt_detection_param.getValue("lowess:span"));
        model_params.setValue("num_nodes", irt_detection_param.getValue("b_spline:num_nodes"));
        String model_type = irt_detection_param.getValue("alignmentMethod");
        trafo_eval.fitModel(model_type, model_params);
        trafo_eval.invert();

        // Now evaluate on the evaluation dataset
        double mean = 0;
        std::vector<double> mad; // median absolute deviation
        mad.reserve(list_eval.size());
        for (const auto& e : list_eval)
        {
          mean += std::fabs( trafo_eval.apply( e.second ) - e.first) ;
          mad.push_back( std::fabs( trafo_eval.apply( e.second ) - e.first) );
        }
        mean /= list_eval.size();
        xval_mad += Math::median(mad.begin(), mad.end());
        LOG_DEBUG << " mean error " << mean << std::endl;
        xval_mean += mean;
      }
      xval_mean /= NR_XVAL;
      xval_mad /= NR_XVAL;
      std::cout << "Model evaluation: mean of xval " << xval_mean << " mean of mad " << xval_mad << std::endl;
    }

    // 6. Correct m/z deviations using SwathMapMassCorrection
    SwathMapMassCorrection::correctMZ(trgrmap_final, swath_maps,
        mz_correction_function, mz_extraction_window, ppm);

    // 7. store transformation, using the selected model
    TransformationDescription trafo_out;
    trafo_out.setDataPoints(pairs_corrected);
    Param model_params;
    model_params.setValue("symmetric_regression", "false");
    model_params.setValue("span", irt_detection_param.getValue("lowess:span"));
    model_params.setValue("num_nodes", irt_detection_param.getValue("b_spline:num_nodes"));
    String model_type = irt_detection_param.getValue("alignmentMethod");
    trafo_out.fitModel(model_type, model_params);

    LOG_DEBUG << "Final RT mapping:" << std::endl;
    for (Size i = 0; i < pairs_corrected.size(); i++)
    {
      LOG_DEBUG << pairs_corrected[i].first << " " <<  pairs_corrected[i].second << std::endl;
    }
    LOG_DEBUG << "End of RTNormalization method" << std::endl;

    this->endProgress();
    return trafo_out;
  }

  void OpenSwathRetentionTimeNormalization::simpleExtractChromatograms(
    const std::vector< OpenSwath::SwathMap > & swath_maps,
    const OpenSwath::LightTargetedExperiment& irt_transitions,
    std::vector< OpenMS::MSChromatogram > & chromatograms,
    const TransformationDescription& trafo,
    const ChromExtractParams & cp,
    bool sonar,
    bool load_into_memory)
  {
    TransformationDescription trafo_inverse = trafo;
    trafo_inverse.invert();

    this->startProgress(0, 1, "Extract iRT chromatograms");
#ifdef _OPENMP
#pragma omp parallel for schedule(dynamic,1)
#endif
    for (SignedSize map_idx = 0; map_idx < boost::numeric_cast<SignedSize>(swath_maps.size()); ++map_idx)
    {
      std::vector< OpenMS::MSChromatogram > tmp_chromatograms;
      if (!swath_maps[map_idx].ms1) // skip MS1
      {

        OpenSwath::LightTargetedExperiment transition_exp_used;
        OpenSwathHelper::selectSwathTransitions(irt_transitions, transition_exp_used,
            cp.min_upper_edge_dist, swath_maps[map_idx].lower, swath_maps[map_idx].upper);
        if (transition_exp_used.getTransitions().size() > 0) // skip if no transitions found
        {

          std::vector< OpenSwath::ChromatogramPtr > tmp_out;
          std::vector< ChromatogramExtractor::ExtractionCoordinates > coordinates;
          ChromatogramExtractor extractor;

          OpenSwath::SpectrumAccessPtr current_swath_map = swath_maps[map_idx].sptr;
          if (load_into_memory)
          {
            // This creates an InMemory object that keeps all data in memory
            current_swath_map = boost::shared_ptr<SpectrumAccessOpenMSInMemory>( new SpectrumAccessOpenMSInMemory(*current_swath_map) );
          }

          prepareExtractionCoordinates_(tmp_out, coordinates, transition_exp_used, false, trafo_inverse, cp);
          extractor.extractChromatograms(current_swath_map, tmp_out, coordinates, cp.mz_extraction_window,
                cp.ppm, cp.im_extraction_window, cp.extraction_function);
          extractor.return_chromatogram(tmp_out, coordinates,
              transition_exp_used, SpectrumSettings(), tmp_chromatograms, false, cp.im_extraction_window);

#ifdef _OPENMP
#pragma omp critical (featureFinder)
#endif
          {
            LOG_DEBUG << "[simple] Extracted "  << tmp_chromatograms.size() << " chromatograms from SWATH map " <<
              map_idx << " with m/z " << swath_maps[map_idx].lower << " to " << swath_maps[map_idx].upper << ":" << std::endl;
            for (Size chrom_idx = 0; chrom_idx < tmp_chromatograms.size(); chrom_idx++)
            {
              // Check TIC and remove empty chromatograms (can happen if the
              // extraction window is outside the mass spectrometric acquisition
              // window).
              double tic = std::accumulate(tmp_out[chrom_idx]->getIntensityArray()->data.begin(),
                                           tmp_out[chrom_idx]->getIntensityArray()->data.end(),0.0);
              LOG_DEBUG << "Chromatogram "  << coordinates[chrom_idx].id << " with size "
                << tmp_out[chrom_idx]->getIntensityArray()->data.size() << " and TIC " << tic  << std::endl;
              if (tic > 0.0)
              {
                // add the chromatogram to the output
                chromatograms.push_back(tmp_chromatograms[chrom_idx]);
              }
              else
              {
                std::cerr << " - Warning: Empty chromatogram " << coordinates[chrom_idx].id <<
                  " detected. Will skip it!" << std::endl;
              }
            }
          }
        }
        else
        {
          LOG_DEBUG << "Extracted no transitions from SWATH map " << map_idx << " with m/z " <<
              swath_maps[map_idx].lower << " to " << swath_maps[map_idx].upper << std::endl;
        }
      }
    }

    if (sonar)
    {

      LOG_DEBUG << " got a total of " << chromatograms.size() << " chromatograms before SONAR addition " << std::endl;

      // for SONAR: group chromatograms together and then add them up (we will have one chromatogram for every single map)
      std::vector< OpenMS::MSChromatogram > chromatograms_new;
      std::map<std::string, std::vector<int> > chr_map;
      for (Size i = 0; i < chromatograms.size(); i++)
      {
        chr_map[ chromatograms[i].getNativeID() ].push_back(i);
      }

      for (std::map<std::string, std::vector<int> >::iterator it = chr_map.begin(); it != chr_map.end(); ++it)
      {
        MSChromatogram chrom_acc; // accumulator
        for (Size i = 0; i < it->second.size(); i++)
        {
          addChromatograms(chrom_acc, chromatograms[ it->second[i] ] );
        }
        chromatograms_new.push_back(chrom_acc);
      }
      chromatograms = chromatograms_new; // switch

      LOG_DEBUG << " got a total of " << chromatograms.size() << " chromatograms after SONAR addition " << std::endl;
    }

    this->endProgress();
  }

  void OpenSwathRetentionTimeNormalization::addChromatograms(MSChromatogram& base_chrom, const MSChromatogram& newchrom)
  {
    if (base_chrom.empty())
    {
      base_chrom = newchrom;
    }

    LinearResamplerAlign ls;
    ls.raster(newchrom.begin(), newchrom.end(), base_chrom.begin(), base_chrom.end());
  }

}

// OpenSwathWorkflow
namespace OpenMS
{

  void OpenSwathWorkflow::performExtraction(
    const std::vector< OpenSwath::SwathMap > & swath_maps,
    const TransformationDescription trafo,
    const ChromExtractParams & cp,
    const ChromExtractParams & cp_ms1,
    const Param & feature_finder_param,
    const OpenSwath::LightTargetedExperiment& transition_exp,
    FeatureMap& out_featureFile,
    bool store_features,
    OpenSwathTSVWriter & tsv_writer,
    OpenSwathOSWWriter & osw_writer,
    Interfaces::IMSDataConsumer * chromConsumer,
    int batchSize,
    bool load_into_memory)
  {
    tsv_writer.writeHeader();
    osw_writer.writeHeader();

    bool ms1_only = (swath_maps.size() == 1 && swath_maps[0].ms1);

    // Compute inversion of the transformation
    TransformationDescription trafo_inverse = trafo;
    trafo_inverse.invert();

    std::cout << "Will analyze " << transition_exp.transitions.size() << " transitions in total." << std::endl;
    int progress = 0;
    this->startProgress(0, swath_maps.size(), "Extracting and scoring transitions");

    // (i) Obtain precursor chromatograms (MS1) if precursor extraction is enabled
<<<<<<< HEAD
    std::vector< MSChromatogram > ms1_chromatograms;
    ChromExtractParams ms1_cp(cp);
    if (!use_ms1_ion_mobility_)
    {
      ms1_cp.im_extraction_window = -1;
    }
    MS1Extraction_(swath_maps, ms1_chromatograms, chromConsumer, ms1_cp,
=======
    std::map< std::string, OpenSwath::ChromatogramPtr > ms1_chromatograms;
    MS1Extraction_(swath_maps, ms1_chromatograms, chromConsumer, cp_ms1,
>>>>>>> fc68703f
                   transition_exp, trafo_inverse, load_into_memory, ms1_only);

    if (ms1_only && !use_ms1_traces_)
    {
      throw Exception::IllegalArgument(__FILE__, __LINE__, OPENMS_PRETTY_FUNCTION,
          "Error, you need to enable use_ms1_traces when run in MS1 mode." );
    }

    // (ii) Precursor extraction only
    if (ms1_only)
    {
      FeatureMap featureFile;
      boost::shared_ptr<MSExperiment> empty_exp = boost::shared_ptr<MSExperiment>(new MSExperiment);

      OpenSwath::LightTargetedExperiment transition_exp_used = transition_exp;
      scoreAllChromatograms(std::vector<MSChromatogram>(), ms1_chromatograms, swath_maps, transition_exp_used, 
                            feature_finder_param, trafo,
                            cp.rt_extraction_window, featureFile, tsv_writer, osw_writer, true);

      // write features to output if so desired
      std::vector< OpenMS::MSChromatogram > chromatograms;
      writeOutFeaturesAndChroms_(chromatograms, featureFile, out_featureFile, store_features, chromConsumer);
    }

    // (iii) Perform extraction and scoring of fragment ion chromatograms (MS2)
    // We set dynamic scheduling such that the maps are worked on in the order
    // in which they were given to the program / acquired. This gives much
    // better load balancing than static allocation.
#ifdef _OPENMP
#pragma omp parallel for schedule(dynamic,1)
#endif
    for (SignedSize i = 0; i < boost::numeric_cast<SignedSize>(swath_maps.size()); ++i)
    {
      if (!swath_maps[i].ms1) // skip MS1
      {

        // Step 1: select which transitions to extract (proceed in batches)
        OpenSwath::LightTargetedExperiment transition_exp_used_all;
        OpenSwathHelper::selectSwathTransitions(transition_exp, transition_exp_used_all,
            cp.min_upper_edge_dist, swath_maps[i].lower, swath_maps[i].upper);
        if (transition_exp_used_all.getTransitions().size() > 0) // skip if no transitions found
        {

          OpenSwath::SpectrumAccessPtr current_swath_map = swath_maps[i].sptr;
          if (load_into_memory)
          {
            // This creates an InMemory object that keeps all data in memory
            current_swath_map = boost::shared_ptr<SpectrumAccessOpenMSInMemory>( new SpectrumAccessOpenMSInMemory(*current_swath_map) );
          }

          int batch_size;
          if (batchSize <= 0 || batchSize >= (int)transition_exp_used_all.getCompounds().size())
          {
            batch_size = transition_exp_used_all.getCompounds().size();
          }
          else
          {
            batch_size = batchSize;
          }

#ifdef _OPENMP
#pragma omp critical (featureFinder)
#endif
          {
            std::cout << "Thread " <<
#ifdef _OPENMP
            omp_get_thread_num() << " " <<
#endif
            "will analyze " << transition_exp_used_all.getCompounds().size() <<  " compounds and "
            << transition_exp_used_all.getTransitions().size() <<  " transitions "
            "from SWATH " << i << " in batches of " << batch_size << std::endl;
          }

          for (size_t pep_idx = 0; pep_idx <= (transition_exp_used_all.getCompounds().size() / batch_size); pep_idx++)
          {
            // Create the new, batch-size transition experiment
            OpenSwath::LightTargetedExperiment transition_exp_used;
            selectCompoundsForBatch_(transition_exp_used_all, transition_exp_used, batch_size, pep_idx);

            // Step 2.1: extract these transitions
            ChromatogramExtractor extractor;
            std::vector< OpenSwath::ChromatogramPtr > chrom_list;
            std::vector< ChromatogramExtractor::ExtractionCoordinates > coordinates;

            // Step 2.2: prepare the extraction coordinates and extract chromatograms
            prepareExtractionCoordinates_(chrom_list, coordinates, transition_exp_used, false, trafo_inverse, cp);
            extractor.extractChromatograms(current_swath_map, chrom_list, coordinates, cp.mz_extraction_window,
                cp.ppm, cp.im_extraction_window, cp.extraction_function);

            // Step 2.3: convert chromatograms back to OpenMS::MSChromatogram and write to output
            PeakMap chrom_exp;
            extractor.return_chromatogram(chrom_list, coordinates, transition_exp_used,  SpectrumSettings(), 
                                          chrom_exp.getChromatograms(), false, cp.im_extraction_window);

            // Step 3: score these extracted transitions
            FeatureMap featureFile;
            std::vector< OpenSwath::SwathMap > tmp = {swath_maps[i]};
            tmp.back().sptr = current_swath_map;
            scoreAllChromatograms(chrom_exp.getChromatograms(), ms1_chromatograms, tmp, transition_exp_used,
                feature_finder_param, trafo, cp.rt_extraction_window, featureFile, tsv_writer, osw_writer);

            // Step 4: write all chromatograms and features out into an output object / file
            // (this needs to be done in a critical section since we only have one
            // output file and one output map).
#ifdef _OPENMP
#pragma omp critical (featureFinder)
#endif
            {
              writeOutFeaturesAndChroms_(chrom_exp.getChromatograms(), featureFile, out_featureFile, store_features, chromConsumer);
            }
          }

        } // continue 2 (no continue due to OpenMP)
      } // continue 1 (no continue due to OpenMP)

#ifdef _OPENMP
#pragma omp critical (progress)
#endif
        this->setProgress(++progress);

    }
    this->endProgress();
  }

  void OpenSwathWorkflow::writeOutFeaturesAndChroms_(
    std::vector< OpenMS::MSChromatogram > & chromatograms,
    const FeatureMap & featureFile,
    FeatureMap& out_featureFile,
    bool store_features,
    Interfaces::IMSDataConsumer * chromConsumer)
  {
    // write chromatograms to output if so desired
    for (Size chrom_idx = 0; chrom_idx < chromatograms.size(); ++chrom_idx)
    {
      if (!chromatograms[chrom_idx].empty())
      {
        chromConsumer->consumeChromatogram(chromatograms[chrom_idx]);
      }
    }

    // write features to output if so desired
    if (store_features)
    {
      for (FeatureMap::const_iterator feature_it = featureFile.begin();
           feature_it != featureFile.end(); ++feature_it)
      {
        out_featureFile.push_back(*feature_it);
      }
      for (std::vector<ProteinIdentification>::const_iterator protid_it =
             featureFile.getProteinIdentifications().begin();
           protid_it != featureFile.getProteinIdentifications().end();
           ++protid_it)
      {
        out_featureFile.getProteinIdentifications().push_back(*protid_it);
      }
    }
  }

<<<<<<< HEAD
  void OpenSwathWorkflow::MS1Extraction_(const std::vector< OpenSwath::SwathMap > & swath_maps,
                                         std::vector< MSChromatogram >& ms1_chromatograms,
                                         Interfaces::IMSDataConsumer* chromConsumer,
                                         const ChromExtractParams& cp,
=======
  void OpenSwathWorkflowBase::MS1Extraction_(const std::vector< OpenSwath::SwathMap > & swath_maps,
                                         std::map< std::string, OpenSwath::ChromatogramPtr >& ms1_chromatograms,
                                         Interfaces::IMSDataConsumer * chromConsumer,
                                         const ChromExtractParams & cp,
>>>>>>> fc68703f
                                         const OpenSwath::LightTargetedExperiment& transition_exp,
                                         const TransformationDescription& trafo_inverse,
                                         bool load_into_memory, 
                                         bool ms1_only)
  {
    for (SignedSize i = 0; i < boost::numeric_cast<SignedSize>(swath_maps.size()); ++i)
    {
      if (swath_maps[i].ms1 && use_ms1_traces_)
      {
        // store reference to MS1 map for later -> note that this is *not* threadsafe!
        ms1_map_ = swath_maps[i].sptr;

        if (load_into_memory)
        {
          // This creates an InMemory object that keeps all data in memory
          // but provides the same access functionality to the raw data as
          // any object implementing ISpectrumAccess
          ms1_map_ = boost::shared_ptr<SpectrumAccessOpenMSInMemory>( new SpectrumAccessOpenMSInMemory(*ms1_map_) );
        }

        std::vector< OpenSwath::ChromatogramPtr > chrom_list;
        std::vector< ChromatogramExtractor::ExtractionCoordinates > coordinates;
        OpenSwath::LightTargetedExperiment transition_exp_used = transition_exp; // copy for const correctness
        ChromatogramExtractor extractor;

        // prepare the extraction coordinates and extract chromatogram
        prepareExtractionCoordinates_(chrom_list, coordinates, transition_exp_used, true, trafo_inverse, cp);
        extractor.extractChromatograms(ms1_map_, chrom_list, coordinates, cp.mz_extraction_window,
            cp.ppm, cp.im_extraction_window, cp.extraction_function);

        extractor.return_chromatogram(chrom_list, coordinates, transition_exp_used,
            SpectrumSettings(), ms1_chromatograms, true, cp.im_extraction_window);

        for (Size j = 0; j < coordinates.size(); j++)
        {
          if (ms1_chromatograms[j].empty())
          {
            continue; // skip empty chromatograms
          }

          // Fix chromatogram reference id: even though we use the peptide id
          // here, it is possible that these ids overlap with the transition
          // ids, leading to bad downstream consequences (e.g. ambiguity which
          // chromatograms are precursor and which ones are fragment
          // chromatograms). This is especially problematic with pqp files
          // where peptide precursors and transitions are simply numbered and
          // are guaranteed to overlap.
          String prec_id = OpenSwathHelper::computePrecursorId(ms1_chromatograms[j].getNativeID(), 0);
          ms1_chromatograms[j].setNativeID(prec_id);

          // write MS1 chromatograms to disk
          // only write precursor chromatograms that have a corresponding swath windows
          for (SignedSize i = 0; i < boost::numeric_cast<SignedSize>(swath_maps.size()); ++i)
          {
            if ((ms1_only) ||
                ( swath_maps.size() > 1 && !swath_maps[i].ms1 && // we have swath maps and its not MS1
                  swath_maps[i].lower < coordinates[j].mz && swath_maps[i].upper > coordinates[j].mz)
                )
            {
              // write MS1 chromatograms to disk
              chromConsumer->consumeChromatogram( ms1_chromatograms[j] );
            }
          }

        }
      }
    }

  }

  void OpenSwathWorkflow::scoreAllChromatograms(
    const std::vector< OpenMS::MSChromatogram > & chrom_input,
    const std::vector< OpenMS::MSChromatogram > & ms1_chromatograms,
    const std::vector< OpenSwath::SwathMap >& swath_maps,
    OpenSwath::LightTargetedExperiment& transition_exp,
    const Param& feature_finder_param,
    TransformationDescription trafo,
    const double rt_extraction_window,
    FeatureMap& output, 
    OpenSwathTSVWriter & tsv_writer,
    OpenSwathOSWWriter & osw_writer,
    bool ms1only)
  {
    TransformationDescription trafo_inv = trafo;
    trafo_inv.invert();

    MRMFeatureFinderScoring featureFinder;
    MRMTransitionGroupPicker trgroup_picker;

    // To ensure multi-threading safe access to the individual spectra, we
    // need to use a light clone of the spectrum access (if multiple threads
    // share a single filestream and call seek on it, chaos will ensue).
    if (use_ms1_traces_)
    {
      OpenSwath::SpectrumAccessPtr threadsafe_ms1 = ms1_map_->lightClone();
      featureFinder.setMS1Map( threadsafe_ms1 );
    }

    Param trgroup_picker_param = feature_finder_param.copy("TransitionGroupPicker:", true);
    // If use_total_mi_score is defined, we need to instruct MRMTransitionGroupPicker to compute the score
    if ((bool)feature_finder_param.getValue("Scores:use_total_mi_score").toBool())
    {
      trgroup_picker_param.setValue("compute_total_mi", "true");
    }
    trgroup_picker.setParameters(trgroup_picker_param);

    featureFinder.setParameters(feature_finder_param);
    featureFinder.prepareProteinPeptideMaps_(transition_exp);

    // Map ms1 chromatogram id to sequence number
    std::map<String, int> ms1_chromatogram_map;
    for (Size i = 0; i < ms1_chromatograms.size(); i++)
    {
      ms1_chromatogram_map[ms1_chromatograms[i].getNativeID()] = boost::numeric_cast<int>(i);
    }

    // Map chromatogram id to sequence number
    std::map<String, int> chromatogram_map;
    for (Size i = 0; i < chrom_input.size(); i++)
    {
      chromatogram_map[chrom_input[i].getNativeID()] = boost::numeric_cast<int>(i);
    }
    // Map peptide id to sequence number
    std::map<String, int> assay_peptide_map;
    for (Size i = 0; i < transition_exp.getCompounds().size(); i++)
    {
      assay_peptide_map[transition_exp.getCompounds()[i].id] = boost::numeric_cast<int>(i);
    }

    // Map peptide id to corresponding transitions
    typedef std::map<String, std::vector< const TransitionType* > > AssayMapT;
    AssayMapT assay_map;
    // create an entry for each member (ensure there is one even if we don't
    // have any transitions for it, e.g. in the case of ms1 only)
    for (Size i = 0; i < transition_exp.getCompounds().size(); i++)
    {
      assay_map[transition_exp.getCompounds()[i].id] = std::vector< const TransitionType* >();
    }
    for (Size i = 0; i < transition_exp.getTransitions().size(); i++)
    {
      assay_map[transition_exp.getTransitions()[i].getPeptideRef()].push_back(&transition_exp.getTransitions()[i]);
    }

    std::vector<String> to_tsv_output, to_osw_output;
    // Iterating over all the assays
    for (AssayMapT::iterator assay_it = assay_map.begin(); assay_it != assay_map.end(); ++assay_it)
    {
      // Create new MRMTransitionGroup
      String id = assay_it->first;
      MRMTransitionGroupType transition_group;
      transition_group.setTransitionGroupID(id);
      double expected_rt = transition_exp.getCompounds()[ assay_peptide_map[id] ].rt;

      // Go through all transitions, for each transition get chromatogram and
      // the chromatogram and the assay to the MRMTransitionGroup
      int detection_assay_it = -1; // store index for the last detection transition
      for (Size i = 0; i < assay_it->second.size(); i++)
      {
        const TransitionType* transition = assay_it->second[i];

        if (transition->isDetectingTransition())
        {
          detection_assay_it = i;
        }

        // continue if we only have MS1 (we wont have any chromatograms for
        // the transitions)
        if (ms1only) {continue;}

        if (chromatogram_map.find(transition->getNativeID()) == chromatogram_map.end())
        {
          throw Exception::IllegalArgument(__FILE__, __LINE__, OPENMS_PRETTY_FUNCTION,
              "Error, did not find chromatogram for transition " + transition->getNativeID() );
        }

        // Convert chromatogram to MSChromatogram and filter
        auto chromatogram = chrom_input[ chromatogram_map[transition->getNativeID()] ];
        chromatogram.setNativeID(transition->getNativeID());
        if (rt_extraction_window > 0)
        {
          double de_normalized_experimental_rt = trafo_inv.apply(expected_rt);
          double rt_max = de_normalized_experimental_rt + rt_extraction_window;
          double rt_min = de_normalized_experimental_rt - rt_extraction_window;
          auto new_end = std::remove_if(chromatogram.begin(), chromatogram.end(),
                                        [rt_min, rt_max](const ChromatogramPeak& chr)
                                        { return chr.getRT() > rt_max  || chr.getRT() < rt_min; });
          chromatogram.erase(new_end, chromatogram.end());
        }

        // Now add the transition and the chromatogram to the MRMTransitionGroup
        transition_group.addTransition(*transition, transition->getNativeID());
        transition_group.addChromatogram(chromatogram, chromatogram.getNativeID());
      }

      // currently .tsv, .osw and .featureXML are mutually exclusive
      if (tsv_writer.isActive() || osw_writer.isActive()) { output.clear(); }

      // Set the MS1 chromatogram if available (this assumes a single precursor chromatogram per transition group)
      String prec_id = OpenSwathHelper::computePrecursorId(transition_group.getTransitionGroupID(), 0);
      if (!ms1_chromatograms.empty() && ms1_chromatogram_map.find(prec_id) != ms1_chromatogram_map.end())
      {
        MSChromatogram chromatogram = ms1_chromatograms[ ms1_chromatogram_map[prec_id] ];
        transition_group.addPrecursorChromatogram(chromatogram, chromatogram.getNativeID());
      }

      // Process the MRMTransitionGroup: find peakgroups and score them
      trgroup_picker.pickTransitionGroup(transition_group);
      featureFinder.scorePeakgroups(transition_group, trafo, swath_maps, output, ms1only);

      // Ensure that a detection transition is used to derive features for output
      if (detection_assay_it < 0 && output.size() > 0)
      {
          throw Exception::IllegalArgument(__FILE__, __LINE__, OPENMS_PRETTY_FUNCTION,
              "Error, did not find any detection transition for feature " + id );
      }

      // Add to the output tsv if given
      if (tsv_writer.isActive() && output.size() > 0) // implies that detection_assay_it was set
      {
        const OpenSwath::LightCompound pep = transition_exp.getCompounds()[ assay_peptide_map[id] ];
        const TransitionType* transition = assay_it->second[detection_assay_it];
        to_tsv_output.push_back(tsv_writer.prepareLine(pep, transition, output, id));
      }

      // Add to the output osw if given
      if (osw_writer.isActive() && output.size() > 0) // implies that detection_assay_it was set
      {
        const OpenSwath::LightCompound pep = transition_exp.getCompounds()[ assay_peptide_map[id] ];
        const TransitionType* transition = assay_it->second[detection_assay_it];
        to_osw_output.push_back(osw_writer.prepareLine(pep, transition, output, id));
      }
    }

    // Only write at the very end since this is a step that needs a barrier
    if (tsv_writer.isActive())
    {
#ifdef _OPENMP
#pragma omp critical (scoreAll)
#endif
      {
        tsv_writer.writeLines(to_tsv_output);
      }
    }

    // Only write at the very end since this is a step that needs a barrier
    if (osw_writer.isActive())
    {
#ifdef _OPENMP
#pragma omp critical (scoreAll)
#endif
      {
        osw_writer.writeLines(to_osw_output);
      }
    }
  }


  void OpenSwathWorkflow::selectCompoundsForBatch_(const OpenSwath::LightTargetedExperiment& transition_exp_used_all,
    OpenSwath::LightTargetedExperiment& transition_exp_used, int batch_size, size_t j)
  {
    // compute batch start/end
    size_t start = j * batch_size;
    size_t end = j * batch_size + batch_size;
    if (end > transition_exp_used_all.compounds.size())
    {
      end = transition_exp_used_all.compounds.size();
    }

    // Create the new, batch-size transition experiment
    transition_exp_used.proteins = transition_exp_used_all.proteins;
    transition_exp_used.compounds.insert(transition_exp_used.compounds.end(),
        transition_exp_used_all.compounds.begin() + start, transition_exp_used_all.compounds.begin() + end);
    copyBatchTransitions_(transition_exp_used.compounds, transition_exp_used_all.transitions, transition_exp_used.transitions);
  }

  void OpenSwathWorkflow::copyBatchTransitions_(const std::vector<OpenSwath::LightCompound>& used_compounds,
    const std::vector<OpenSwath::LightTransition>& all_transitions,
    std::vector<OpenSwath::LightTransition>& output)
  {
    std::set<std::string> selected_compounds;
    for (Size i = 0; i < used_compounds.size(); i++)
    {
      selected_compounds.insert(used_compounds[i].id);
    }

    for (Size i = 0; i < all_transitions.size(); i++)
    {
      if (selected_compounds.find(all_transitions[i].peptide_ref) != selected_compounds.end())
      {
        output.push_back(all_transitions[i]);
      }
    }
  }

  void OpenSwathWorkflowBase::prepareExtractionCoordinates_(std::vector< OpenSwath::ChromatogramPtr > & chrom_list,
                                                            std::vector< ChromatogramExtractorAlgorithm::ExtractionCoordinates > & coordinates, 
                                                            const OpenSwath::LightTargetedExperiment & transition_exp_used, 
                                                            const bool ms1,
                                                            const TransformationDescription trafo_inverse, 
                                                            const ChromExtractParams & cp) const
  {
    if (cp.rt_extraction_window < 0)
    {
      ChromatogramExtractor::prepare_coordinates(chrom_list, coordinates, transition_exp_used, cp.rt_extraction_window, ms1);
    }
    else
    {
      // Use an rt extraction window of 0.0 which will just write the retention time in start / end positions
      // Then correct the start/end positions and add the extra_rt_extract parameter
      ChromatogramExtractor::prepare_coordinates(chrom_list, coordinates, transition_exp_used, 0.0, ms1);
      for (std::vector< ChromatogramExtractor::ExtractionCoordinates >::iterator it = coordinates.begin(); it != coordinates.end(); ++it)
      {
        it->rt_start = trafo_inverse.apply(it->rt_start) - (cp.rt_extraction_window + cp.extra_rt_extract)/ 2.0;
        it->rt_end = trafo_inverse.apply(it->rt_end) + (cp.rt_extraction_window + cp.extra_rt_extract)/ 2.0;
      }
    }
  }

}

// OpenSwathWorkflowSonar
namespace OpenMS
{

    void OpenSwathWorkflowSonar::performExtractionSonar(
           const std::vector< OpenSwath::SwathMap > & swath_maps,
           const TransformationDescription trafo,
           const ChromExtractParams & cp,
           const ChromExtractParams & cp_ms1,
           const Param & feature_finder_param,
           const OpenSwath::LightTargetedExperiment& transition_exp,
           FeatureMap& out_featureFile,
           bool store_features,
           OpenSwathTSVWriter & tsv_writer,
           OpenSwathOSWWriter & osw_writer,
           Interfaces::IMSDataConsumer * chromConsumer,
           int batchSize,
           bool load_into_memory)
    {
      tsv_writer.writeHeader();
      osw_writer.writeHeader();

      // Compute inversion of the transformation
      TransformationDescription trafo_inverse = trafo;
      trafo_inverse.invert();

      if (swath_maps.empty() )
      {
        throw Exception::IllegalArgument(__FILE__, __LINE__, OPENMS_PRETTY_FUNCTION,
          String("No swath maps provided"));
      }

      // (i) Obtain precursor chromatograms (MS1) if precursor extraction is enabled
<<<<<<< HEAD
      std::vector< MSChromatogram > ms1_chromatograms;
      MS1Extraction_(swath_maps, ms1_chromatograms, chromConsumer, cp,
=======
      std::map< std::string, OpenSwath::ChromatogramPtr > ms1_chromatograms;
      MS1Extraction_(swath_maps, ms1_chromatograms, chromConsumer, cp_ms1,
>>>>>>> fc68703f
                     transition_exp, trafo_inverse, load_into_memory);

      ///////////////////////////////////////////////////////////////////////////
      // Compute SONAR window sizes and upper/lower limit
      double sonar_winsize, sonar_start, sonar_end;
      int sonar_total_win;
      computeSonarWindows_(swath_maps, sonar_winsize, sonar_start, sonar_end, sonar_total_win);

      std::cout << "Will analyze " << transition_exp.transitions.size() << " transitions in total." << std::endl;
      int progress = 0;
      this->startProgress(0, sonar_total_win, "Extracting and scoring transitions");

      ///////////////////////////////////////////////////////////////////////////
      // Iterate through all SONAR windows
      // We set dynamic scheduling such that the SONAR windows are worked on in
      // the order in which they were given to the program / acquired. This
      // gives much better load balancing than static allocation.
      // TODO: this means that there is possibly some overlap between threads accessing sptr ... !!
#ifdef _OPENMP
#pragma omp parallel for schedule(dynamic,1)
#endif
      for (int sonar_idx = 0; sonar_idx < sonar_total_win; sonar_idx++)
      {
        double currwin_start = sonar_start + sonar_idx * sonar_winsize;
        double currwin_end = currwin_start + sonar_winsize;
        LOG_DEBUG << "   ====  sonar window " << sonar_idx << " from " << currwin_start << " to " << currwin_end << std::endl;

        // Step 1: select which transitions to extract with the current windows (proceed in batches)
        OpenSwath::LightTargetedExperiment transition_exp_used_all;
        OpenSwathHelper::selectSwathTransitions(transition_exp, transition_exp_used_all,
            0, currwin_start, currwin_end);

        if (transition_exp_used_all.getTransitions().size() > 0) // skip if no transitions found
        {

          std::vector< OpenSwath::SwathMap > used_maps;
          for (size_t i = 0; i < swath_maps.size(); ++i)
          {
            if (swath_maps[i].ms1) {continue;} // skip MS1
            /// check if the currwin_start or currwin_end is contained in the swath map
            //
            // TODO: what if the swath map is smaller than the current window ??
            if (  (currwin_start >= swath_maps[i].lower && currwin_start <= swath_maps[i].upper  ) ||
                  (currwin_end >= swath_maps[i].lower && currwin_end <= swath_maps[i].upper  ) )
            {
#ifdef OPENSWATH_WORKFLOW_DEBUG
              std::cout << " will use curr window  " << i << " : " << swath_maps[i].lower << "-" <<
                                                                      swath_maps[i].upper << std::endl;
#endif
              used_maps.push_back(swath_maps[i]);
            }
          }

          for (Size i = 0; i < used_maps.size(); i++)
          {
#ifdef _OPENMP
#pragma omp critical (loadMemory)
#endif
            {
              // Loading the maps is not threadsafe iff they overlap (e.g.
              // multiple threads could access the same maps) which often
              // happens in SONAR. Thus we eitehr create a threadsafe light
              // clone or load them into memory if requested.
              if (load_into_memory)
              {
                used_maps[i].sptr = boost::shared_ptr<SpectrumAccessOpenMSInMemory>( new SpectrumAccessOpenMSInMemory(*used_maps[i].sptr) );
              }
              else
              {
                used_maps[i].sptr = used_maps[i].sptr->lightClone();
              }
            }
          }

          int batch_size;
          if (batchSize <= 0 || batchSize >= (int)transition_exp_used_all.getCompounds().size())
          {
            batch_size = transition_exp_used_all.getCompounds().size();
          }
          else
          {
            batch_size = batchSize;
          }

#ifdef _OPENMP
#pragma omp critical (featureFinder)
#endif
          {
            std::cout << "Thread " <<
#ifdef _OPENMP
            omp_get_thread_num() << " " <<
#endif
            "will analyze " << transition_exp_used_all.getCompounds().size() <<  " compounds and "
            << transition_exp_used_all.getTransitions().size() <<  " transitions "
            "from SONAR SWATH " << sonar_idx << " in batches of " << batch_size << std::endl;
          }
          for (size_t pep_idx = 0; pep_idx <= (transition_exp_used_all.getCompounds().size() / batch_size); pep_idx++)
          {
            // Create the new, batch-size transition experiment
            OpenSwath::LightTargetedExperiment transition_exp_used;
            selectCompoundsForBatch_(transition_exp_used_all, transition_exp_used, batch_size, pep_idx);

            // Step 2.1: extract these transitions
            std::vector< OpenSwath::ChromatogramPtr > chrom_list;
            std::vector< ChromatogramExtractor::ExtractionCoordinates > coordinates;

            // Step 2.2: prepare the extraction coordinates and extract chromatograms
            prepareExtractionCoordinates_(chrom_list, coordinates, transition_exp_used, false, trafo_inverse, cp);
            performSonarExtraction_(used_maps, coordinates, chrom_list, cp);

            // Step 2.3: convert chromatograms back to OpenMS::MSChromatogram and write to output
            PeakMap chrom_exp;
            ChromatogramExtractor().return_chromatogram(chrom_list, coordinates, transition_exp_used, SpectrumSettings(),
                                                        chrom_exp.getChromatograms(), false, cp.im_extraction_window);

            // Step 3: score these extracted transitions
            FeatureMap featureFile;
            scoreAllChromatograms(chrom_exp.getChromatograms(), ms1_chromatograms, used_maps, transition_exp_used,
                 feature_finder_param, trafo, cp.rt_extraction_window, featureFile, tsv_writer, osw_writer);

            // Step 4: write all chromatograms and features out into an output object / file
            // (this needs to be done in a critical section since we only have one
            // output file and one output map).
#ifdef _OPENMP
#pragma omp critical (featureFinder)
#endif
            {
              writeOutFeaturesAndChroms_(chrom_exp.getChromatograms(), featureFile, out_featureFile, store_features, chromConsumer);
            }
          }
        }
#ifdef _OPENMP
#pragma omp critical (progress)
#endif
        this->setProgress(++progress);
      }
      this->endProgress();
    }


    void OpenSwathWorkflowSonar::computeSonarWindows_(const std::vector< OpenSwath::SwathMap > & swath_maps,
                                                      double & sonar_winsize,
                                                      double & sonar_start,
                                                      double & sonar_end,
                                                      int & sonar_total_win)
    {
      sonar_winsize = -1;
      sonar_start = std::numeric_limits<double>::max();
      sonar_end = -1;
      for (size_t i = 0; i < swath_maps.size(); ++i)
      {
        if (swath_maps[i].ms1) {continue;} // skip MS1

        // compute sonar window size (estimate)
        if (swath_maps[i].upper - swath_maps[i].lower > sonar_winsize)
        {
          sonar_winsize = swath_maps[i].upper - swath_maps[i].lower;
        }

        // compute start of SONAR range
        if (swath_maps[i].lower < sonar_start)
        {
          sonar_start = swath_maps[i].lower;
        }

        // compute end of SONAR range
        if (swath_maps[i].upper > sonar_end)
        {
          sonar_end = swath_maps[i].upper;
        }
      }

      // compute total number of windows
      sonar_total_win = int((sonar_end - sonar_start) / sonar_winsize) + 1;

#ifdef OPENSWATH_WORKFLOW_DEBUG
      std::cout << " will use  a total of " << sonar_total_win << " windows " << std::endl;
      for (int kk = 0; kk < sonar_total_win; kk++)
      {
        std::cout << " sonar window " << kk << " from " <<
          sonar_start + kk * sonar_winsize << " to " <<
          sonar_start + (kk+1) * sonar_winsize << std::endl;
      }
#endif

    }


    void OpenSwathWorkflowSonar::performSonarExtraction_(const std::vector< OpenSwath::SwathMap > & used_maps,
                                 const std::vector< ChromatogramExtractor::ExtractionCoordinates > & coordinates,
                                 std::vector< OpenSwath::ChromatogramPtr > & chrom_list,
                                 const ChromExtractParams & cp)
    {
      typedef std::vector< OpenSwath::ChromatogramPtr > chromatogramList;
      typedef std::vector< ChromatogramExtractor::ExtractionCoordinates > coordinatesList;

      ChromatogramExtractor extractor;
      // Iterate over all SONAR maps we currently have and extract chromatograms from them
      for (size_t map_idx = 0; map_idx < used_maps.size(); map_idx++)
      {
        chromatogramList tmp_chromatogram_list;
        coordinatesList coordinates_used;

        for (size_t c_idx = 0; c_idx < coordinates.size(); c_idx++)
        {
          if (coordinates[c_idx].mz_precursor > used_maps[map_idx].lower &&
              coordinates[c_idx].mz_precursor < used_maps[map_idx].upper)
          {
            coordinates_used.push_back( coordinates[c_idx] );
            OpenSwath::ChromatogramPtr s(new OpenSwath::Chromatogram);
            tmp_chromatogram_list.push_back(s);
          }
        }

#ifdef OPENSWATH_WORKFLOW_DEBUG
        std::cout << " in used maps, extract " << coordinates_used.size()
          << " coordinates from " << used_maps[map_idx].lower << "-" << used_maps[map_idx].upper << std::endl;
#endif

        extractor.extractChromatograms(used_maps[map_idx].sptr,
            tmp_chromatogram_list, coordinates_used,
            cp.mz_extraction_window, cp.ppm, cp.im_extraction_window, cp.extraction_function);

        // In order to reach maximal sensitivity and identify peaks in
        // the data, we will aggregate the data by adding all
        // chromatograms from different SONAR scans up
        size_t chrom_idx = 0;
        for (size_t c_idx = 0; c_idx < coordinates.size(); c_idx++)
        {
          if (coordinates[c_idx].mz_precursor > used_maps[map_idx].lower &&
              coordinates[c_idx].mz_precursor < used_maps[map_idx].upper)
          {

            OpenSwath::ChromatogramPtr s = tmp_chromatogram_list[chrom_idx];
            OpenSwath::ChromatogramPtr base_chrom = chrom_list[c_idx];

            /// add the new chromatogram to the one that we already have (the base chromatogram)
            chrom_list[c_idx] = addChromatograms(chrom_list[c_idx], tmp_chromatogram_list[chrom_idx]);

            chrom_idx++;
          }
        }
      }

#ifdef OPENSWATH_WORKFLOW_DEBUG
            // debug output ...
            std::cout << " done with extraction of all coordiantes!!!" << std::endl;
            for (size_t c_idx = 0; c_idx < coordinates.size(); c_idx++)
            {
              {
                OpenSwath::ChromatogramPtr base_chrom = chrom_list[c_idx];

                std::cout << " coordinate  : " << coordinates[c_idx].id << " (" << coordinates[c_idx].mz << ")"<< std::endl;
                for (size_t kk = 0; kk < base_chrom->getIntensityArray()->data.size(); kk++)
                {
                  std::cout << " base chrom: " <<
                      base_chrom->getTimeArray()->data[kk] << " / "   <<
                      base_chrom->getIntensityArray()->data[kk] << std::endl;
                }
              }
            }
#endif


    }

    OpenSwath::ChromatogramPtr OpenSwathWorkflowSonar::addChromatograms(OpenSwath::ChromatogramPtr base_chrom, OpenSwath::ChromatogramPtr newchrom)
    {
      if (base_chrom->getTimeArray()->data.empty())
      {
        return newchrom;
      }

      LinearResamplerAlign ls;
      ls.raster(newchrom->getTimeArray()->data.begin(),
                newchrom->getTimeArray()->data.end(),
                newchrom->getIntensityArray()->data.begin(),
                newchrom->getIntensityArray()->data.end(),
                base_chrom->getTimeArray()->data.begin(),
                base_chrom->getTimeArray()->data.end(),
                base_chrom->getIntensityArray()->data.begin(),
                base_chrom->getIntensityArray()->data.end()
      );

      return base_chrom;
    }



}
<|MERGE_RESOLUTION|>--- conflicted
+++ resolved
@@ -493,18 +493,13 @@
     this->startProgress(0, swath_maps.size(), "Extracting and scoring transitions");
 
     // (i) Obtain precursor chromatograms (MS1) if precursor extraction is enabled
-<<<<<<< HEAD
     std::vector< MSChromatogram > ms1_chromatograms;
-    ChromExtractParams ms1_cp(cp);
-    if (!use_ms1_ion_mobility_)
+    ChromExtractParams ms1_cp(cp_ms1);
+    if (!use_ms1_ion_mobility_) // TODO! (set this outside?)
     {
       ms1_cp.im_extraction_window = -1;
     }
     MS1Extraction_(swath_maps, ms1_chromatograms, chromConsumer, ms1_cp,
-=======
-    std::map< std::string, OpenSwath::ChromatogramPtr > ms1_chromatograms;
-    MS1Extraction_(swath_maps, ms1_chromatograms, chromConsumer, cp_ms1,
->>>>>>> fc68703f
                    transition_exp, trafo_inverse, load_into_memory, ms1_only);
 
     if (ms1_only && !use_ms1_traces_)
@@ -663,21 +658,14 @@
     }
   }
 
-<<<<<<< HEAD
-  void OpenSwathWorkflow::MS1Extraction_(const std::vector< OpenSwath::SwathMap > & swath_maps,
-                                         std::vector< MSChromatogram >& ms1_chromatograms,
-                                         Interfaces::IMSDataConsumer* chromConsumer,
-                                         const ChromExtractParams& cp,
-=======
   void OpenSwathWorkflowBase::MS1Extraction_(const std::vector< OpenSwath::SwathMap > & swath_maps,
-                                         std::map< std::string, OpenSwath::ChromatogramPtr >& ms1_chromatograms,
-                                         Interfaces::IMSDataConsumer * chromConsumer,
-                                         const ChromExtractParams & cp,
->>>>>>> fc68703f
-                                         const OpenSwath::LightTargetedExperiment& transition_exp,
-                                         const TransformationDescription& trafo_inverse,
-                                         bool load_into_memory, 
-                                         bool ms1_only)
+                                             std::vector< MSChromatogram >& ms1_chromatograms,
+                                             Interfaces::IMSDataConsumer * chromConsumer,
+                                             const ChromExtractParams & cp,
+                                             const OpenSwath::LightTargetedExperiment& transition_exp,
+                                             const TransformationDescription& trafo_inverse,
+                                             bool load_into_memory, 
+                                             bool ms1_only)
   {
     for (SignedSize i = 0; i < boost::numeric_cast<SignedSize>(swath_maps.size()); ++i)
     {
@@ -704,6 +692,8 @@
         extractor.extractChromatograms(ms1_map_, chrom_list, coordinates, cp.mz_extraction_window,
             cp.ppm, cp.im_extraction_window, cp.extraction_function);
 
+        std::vector< OpenMS::MSChromatogram > chromatograms;
+        extractor.return_chromatogram(chrom_list, coordinates, transition_exp_used,  SpectrumSettings(), chromatograms, true);
         extractor.return_chromatogram(chrom_list, coordinates, transition_exp_used,
             SpectrumSettings(), ms1_chromatograms, true, cp.im_extraction_window);
 
@@ -1027,13 +1017,8 @@
       }
 
       // (i) Obtain precursor chromatograms (MS1) if precursor extraction is enabled
-<<<<<<< HEAD
       std::vector< MSChromatogram > ms1_chromatograms;
-      MS1Extraction_(swath_maps, ms1_chromatograms, chromConsumer, cp,
-=======
-      std::map< std::string, OpenSwath::ChromatogramPtr > ms1_chromatograms;
       MS1Extraction_(swath_maps, ms1_chromatograms, chromConsumer, cp_ms1,
->>>>>>> fc68703f
                      transition_exp, trafo_inverse, load_into_memory);
 
       ///////////////////////////////////////////////////////////////////////////
