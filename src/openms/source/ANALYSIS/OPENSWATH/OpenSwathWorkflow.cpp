--- conflicted
+++ resolved
@@ -699,21 +699,14 @@
       featureFinder.setMS1Map( threadsafe_ms1 );
     }
 
-<<<<<<< HEAD
-    trgroup_picker.setParameters(feature_finder_param.copy("TransitionGroupPicker:", true));
-=======
-    MRMTransitionGroupPicker trgroup_picker;
-
     Param trgroup_picker_param = feature_finder_param.copy("TransitionGroupPicker:", true);
-
     // If use_total_mi_score is defined, we need to instruct MRMTransitionGroupPicker to compute the score
     if ((bool)feature_finder_param.getValue("Scores:use_total_mi_score").toBool())
     {
       trgroup_picker_param.setValue("compute_total_mi", "true");
     }
-
     trgroup_picker.setParameters(trgroup_picker_param);
->>>>>>> 08772a72
+
     featureFinder.setParameters(feature_finder_param);
     featureFinder.prepareProteinPeptideMaps_(transition_exp);
 
