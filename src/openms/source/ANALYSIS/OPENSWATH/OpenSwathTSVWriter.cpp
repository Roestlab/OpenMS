// --------------------------------------------------------------------------
//                   OpenMS -- Open-Source Mass Spectrometry
// --------------------------------------------------------------------------
// Copyright The OpenMS Team -- Eberhard Karls University Tuebingen,
// ETH Zurich, and Freie Universitaet Berlin 2002-2018.
//
// This software is released under a three-clause BSD license:
//  * Redistributions of source code must retain the above copyright
//    notice, this list of conditions and the following disclaimer.
//  * Redistributions in binary form must reproduce the above copyright
//    notice, this list of conditions and the following disclaimer in the
//    documentation and/or other materials provided with the distribution.
//  * Neither the name of any author or any participating institution
//    may be used to endorse or promote products derived from this software
//    without specific prior written permission.
// For a full list of authors, refer to the file AUTHORS.
// --------------------------------------------------------------------------
// THIS SOFTWARE IS PROVIDED BY THE COPYRIGHT HOLDERS AND CONTRIBUTORS "AS IS"
// AND ANY EXPRESS OR IMPLIED WARRANTIES, INCLUDING, BUT NOT LIMITED TO, THE
// IMPLIED WARRANTIES OF MERCHANTABILITY AND FITNESS FOR A PARTICULAR PURPOSE
// ARE DISCLAIMED. IN NO EVENT SHALL ANY OF THE AUTHORS OR THE CONTRIBUTING
// INSTITUTIONS BE LIABLE FOR ANY DIRECT, INDIRECT, INCIDENTAL, SPECIAL,
// EXEMPLARY, OR CONSEQUENTIAL DAMAGES (INCLUDING, BUT NOT LIMITED TO,
// PROCUREMENT OF SUBSTITUTE GOODS OR SERVICES; LOSS OF USE, DATA, OR PROFITS;
// OR BUSINESS INTERRUPTION) HOWEVER CAUSED AND ON ANY THEORY OF LIABILITY,
// WHETHER IN CONTRACT, STRICT LIABILITY, OR TORT (INCLUDING NEGLIGENCE OR
// OTHERWISE) ARISING IN ANY WAY OUT OF THE USE OF THIS SOFTWARE, EVEN IF
// ADVISED OF THE POSSIBILITY OF SUCH DAMAGE.
//
// --------------------------------------------------------------------------
// $Maintainer: Hannes Roest $
// $Authors: Hannes Roest $
// --------------------------------------------------------------------------

#include <OpenMS/ANALYSIS/OPENSWATH/OpenSwathTSVWriter.h>

namespace OpenMS
{


  OpenSwathTSVWriter::OpenSwathTSVWriter(const String& output_filename, 
                                         const String& input_filename,
                                         bool ms1_scores, 
                                         bool sonar, 
                                         bool uis_scores) :
    ofs(output_filename.c_str()),
    input_filename_(input_filename),
    doWrite_(!output_filename.empty()),
    use_ms1_traces_(ms1_scores),
    sonar_(sonar),
    enable_uis_scoring_(uis_scores)
    {
    }

    bool OpenSwathTSVWriter::isActive() const
    {
      return doWrite_;
    }

    void OpenSwathTSVWriter::writeHeader()
    {
      ofs << "transition_group_id" << "\t" 
          << "peptide_group_label" << "\t"
          << "run_id" << "\t"
          << "filename"<< "\t"\
          << "RT" << "\t"
          << "id" << "\t"
          << "Sequence"<< "\t"
          << "MC" << "\t"
          << "FullPeptideName" << "\t"
          << "Charge" << "\t"
          << "m/z" << "\t"
          << "masserror_ppm" << "\t"
          << "Intensity" << "\t"
          << "ProteinName" << "\t"
          << "decoy" << "\t"
          << "assay_rt" <<"\t"
          << "delta_rt" << "\t"
          << "rt_fwhm" << "\t"
          << "leftWidth" <<
        "\tmain_var_xx_swath_prelim_score\tnorm_RT\tnr_peaks\tpeak_apices_sum\tpotentialOutlier\tinitialPeakQuality" <<
        "\trightWidth\trt_score\tsn_ratio\ttotal_xic\tvar_bseries_score\tvar_dotprod_score" <<
        "\tvar_intensity_score\tvar_isotope_correlation_score\tvar_isotope_overlap_score" <<
        "\tvar_library_corr\tvar_library_dotprod\tvar_library_manhattan\tvar_library_rmsd" <<
        "\tvar_library_rootmeansquare\tvar_library_sangle\tvar_log_sn_score\tvar_manhatt_score" <<
        "\tvar_massdev_score\tvar_massdev_score_weighted\tvar_norm_rt_score\tvar_xcorr_coelution" <<
        "\tvar_xcorr_coelution_weighted\tvar_xcorr_shape\tvar_xcorr_shape_weighted" <<
        "\tvar_im_xcorr_shape\tvar_im_xcorr_coelution\tvar_im_delta_score\tvar_im_ms1_delta_score" <<
        "\tim_drift\tim_drift_weighted" <<
        "\tvar_yseries_score\tvar_elution_model_fit_score";
      if (use_ms1_traces_)
      {
        ofs << "\tvar_ms1_ppm_diff\tvar_ms1_isotope_corr\tvar_ms1_isotope_overlap\tvar_ms1_xcorr_coelution\tvar_ms1_xcorr_shape";
      }
      ofs << "\txx_lda_prelim_score\txx_swath_prelim_score";
      if (sonar_)
      {
        ofs << "\tvar_sonar_lag\tvar_sonar_shape\tvar_sonar_log_sn\tvar_sonar_log_diff\tvar_sonar_log_trend\tvar_sonar_rsq";
      }
      if (use_ms1_traces_)
      {
        ofs << "\taggr_prec_Peak_Area\taggr_prec_Peak_Apex\taggr_prec_Fragment_Annotation";
      }
      ofs << "\taggr_Peak_Area\taggr_Peak_Apex\taggr_Fragment_Annotation";
      if (enable_uis_scoring_)
      {
        ofs << "\t" << "uis_target_transition_names"
            << "\t" << "uis_target_var_ind_log_intensity"
            << "\t" << "uis_target_num_transitions"
            << "\t" << "uis_target_var_ind_xcorr_coelution"
            << "\t" << "uis_target_main_var_ind_xcorr_shape"
            << "\t" << "uis_target_var_ind_log_sn_score"
            << "\t" << "uis_target_var_ind_massdev_score"
            << "\t" << "uis_target_var_ind_isotope_correlation"
            << "\t" << "uis_target_var_ind_isotope_overlap"
            << "\t" << "uis_decoy_transition_names"
            << "\t" << "uis_decoy_var_ind_log_intensity"
            << "\t" << "uis_decoy_num_transitions"
            << "\t" << "uis_decoy_var_ind_xcorr_coelution"
            << "\t" << "uis_decoy_main_var_ind_xcorr_shape"
            << "\t" << "uis_decoy_var_ind_log_sn_score"
            << "\t" << "uis_decoy_var_ind_massdev_score"
            << "\t" << "uis_decoy_var_ind_isotope_correlation"
            << "\t" << "uis_decoy_var_ind_isotope_overlap";
      }
      ofs << "\n";
    }

    String OpenSwathTSVWriter::prepareLine(const OpenSwath::LightCompound& pep,
        const OpenSwath::LightTransition * transition,
        const FeatureMap& output, const String id) const
    {
        String result = "";
        String decoy = "0"; // 0 = false
        if (transition->decoy)
        {
          decoy = "1";
        }

        // iterator over MRMFeatures
        for (FeatureMap::const_iterator feature_it = output.begin(); feature_it != output.end(); ++feature_it)
        {
          StringList aggr_Peak_Area, aggr_Peak_Apex, aggr_Fragment_Annotation;
          StringList aggr_prec_Peak_Area, aggr_prec_Peak_Apex, aggr_prec_Fragment_Annotation;
          StringList rt_fwhm;
          for (std::vector<Feature>::const_iterator sub_it = feature_it->getSubordinates().begin(); sub_it != feature_it->getSubordinates().end(); ++sub_it)
          {
            if (sub_it->metaValueExists("FeatureLevel"))
            {
              if (sub_it->getMetaValue("FeatureLevel") == "MS2")
              {
                aggr_Peak_Area.push_back((String)sub_it->getIntensity());
                aggr_Peak_Apex.push_back(String((double)sub_it->getMetaValue("peak_apex_int")));
                aggr_Fragment_Annotation.push_back((String)sub_it->getMetaValue("native_id"));
                rt_fwhm.push_back((String)sub_it->getMetaValue("width_at_50"));
              }
              else if (sub_it->getMetaValue("FeatureLevel") == "MS1")
              {
                aggr_prec_Peak_Area.push_back((String)sub_it->getIntensity());
                aggr_prec_Peak_Apex.push_back(String((double)sub_it->getMetaValue("peak_apex_int")));
                aggr_prec_Fragment_Annotation.push_back((String)sub_it->getMetaValue("native_id"));
              }
            }
          }

          String full_peptide_name = "";
          for (int loc = -1; loc <= (int)pep.sequence.size(); loc++)
          {
            if (loc > -1 && loc < (int)pep.sequence.size())
            {
              full_peptide_name += pep.sequence[loc];
            }
            // C-terminal and N-terminal modifications may be at positions -1 or pep.sequence
            for (Size modloc = 0; modloc < pep.modifications.size(); modloc++)
            {
              if (pep.modifications[modloc].location == loc)
              {
                full_peptide_name += "(UniMod:" + String(pep.modifications[modloc].unimod_id) + ")";
              }
            }
          }

          // Compute peptide group label (use the provided label or use the
          // transition group).
          String group_label = pep.peptide_group_label;
          // legacy fix since there are many TraMLs floating around which have "light"/"NA" in there
          if (group_label.empty() || group_label == "light" || group_label == "NA")
          {
            group_label = id;
          }

          // If a protein is present, take the first one
          String protein_name = "";
          if (!pep.protein_refs.empty() )
          {
            protein_name = pep.protein_refs[0];
          }

          String main_var = "0";
<<<<<<< HEAD
          main_var = (String)feature_it->getOverallQuality();
          String line = "";
          line += id + "_run0"
=======
          if (feature_it->metaValueExists("main_var_xx_swath_prelim_score"))
          {
            main_var = (String)feature_it->getMetaValue("main_var_xx_swath_prelim_score");
          }
          else if (feature_it->metaValueExists("main_var_xx_lda_prelim_score"))
          {
            main_var = (String)feature_it->getMetaValue("main_var_xx_lda_prelim_score");
          }

          String line = 
            id + "_run0"
>>>>>>> 30b21c52
            + "\t" + group_label
            + "\t" + "0"
            + "\t" + input_filename_
            + "\t" + (String)feature_it->getRT()
            + "\t" + "f_" + feature_it->getUniqueId()  // TODO might not be unique!!!
            + "\t" + (String)pep.sequence
            + "\t" + (feature_it->metaValueExists("missedCleavages") ? (String)feature_it->getMetaValue("missedCleavages") : "")
            + "\t" + full_peptide_name
            + "\t" + (String)pep.charge
            + "\t" + (String)transition->precursor_mz
            + "\t" + (feature_it->metaValueExists("masserror_ppm") ? ListUtils::concatenate(feature_it->getMetaValue("masserror_ppm").toDoubleList(), ";") : "")
            + "\t" + (String)feature_it->getIntensity()
            + "\t" + protein_name
            + "\t" + decoy
            // Note: missing MetaValues will just produce a DataValue::EMPTY which lead to an empty column
            + "\t" + (String)feature_it->getMetaValue("assay_rt")
            + "\t" + (String)feature_it->getMetaValue("delta_rt")
            + "\t" + ListUtils::concatenate(rt_fwhm, ";")
            + "\t" + (String)feature_it->getMetaValue("leftWidth")
            + "\t" + main_var
            + "\t" + (String)feature_it->getMetaValue("norm_RT")
            + "\t" + (String)feature_it->getMetaValue("nr_peaks")
            + "\t" + (String)feature_it->getMetaValue("peak_apices_sum")
            + "\t" + (String)feature_it->getMetaValue("potentialOutlier")
            + "\t" + (String)feature_it->getMetaValue("initialPeakQuality")
            + "\t" + (String)feature_it->getMetaValue("rightWidth")
            + "\t" + (String)feature_it->getMetaValue("rt_score")
            + "\t" + (String)feature_it->getMetaValue("sn_ratio")
            + "\t" + (String)feature_it->getMetaValue("total_xic")
            + "\t" + (String)feature_it->getMetaValue("var_bseries_score")
            + "\t" + (String)feature_it->getMetaValue("var_dotprod_score")
            + "\t" + (String)feature_it->getMetaValue("var_intensity_score")
            + "\t" + (String)feature_it->getMetaValue("var_isotope_correlation_score")
            + "\t" + (String)feature_it->getMetaValue("var_isotope_overlap_score")
            + "\t" + (String)feature_it->getMetaValue("var_library_corr")
            + "\t" + (String)feature_it->getMetaValue("var_library_dotprod")
            + "\t" + (String)feature_it->getMetaValue("var_library_manhattan")
            + "\t" + (String)feature_it->getMetaValue("var_library_rmsd")
            + "\t" + (String)feature_it->getMetaValue("var_library_rootmeansquare")
            + "\t" + (String)feature_it->getMetaValue("var_library_sangle")
            + "\t" + (String)feature_it->getMetaValue("var_log_sn_score")
            + "\t" + (String)feature_it->getMetaValue("var_manhatt_score")
            + "\t" + (String)feature_it->getMetaValue("var_massdev_score")
            + "\t" + (String)feature_it->getMetaValue("var_massdev_score_weighted")
            + "\t" + (String)feature_it->getMetaValue("var_norm_rt_score")
            + "\t" + (String)feature_it->getMetaValue("var_xcorr_coelution")
            + "\t" + (String)feature_it->getMetaValue("var_xcorr_coelution_weighted")
            + "\t" + (String)feature_it->getMetaValue("var_xcorr_shape")
            + "\t" + (String)feature_it->getMetaValue("var_xcorr_shape_weighted")
            + "\t" + (String)feature_it->getMetaValue("var_im_xcorr_shape")
            + "\t" + (String)feature_it->getMetaValue("var_im_xcorr_coelution")
            + "\t" + (String)feature_it->getMetaValue("var_im_delta_score")
            + "\t" + (String)feature_it->getMetaValue("var_im_ms1_delta_score")
            + "\t" + (String)feature_it->getMetaValue("im_drift")
            + "\t" + (String)feature_it->getMetaValue("im_drift_weighted")
            + "\t" + (String)feature_it->getMetaValue("var_yseries_score")
            + "\t" + (String)feature_it->getMetaValue("var_elution_model_fit_score");

            if (use_ms1_traces_)
            {
              line += "\t" + (String)feature_it->getMetaValue("var_ms1_ppm_diff")
              + "\t" + (String)feature_it->getMetaValue("var_ms1_isotope_correlation")
              + "\t" + (String)feature_it->getMetaValue("var_ms1_isotope_overlap")
              + "\t" + (String)feature_it->getMetaValue("var_ms1_xcorr_coelution")
              + "\t" + (String)feature_it->getMetaValue("var_ms1_xcorr_shape");
            }

            line += "\t" + (String)feature_it->getMetaValue("xx_lda_prelim_score")
            + "\t" + (String)feature_it->getMetaValue("xx_swath_prelim_score");
            if (sonar_)
            {
              line += "\t" + (String)feature_it->getMetaValue("var_sonar_lag")
              + "\t" + (String)feature_it->getMetaValue("var_sonar_shape")
              + "\t" + (String)feature_it->getMetaValue("var_sonar_log_sn")
              + "\t" + (String)feature_it->getMetaValue("var_sonar_log_diff")
              + "\t" + (String)feature_it->getMetaValue("var_sonar_log_trend")
              + "\t" + (String)feature_it->getMetaValue("var_sonar_rsq");

            }
            if (use_ms1_traces_)
            {
              line += "\t" + ListUtils::concatenate(aggr_prec_Peak_Area, ";") + "\t" + ListUtils::concatenate(aggr_prec_Peak_Apex, ";") + "\t" + ListUtils::concatenate(aggr_prec_Fragment_Annotation, ";");
            }
            line += "\t" + ListUtils::concatenate(aggr_Peak_Area, ";") + "\t" + ListUtils::concatenate(aggr_Peak_Apex, ";") + "\t" + ListUtils::concatenate(aggr_Fragment_Annotation, ";");
            if (enable_uis_scoring_)
            {
              line += "\t" + (String)feature_it->getMetaValue("id_target_transition_names")
              + "\t" + (String)feature_it->getMetaValue("id_target_ind_log_intensity")
              + "\t" + (String)feature_it->getMetaValue("id_target_num_transitions")
              + "\t" + (String)feature_it->getMetaValue("id_target_ind_xcorr_coelution")
              + "\t" + (String)feature_it->getMetaValue("id_target_ind_xcorr_shape")
              + "\t" + (String)feature_it->getMetaValue("id_target_ind_log_sn_score")
              + "\t" + (String)feature_it->getMetaValue("id_target_ind_massdev_score")
              + "\t" + (String)feature_it->getMetaValue("id_target_ind_isotope_correlation")
              + "\t" + (String)feature_it->getMetaValue("id_target_ind_isotope_overlap")
              + "\t" + (String)feature_it->getMetaValue("id_decoy_transition_names")
              + "\t" + (String)feature_it->getMetaValue("id_decoy_ind_log_intensity")
              + "\t" + (String)feature_it->getMetaValue("id_decoy_num_transitions")
              + "\t" + (String)feature_it->getMetaValue("id_decoy_ind_xcorr_coelution")
              + "\t" + (String)feature_it->getMetaValue("id_decoy_ind_xcorr_shape")
              + "\t" + (String)feature_it->getMetaValue("id_decoy_ind_log_sn_score")
              + "\t" + (String)feature_it->getMetaValue("id_decoy_ind_massdev_score")
              + "\t" + (String)feature_it->getMetaValue("id_decoy_ind_isotope_correlation")
              + "\t" + (String)feature_it->getMetaValue("id_decoy_ind_isotope_overlap");
            }
            line += "\n";
            result += line;
        } // end of iteration
      return result;
    }

    void OpenSwathTSVWriter::writeLines(const std::vector<String>& to_output)
    {
      for (const auto& s : to_output) ofs << s;
    }

}
<|MERGE_RESOLUTION|>--- conflicted
+++ resolved
@@ -196,24 +196,10 @@
             protein_name = pep.protein_refs[0];
           }
 
-          String main_var = "0";
-<<<<<<< HEAD
-          main_var = (String)feature_it->getOverallQuality();
-          String line = "";
-          line += id + "_run0"
-=======
-          if (feature_it->metaValueExists("main_var_xx_swath_prelim_score"))
-          {
-            main_var = (String)feature_it->getMetaValue("main_var_xx_swath_prelim_score");
-          }
-          else if (feature_it->metaValueExists("main_var_xx_lda_prelim_score"))
-          {
-            main_var = (String)feature_it->getMetaValue("main_var_xx_lda_prelim_score");
-          }
+          String main_var = (String)feature_it->getOverallQuality();
 
           String line = 
             id + "_run0"
->>>>>>> 30b21c52
             + "\t" + group_label
             + "\t" + "0"
             + "\t" + input_filename_
