// --------------------------------------------------------------------------
//                   OpenMS -- Open-Source Mass Spectrometry
// --------------------------------------------------------------------------
// Copyright The OpenMS Team -- Eberhard Karls University Tuebingen,
// ETH Zurich, and Freie Universitaet Berlin 2002-2018.
//
// This software is released under a three-clause BSD license:
//  * Redistributions of source code must retain the above copyright
//    notice, this list of conditions and the following disclaimer.
//  * Redistributions in binary form must reproduce the above copyright
//    notice, this list of conditions and the following disclaimer in the
//    documentation and/or other materials provided with the distribution.
//  * Neither the name of any author or any participating institution
//    may be used to endorse or promote products derived from this software
//    without specific prior written permission.
// For a full list of authors, refer to the file AUTHORS.
// --------------------------------------------------------------------------
// THIS SOFTWARE IS PROVIDED BY THE COPYRIGHT HOLDERS AND CONTRIBUTORS "AS IS"
// AND ANY EXPRESS OR IMPLIED WARRANTIES, INCLUDING, BUT NOT LIMITED TO, THE
// IMPLIED WARRANTIES OF MERCHANTABILITY AND FITNESS FOR A PARTICULAR PURPOSE
// ARE DISCLAIMED. IN NO EVENT SHALL ANY OF THE AUTHORS OR THE CONTRIBUTING
// INSTITUTIONS BE LIABLE FOR ANY DIRECT, INDIRECT, INCIDENTAL, SPECIAL,
// EXEMPLARY, OR CONSEQUENTIAL DAMAGES (INCLUDING, BUT NOT LIMITED TO,
// PROCUREMENT OF SUBSTITUTE GOODS OR SERVICES; LOSS OF USE, DATA, OR PROFITS;
// OR BUSINESS INTERRUPTION) HOWEVER CAUSED AND ON ANY THEORY OF LIABILITY,
// WHETHER IN CONTRACT, STRICT LIABILITY, OR TORT (INCLUDING NEGLIGENCE OR
// OTHERWISE) ARISING IN ANY WAY OUT OF THE USE OF THIS SOFTWARE, EVEN IF
// ADVISED OF THE POSSIBILITY OF SUCH DAMAGE.
//
// --------------------------------------------------------------------------
// $Maintainer: Hannes Roest $
// $Authors: Hannes Roest $
// --------------------------------------------------------------------------

#include <OpenMS/ANALYSIS/OPENSWATH/DATAACCESS/SpectrumAccessSqMass.h>

namespace OpenMS
{

    /// Constructor
  SpectrumAccessSqMass::SpectrumAccessSqMass(const OpenMS::Internal::MzMLSqliteHandler& handler) :
      handler_(handler),
      throw_on_direct_access_(false)
    {}

    SpectrumAccessSqMass::SpectrumAccessSqMass(const OpenMS::Internal::MzMLSqliteHandler& handler,
                                               const std::vector<int>& indices,
                                               bool throw_on_direct_access) :
      handler_(handler),
      sidx_(indices),
      throw_on_direct_access_(throw_on_direct_access)
    {}


    SpectrumAccessSqMass::SpectrumAccessSqMass(const SpectrumAccessSqMass& sp, const std::vector<int>& indices) :
      handler_(sp.handler_),
      throw_on_direct_access_(false)
    {
      if (indices.empty())
      {
        sidx_ = sp.sidx_;
      }
      else if (sp.sidx_.empty())
      {
        sidx_ = indices;
      }
      else
      {
        // we only want to select a subset of the currently selected indices
        for (Size k = 0; k < indices.size(); k++)
        {
          if (indices[k] >= (int)sp.sidx_.size()) throw Exception::IllegalArgument(__FILE__, __LINE__, OPENMS_PRETTY_FUNCTION,
              String("Error creating SpectrumAccessSqMass with an index ") + indices[k] + " that exceeds the number of available data " + sp.sidx_.size());
          sidx_.push_back( sp.sidx_[ indices[k] ] );
        }
      }
    }

    SpectrumAccessSqMass::~SpectrumAccessSqMass() {}

    SpectrumAccessSqMass::SpectrumAccessSqMass(const SpectrumAccessSqMass & rhs) :
      handler_(rhs.handler_),
      sidx_(rhs.sidx_)
    {
      // This only copies the indices and the handler
    }

    boost::shared_ptr<OpenSwath::ISpectrumAccess> SpectrumAccessSqMass::lightClone() const
    {
      return boost::shared_ptr<SpectrumAccessSqMass>(new SpectrumAccessSqMass(*this));
    }

    OpenSwath::SpectrumPtr SpectrumAccessSqMass::getSpectrumById(int id)
    {
      OPENMS_PRECONDITION(!throw_on_direct_access_, "Something went wrong, there should be no direct data access through the SQL interface");
      // if (throw_on_direct_access_) throw 1;
      std::vector<int> indices;
      if (sidx_.empty())
      {
        indices.push_back(id);
      }
      else
      {
        indices.push_back(sidx_[id]);
      }

      // read MSSpectra and prepare for conversion
      std::vector<MSSpectrum> tmp_spectra;
      handler_.readSpectra(tmp_spectra, indices, false);

      const MSSpectrumType& spectrum = tmp_spectra[0];
      OpenSwath::BinaryDataArrayPtr intensity_array(new OpenSwath::BinaryDataArray);
      OpenSwath::BinaryDataArrayPtr mz_array(new OpenSwath::BinaryDataArray);
      for (MSSpectrumType::const_iterator it = spectrum.begin(); it != spectrum.end(); ++it)
      {
        mz_array->data.push_back(it->getMZ());
        intensity_array->data.push_back(it->getIntensity());
      }

      OpenSwath::SpectrumPtr sptr(new OpenSwath::Spectrum);
      sptr->setMZArray(mz_array);
      sptr->setIntensityArray(intensity_array);
      return sptr;
    }

    OpenSwath::SpectrumMeta SpectrumAccessSqMass::getSpectrumMetaById(int id) const
    {
      OPENMS_PRECONDITION(!throw_on_direct_access_, "Something went wrong, there should be no direct data access through the SQL interface");
      // if (throw_on_direct_access_) throw 1;
      std::vector<int> indices;
      if (sidx_.empty())
      {
        indices.push_back(id);
      }
      else
      {
        indices.push_back(sidx_[id]);
      }

      // read MSSpectra and prepare for conversion
      std::vector<MSSpectrum> tmp_spectra;
      handler_.readSpectra(tmp_spectra, indices, false);

      const MSSpectrumType& spectrum = tmp_spectra[0];
      OpenSwath::SpectrumMeta m;
      m.id = spectrum.getNativeID();
      m.RT = spectrum.getRT();
      m.ms_level = spectrum.getMSLevel();
      return m;
    }

    void SpectrumAccessSqMass::getAllSpectra(std::vector< OpenSwath::SpectrumPtr > & spectra, std::vector< OpenSwath::SpectrumMeta > & spectra_meta) const
    {
      // Note: here we dont care whether throw_on_direct_access_ is set or not, since this is not direct access!

      // read MSSpectra and prepare for conversion
      std::vector<MSSpectrum> tmp_spectra;

      if (sidx_.empty())
      {
        MSExperiment exp;
        {
          handler_.readExperiment(exp, false);
        }

        tmp_spectra = exp.getSpectra();
      }
      else
      {
        handler_.readSpectra(tmp_spectra, sidx_, false);
      }
      spectra.reserve(tmp_spectra.size());
      spectra_meta.reserve(tmp_spectra.size());
    
      for (Size k = 0; k < tmp_spectra.size(); k++)
      {
        const MSSpectrumType& spectrum = tmp_spectra[k];
        OpenSwath::BinaryDataArrayPtr intensity_array(new OpenSwath::BinaryDataArray);
        OpenSwath::BinaryDataArrayPtr mz_array(new OpenSwath::BinaryDataArray);
        for (MSSpectrumType::const_iterator it = spectrum.begin(); it != spectrum.end(); ++it)
        {
          mz_array->data.push_back(it->getMZ());
          intensity_array->data.push_back(it->getIntensity());
        }

        OpenSwath::SpectrumMeta m;
        m.id = spectrum.getNativeID();
        m.RT = spectrum.getRT();
        m.ms_level = spectrum.getMSLevel();
        spectra_meta.push_back(m);

        OpenSwath::SpectrumPtr sptr(new OpenSwath::Spectrum);
        sptr->setMZArray(mz_array);
        sptr->setIntensityArray(intensity_array);
        spectra.push_back(sptr);
      }
    }

    std::vector<std::size_t> SpectrumAccessSqMass::getSpectraByRT(double RT, double deltaRT) const
    {
      OPENMS_PRECONDITION(deltaRT >= 0, "Delta RT needs to be a positive number");
<<<<<<< HEAD
      OPENMS_PRECONDITION(!throw_on_direct_access_, "Something went wrong, there should be no direct data access through the SQL interface");
      // if (throw_on_direct_access_) throw 1;
=======
>>>>>>> 9087c9cc
      std::vector<std::size_t> res = handler_.getSpectraIndicesbyRT(RT, deltaRT, sidx_);

      if (sidx_.empty())
      {
        return res;
      }
      else
      {
        // we need to map the resulting indices back to the external indices
        std::vector<std::size_t> res_mapped;
        for (Size k = 0; k < res.size(); k++)
        {
          for (Size s_it = 0; s_it < sidx_.size(); s_it++)
          {
            if (res[k] == (size_t)sidx_[s_it]) {res_mapped.push_back(s_it);}
          }
        }
        return res_mapped;
      }
    }

    size_t SpectrumAccessSqMass::getNrSpectra() const
    {
      size_t res;
      if (sidx_.empty())
      {
        res = handler_.getNrSpectra();
      }
      else
      {
        res = sidx_.size();
      }
      return res;
    }

    OpenSwath::ChromatogramPtr SpectrumAccessSqMass::getChromatogramById(int /* id */)
    {
      throw Exception::NotImplemented(__FILE__,__LINE__,OPENMS_PRETTY_FUNCTION);
    }

    size_t SpectrumAccessSqMass::getNrChromatograms() const
    {
      size_t res;
      // TODO: currently chrom indices are not supported
      res = handler_.getNrChromatograms();
      return res;
    }

    std::string SpectrumAccessSqMass::getChromatogramNativeID(int /* id */) const
    {
      throw Exception::NotImplemented(__FILE__,__LINE__,OPENMS_PRETTY_FUNCTION);
    }

} //end namespace OpenMS<|MERGE_RESOLUTION|>--- conflicted
+++ resolved
@@ -199,11 +199,8 @@
     std::vector<std::size_t> SpectrumAccessSqMass::getSpectraByRT(double RT, double deltaRT) const
     {
       OPENMS_PRECONDITION(deltaRT >= 0, "Delta RT needs to be a positive number");
-<<<<<<< HEAD
       OPENMS_PRECONDITION(!throw_on_direct_access_, "Something went wrong, there should be no direct data access through the SQL interface");
       // if (throw_on_direct_access_) throw 1;
-=======
->>>>>>> 9087c9cc
       std::vector<std::size_t> res = handler_.getSpectraIndicesbyRT(RT, deltaRT, sidx_);
 
       if (sidx_.empty())
