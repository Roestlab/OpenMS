--- conflicted
+++ resolved
@@ -38,34 +38,23 @@
 {
 
     /// Constructor
-<<<<<<< HEAD
-  SpectrumAccessSqMass::SpectrumAccessSqMass(OpenMS::Internal::MzMLSqliteHandler handler) :
+  SpectrumAccessSqMass::SpectrumAccessSqMass(const OpenMS::Internal::MzMLSqliteHandler& handler) :
       handler_(handler),
       throw_on_direct_access_(false)
     {}
 
-    SpectrumAccessSqMass::SpectrumAccessSqMass(OpenMS::Internal::MzMLSqliteHandler handler, const std::vector<int>& indices, bool throw_on_direct_access) :
-=======
-  SpectrumAccessSqMass::SpectrumAccessSqMass(const OpenMS::Internal::MzMLSqliteHandler& handler) :
-      handler_(handler)
-    {}
-
-    SpectrumAccessSqMass::SpectrumAccessSqMass(const OpenMS::Internal::MzMLSqliteHandler& handler, const std::vector<int> & indices) :
->>>>>>> 08772a72
+    SpectrumAccessSqMass::SpectrumAccessSqMass(const OpenMS::Internal::MzMLSqliteHandler& handler,
+                                               const std::vector<int>& indices,
+                                               bool throw_on_direct_access) :
       handler_(handler),
       sidx_(indices),
       throw_on_direct_access_(throw_on_direct_access)
     {}
 
 
-<<<<<<< HEAD
-    SpectrumAccessSqMass::SpectrumAccessSqMass(SpectrumAccessSqMass sp, const std::vector<int>& indices) :
+    SpectrumAccessSqMass::SpectrumAccessSqMass(const SpectrumAccessSqMass& sp, const std::vector<int>& indices) :
       handler_(sp.handler_),
       throw_on_direct_access_(false)
-=======
-    SpectrumAccessSqMass::SpectrumAccessSqMass(const SpectrumAccessSqMass& sp, const std::vector<int>& indices) :
-      handler_(sp.handler_)
->>>>>>> 08772a72
     {
       if (indices.empty())
       {
