--- conflicted
+++ resolved
@@ -75,13 +75,8 @@
         "Error while changing position of input stream pointer.", filename_cached_);
     }
 
-<<<<<<< HEAD
-=======
-    Internal::CachedMzMLHandler::readSpectrumFast(mz_array, intensity_array, ifs_, ms_level, rt);
-
->>>>>>> 08772a72
     OpenSwath::SpectrumPtr sptr(new OpenSwath::Spectrum);
-    sptr->getDataArrays() = CachedmzML::readSpectrumFast(ifs_, ms_level, rt); 
+    sptr->getDataArrays() = Internal::CachedMzMLHandler::readSpectrumFast(ifs_, ms_level, rt); 
     return sptr;
   }
 
@@ -101,9 +96,6 @@
     OPENMS_PRECONDITION(id >= 0, "Id needs to be larger than zero");
     OPENMS_PRECONDITION(id < (int)getNrChromatograms(), "Id cannot be larger than number of chromatograms");
 
-    OpenSwath::BinaryDataArrayPtr rt_array(new OpenSwath::BinaryDataArray);
-    OpenSwath::BinaryDataArrayPtr intensity_array(new OpenSwath::BinaryDataArray);
-
     if ( !ifs_.seekg(chrom_index_[id]) )
     {
       std::cerr << "Error while reading chromatogram " << id << " - seekg created an error when trying to change position to " << chrom_index_[id] << "." << std::endl;
@@ -112,13 +104,8 @@
         "Error while changing position of input stream pointer.", filename_cached_);
     }
 
-<<<<<<< HEAD
-=======
-    Internal::CachedMzMLHandler::readChromatogramFast(rt_array, intensity_array, ifs_);
-
->>>>>>> 08772a72
     OpenSwath::ChromatogramPtr cptr(new OpenSwath::Chromatogram);
-    cptr->getDataArrays() = CachedmzML::readChromatogramFast(ifs_);
+    cptr->getDataArrays() = Internal::CachedMzMLHandler::readChromatogramFast(ifs_);
     return cptr;
   }
 
