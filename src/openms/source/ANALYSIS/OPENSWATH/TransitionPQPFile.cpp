--- conflicted
+++ resolved
@@ -226,15 +226,8 @@
       Sql::extractValue<std::string>(&mytransition.group_id, stmt, 6);
       Sql::extractValue<int>((int*)&mytransition.decoy, stmt, 7);
       Sql::extractValue<std::string>(&mytransition.PeptideSequence, stmt, 8);
-<<<<<<< HEAD
-      if (sqlite3_column_type( stmt, 9 ) != SQLITE_NULL)
-      {
-        String(sqlite3_column_text(stmt, 9)).split(';', mytransition.ProteinName);
-      }
-=======
       String tmp_field;
       if (Sql::extractValue<std::string>(&tmp_field, stmt, 9)) tmp_field.split(';', mytransition.ProteinName);
->>>>>>> a9f0e8ed
       Sql::extractValue<std::string>(&mytransition.Annotation, stmt, 10);
       Sql::extractValue<std::string>(&mytransition.FullPeptideName, stmt, 11);
       Sql::extractValue<std::string>(&mytransition.CompoundName, stmt, 12);
@@ -249,25 +242,11 @@
       Sql::extractValue<double>(&mytransition.fragment_mzdelta, stmt, 21);
       Sql::extractValue<int>(&mytransition.fragment_modification, stmt, 22);
       Sql::extractValue<std::string>(&mytransition.fragment_type, stmt, 23);
-<<<<<<< HEAD
-      if (sqlite3_column_type( stmt, 24 ) != SQLITE_NULL)
-      {
-        String(sqlite3_column_text(stmt, 24)).split(';', mytransition.uniprot_id);
-      }
-      Sql::extractValue<int>((int*)&mytransition.detecting_transition, stmt, 25);
-      Sql::extractValue<int>((int*)&mytransition.identifying_transition, stmt, 26);
-      Sql::extractValue<int>((int*)&mytransition.quantifying_transition, stmt, 27);
-      if (sqlite3_column_type( stmt, 28 ) != SQLITE_NULL)
-      {
-        String(sqlite3_column_text(stmt, 28)).split('|', mytransition.peptidoforms);
-      }
-=======
       if (Sql::extractValue<std::string>(&tmp_field, stmt, 24)) tmp_field.split(';', mytransition.uniprot_id);
       Sql::extractValue<int>((int*)&mytransition.detecting_transition, stmt, 25);
       Sql::extractValue<int>((int*)&mytransition.identifying_transition, stmt, 26);
       Sql::extractValue<int>((int*)&mytransition.quantifying_transition, stmt, 27);
       if (Sql::extractValue<std::string>(&tmp_field, stmt, 28)) tmp_field.split('|', mytransition.peptidoforms);
->>>>>>> a9f0e8ed
       // optional attributes only present in newer file versions
       if (drift_time_exists) Sql::extractValue<double>(&mytransition.drift_time, stmt, 29);
       if (gene_exists) Sql::extractValue<std::string>(&mytransition.GeneName, stmt, 30);
@@ -531,7 +510,7 @@
       {
         gene_name = peptide.getMetaValue("GeneName");
       }
-      
+
       if (gene_map.find(gene_name) == gene_map.end()) gene_map[gene_name] = gene_map.size();
       peptide_gene_map.push_back(std::make_pair(peptide_set_index, gene_map[gene_name]));
 
