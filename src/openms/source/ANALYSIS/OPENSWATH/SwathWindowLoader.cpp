// --------------------------------------------------------------------------
//                   OpenMS -- Open-Source Mass Spectrometry
// --------------------------------------------------------------------------
// Copyright The OpenMS Team -- Eberhard Karls University Tuebingen,
// ETH Zurich, and Freie Universitaet Berlin 2002-2021.
//
// This software is released under a three-clause BSD license:
//  * Redistributions of source code must retain the above copyright
//    notice, this list of conditions and the following disclaimer.
//  * Redistributions in binary form must reproduce the above copyright
//    notice, this list of conditions and the following disclaimer in the
//    documentation and/or other materials provided with the distribution.
//  * Neither the name of any author or any participating institution
//    may be used to endorse or promote products derived from this software
//    without specific prior written permission.
// For a full list of authors, refer to the file AUTHORS.
// --------------------------------------------------------------------------
// THIS SOFTWARE IS PROVIDED BY THE COPYRIGHT HOLDERS AND CONTRIBUTORS "AS IS"
// AND ANY EXPRESS OR IMPLIED WARRANTIES, INCLUDING, BUT NOT LIMITED TO, THE
// IMPLIED WARRANTIES OF MERCHANTABILITY AND FITNESS FOR A PARTICULAR PURPOSE
// ARE DISCLAIMED. IN NO EVENT SHALL ANY OF THE AUTHORS OR THE CONTRIBUTING
// INSTITUTIONS BE LIABLE FOR ANY DIRECT, INDIRECT, INCIDENTAL, SPECIAL,
// EXEMPLARY, OR CONSEQUENTIAL DAMAGES (INCLUDING, BUT NOT LIMITED TO,
// PROCUREMENT OF SUBSTITUTE GOODS OR SERVICES; LOSS OF USE, DATA, OR PROFITS;
// OR BUSINESS INTERRUPTION) HOWEVER CAUSED AND ON ANY THEORY OF LIABILITY,
// WHETHER IN CONTRACT, STRICT LIABILITY, OR TORT (INCLUDING NEGLIGENCE OR
// OTHERWISE) ARISING IN ANY WAY OUT OF THE USE OF THIS SOFTWARE, EVEN IF
// ADVISED OF THE POSSIBILITY OF SUCH DAMAGE.
//
// --------------------------------------------------------------------------
// $Maintainer: Hannes Roest$
// $Authors: Hannes Roest$
// --------------------------------------------------------------------------

#include <OpenMS/ANALYSIS/OPENSWATH/SwathWindowLoader.h>

#include <OpenMS/CONCEPT/Exception.h>
#include <OpenMS/CONCEPT/LogStream.h>
#include <OpenMS/CONCEPT/Types.h>
#include <OpenMS/DATASTRUCTURES/String.h>
#include <OpenMS/DATASTRUCTURES/StringUtils.h>
#include <OpenMS/SYSTEM/SysInfo.h>

#include <fstream>
#include <iostream>
#include <sstream>

namespace OpenMS
{

  void SwathWindowLoader::annotateSwathMapsFromFile(const std::string & filename,
    std::vector< OpenSwath::SwathMap >& swath_maps, bool do_sort, bool force)
  {
    std::vector<double> swath_prec_lower_, swath_prec_upper_;
    readSwathWindows(filename, swath_prec_lower_, swath_prec_upper_);

    // Sort the windows by the start of the lower window
    if (do_sort)
    {
      std::sort(swath_maps.begin(), swath_maps.end(), [](const OpenSwath::SwathMap& left, const OpenSwath::SwathMap& right)
        {
          return left.upper < right.upper;
        });
    }

    Size i = 0, j = 0;
    for (; i < swath_maps.size(); i++)
    {
      if (swath_maps[i].ms1)
      { // skip to next map (only increase i)
        continue;
      }

      if (j >= swath_prec_lower_.size())
      {
        OPENMS_LOG_FATAL_ERROR << "Trying to access annotation for SWATH map " << j
                  << " but there are only " << swath_prec_lower_.size() << " windows in the"
                  << " swath_windows_file. Please check your input." << std::endl;
        throw Exception::IllegalArgument(__FILE__, __LINE__, OPENMS_PRETTY_FUNCTION,
            "The number of SWATH maps read from the raw data and from the annotation file do not match.");
      }

      OPENMS_LOG_INFO << "Re-annotate from file: SWATH " <<
        swath_maps[i].lower << " / " << swath_maps[i].upper << " (raw data) is annotated via swath_windows_file with " <<
        swath_prec_lower_[j] << " / " << swath_prec_upper_[j] << std::endl;
      
      // new boundaries should be smaller/equal than the original ones from the data
      if (!(swath_maps[i].lower <= swath_prec_lower_[j] && swath_prec_upper_[j] <= swath_maps[i].upper))
      { 
        String err = "SWATH window #" + String(j+1) + " from swath_windows_file extends beyond the Swath window of the data."
                     " Did you forget to apply the sort_swath_maps flag? (override with -force)";
        if (force)
        {
          OPENMS_LOG_ERROR << err << "\nOverridden with -force.\n";
        }
        else
        {
          throw Exception::IllegalArgument(__FILE__, __LINE__, OPENMS_PRETTY_FUNCTION, err);
        }
      }

      swath_maps[i].lower = swath_prec_lower_[j];
      swath_maps[i].upper = swath_prec_upper_[j];
      j++;
    }

    if (j != swath_prec_upper_.size())
    {
      OPENMS_LOG_FATAL_ERROR << "The number of SWATH maps read from the raw data (" <<
        j << ") and from the annotation file (" << swath_prec_upper_.size() << ") do not match." << std::endl;
      throw Exception::IllegalArgument(__FILE__, __LINE__, OPENMS_PRETTY_FUNCTION,
          "The number of SWATH maps read from the raw data and from the annotation file do not match.");
    }
  }

  void SwathWindowLoader::readSwathWindows(const std::string & filename,
    std::vector<double> & swath_prec_lower_,
    std::vector<double> & swath_prec_upper_ )
  {
    std::ifstream data(filename.c_str());
<<<<<<< HEAD
    std::string line;

    // check for presence of header, a header is present if the first line contains alphabetic characters
    double lower, upper;
    std::getline(data, line); // possible header (or first line)
    if (std::any_of(line.begin(), line.end(), [](char const &c) { return std::isalpha(c); })){ // if any of the characters are alphabetical then there is a header
      std::cout << "Read Swath window header: '" << line << "'\n";
      std::getline(data, line); // first line of swath window
     }
    else {
      std::cout << "Swath Header not found'\n";
    }

=======
    String line;
    std::vector<String> headerSubstrings;
    double lower, upper;

    // Check for presence of header
    std::getline(data, line);
    try 
    { // If string can be successfully converted to double (excluding initial spaces) then the first line is not a header
      StringUtils::split(line.trim().substitute('\t', ' '), ' ', headerSubstrings);
      StringUtils::toDouble(headerSubstrings[0]);
      OPENMS_LOG_INFO << "Swath Header not found" << std::endl;
    }
    catch (const Exception::ConversionError &)
    {
      OPENMS_LOG_INFO << "Read Swath window header: '" << line << std::endl;
      std::getline(data, line);
    }

    // read the rest of the SWATH window file
>>>>>>> db022951
    do
    {
      std::stringstream lineStream(line);

      lineStream >> lower;
      lineStream >> upper;

      swath_prec_lower_.push_back(lower);
      swath_prec_upper_.push_back(upper);
      if (!(lower < upper))
      {
        throw Exception::InvalidValue(__FILE__, __LINE__, OPENMS_PRETTY_FUNCTION, "Swath window file contains illegal ranges", line);
      }
    } while (std::getline(data, line));

    assert(swath_prec_lower_.size() == swath_prec_upper_.size());
    OPENMS_LOG_INFO << "Read Swath window file with " << swath_prec_lower_.size() << " SWATH windows." << std::endl;
  }

}<|MERGE_RESOLUTION|>--- conflicted
+++ resolved
@@ -118,21 +118,6 @@
     std::vector<double> & swath_prec_upper_ )
   {
     std::ifstream data(filename.c_str());
-<<<<<<< HEAD
-    std::string line;
-
-    // check for presence of header, a header is present if the first line contains alphabetic characters
-    double lower, upper;
-    std::getline(data, line); // possible header (or first line)
-    if (std::any_of(line.begin(), line.end(), [](char const &c) { return std::isalpha(c); })){ // if any of the characters are alphabetical then there is a header
-      std::cout << "Read Swath window header: '" << line << "'\n";
-      std::getline(data, line); // first line of swath window
-     }
-    else {
-      std::cout << "Swath Header not found'\n";
-    }
-
-=======
     String line;
     std::vector<String> headerSubstrings;
     double lower, upper;
@@ -152,7 +137,6 @@
     }
 
     // read the rest of the SWATH window file
->>>>>>> db022951
     do
     {
       std::stringstream lineStream(line);
