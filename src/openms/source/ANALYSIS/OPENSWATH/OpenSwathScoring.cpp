// --------------------------------------------------------------------------
//                   OpenMS -- Open-Source Mass Spectrometry
// --------------------------------------------------------------------------
// Copyright The OpenMS Team -- Eberhard Karls University Tuebingen,
// ETH Zurich, and Freie Universitaet Berlin 2002-2017.
//
// This software is released under a three-clause BSD license:
//  * Redistributions of source code must retain the above copyright
//    notice, this list of conditions and the following disclaimer.
//  * Redistributions in binary form must reproduce the above copyright
//    notice, this list of conditions and the following disclaimer in the
//    documentation and/or other materials provided with the distribution.
//  * Neither the name of any author or any participating institution
//    may be used to endorse or promote products derived from this software
//    without specific prior written permission.
// For a full list of authors, refer to the file AUTHORS.
// --------------------------------------------------------------------------
// THIS SOFTWARE IS PROVIDED BY THE COPYRIGHT HOLDERS AND CONTRIBUTORS "AS IS"
// AND ANY EXPRESS OR IMPLIED WARRANTIES, INCLUDING, BUT NOT LIMITED TO, THE
// IMPLIED WARRANTIES OF MERCHANTABILITY AND FITNESS FOR A PARTICULAR PURPOSE
// ARE DISCLAIMED. IN NO EVENT SHALL ANY OF THE AUTHORS OR THE CONTRIBUTING
// INSTITUTIONS BE LIABLE FOR ANY DIRECT, INDIRECT, INCIDENTAL, SPECIAL,
// EXEMPLARY, OR CONSEQUENTIAL DAMAGES (INCLUDING, BUT NOT LIMITED TO,
// PROCUREMENT OF SUBSTITUTE GOODS OR SERVICES; LOSS OF USE, DATA, OR PROFITS;
// OR BUSINESS INTERRUPTION) HOWEVER CAUSED AND ON ANY THEORY OF LIABILITY,
// WHETHER IN CONTRACT, STRICT LIABILITY, OR TORT (INCLUDING NEGLIGENCE OR
// OTHERWISE) ARISING IN ANY WAY OUT OF THE USE OF THIS SOFTWARE, EVEN IF
// ADVISED OF THE POSSIBILITY OF SUCH DAMAGE.
//
// --------------------------------------------------------------------------
// $Maintainer: Hannes Roest $
// $Authors: Hannes Roest $
// --------------------------------------------------------------------------

#include <OpenMS/ANALYSIS/OPENSWATH/OpenSwathScoring.h>

#include <OpenMS/KERNEL/ComparatorUtils.h>
#include <OpenMS/CONCEPT/Macros.h>

#include <OpenMS/MATH/MISC/CubicSpline2d.h>
#include <OpenMS/MATH/MISC/SplineBisection.h>

// scoring
#include <OpenMS/OPENSWATHALGO/ALGO/Scoring.h>
#include <OpenMS/OPENSWATHALGO/ALGO/MRMScoring.h>
#include <OpenMS/ANALYSIS/OPENSWATH/SONARScoring.h>

// auxiliary
#include <OpenMS/ANALYSIS/OPENSWATH/DATAACCESS/DataAccessHelper.h>
#include <OpenMS/MATH/STATISTICS/StatisticFunctions.h>
#include <OpenMS/ANALYSIS/OPENSWATH/SpectrumAddition.h>

// basic file operations

namespace OpenMS
{
  void sortSpectrumByMZ(OpenSwath::SpectrumPtr spec)
  {
    //sort index list
    std::vector<std::pair<double, Size> > sorted_indices;
    sorted_indices.reserve(spec->getMZArray()->data.size());
    auto mz_it = spec->getMZArray()->data.begin();
    for (Size i = 0; i < spec->getMZArray()->data.size(); ++i)
    {
      sorted_indices.push_back(std::make_pair(*mz_it, i));
      ++mz_it;
    }
    std::stable_sort(sorted_indices.begin(), sorted_indices.end(), PairComparatorFirstElement<std::pair<double, Size> >());

    // extract list of indices
    std::vector<Size> select_indices;
    select_indices.reserve(sorted_indices.size());
    for (Size i = 0; i < sorted_indices.size(); ++i)
    {
      select_indices.push_back(sorted_indices[i].second);
    }

    for (auto& da : spec->getDataArrays() )
    {
      OpenSwath::BinaryDataArrayPtr tmp(new OpenSwath::BinaryDataArray);
      tmp->description = da->description;
      tmp->data.reserve(select_indices.size());
      for (Size i = 0; i < select_indices.size(); ++i)
      {
        tmp->data.push_back( da->data[ select_indices[i] ] );
      }
      da = tmp;
    }

    OPENMS_POSTCONDITION( std::adjacent_find(spec->getMZArray()->data.begin(),
           spec->getMZArray()->data.end(), std::greater<double>()) == spec->getMZArray()->data.end(),
           "Postcondition violated: m/z vector needs to be sorted!" )
  }
}

namespace OpenMS
{

  /// Constructor
  OpenSwathScoring::OpenSwathScoring() :
    rt_normalization_factor_(1.0),
    spacing_for_spectra_resampling_(0.005),
    add_up_spectra_(1),
    spectra_addition_method_("simple")
  {
  }

  /// Destructor
  OpenSwathScoring::~OpenSwathScoring()
  {
  }

  void OpenSwathScoring::initialize(double rt_normalization_factor,
    int add_up_spectra, double spacing_for_spectra_resampling,
<<<<<<< HEAD
    OpenSwath_Scores_Usage & su, std::string spectrum_addition_method)
=======
    const OpenSwath_Scores_Usage & su)
>>>>>>> 08772a72
  {
    this->rt_normalization_factor_ = rt_normalization_factor;
    this->add_up_spectra_ = add_up_spectra;
    this->spectra_addition_method_ = spectrum_addition_method;
    this->spacing_for_spectra_resampling_ = spacing_for_spectra_resampling;
    this->su_ = su;
  }

  // see DIAScoring.cpp
  void adjustExtractionWindow(double& right, double& left, const double& dia_extract_window_, const bool& dia_extraction_ppm_);

  void integrateDriftSpectrum(
    OpenSwath::SpectrumPtr spectrum, 
    double mz_start, double mz_end, double , double , std::vector<std::pair<double, double> >& res, 
    double drift_start, double drift_end)
  {
    OPENMS_PRECONDITION(spectrum->getDriftTimeArray() != nullptr, "Cannot filter by drift time if no drift time is available.");

    // rounding multiplier for the ion mobility value
    // TODO: how to improve this -- will work up to 42949.67296
    double IM_IDX_MULT = 10e5;

    std::map< int, double> im_chrom;
    {
      // get the weighted average for noncentroided data.
      // TODO this is not optimal if there are two peaks in this window (e.g. if the window is too large)
      typedef std::vector<double>::const_iterator itType;

      itType mz_arr_end = spectrum->getMZArray()->data.end();
      itType int_it = spectrum->getIntensityArray()->data.begin();
      itType im_it = spectrum->getDriftTimeArray()->data.begin();

      // this assumes that the spectra are sorted!
      itType mz_it = std::lower_bound(spectrum->getMZArray()->data.begin(),
        spectrum->getMZArray()->data.end(), mz_start);
      itType mz_it_end = std::lower_bound(mz_it, mz_arr_end, mz_end);

      // also advance intensity and ion mobility iterator now
      std::iterator_traits< itType >::difference_type iterator_pos = std::distance((itType)spectrum->getMZArray()->data.begin(), mz_it);
      std::advance(int_it, iterator_pos);
      std::advance(im_it, iterator_pos);

      // Iterate from mz start to end, only storing ion mobility values that are in the range
      for (; mz_it != mz_it_end; ++mz_it, ++int_it, ++im_it)
      {
        if ( *im_it >= drift_start && *im_it <= drift_end)
        {
          im_chrom[ int((*im_it)*IM_IDX_MULT) ] += *int_it;
        }
      }

    }

    for (auto k : im_chrom) 
    {
      res.push_back(std::make_pair( k.first / IM_IDX_MULT, k.second ) );
    }

  }

  class MSDriftSpectrum 
  {
    std::vector<double> mz_;
    std::vector<double> intens_;
    std::vector<double> im_;

    bool sorted_by_mz = false;
    bool sorted_by_im = false;

		struct DoubleVectorComparator
		{
				const std::vector<double> & value_vector;

				explicit DoubleVectorComparator(const std::vector<double> & val_vec):
						value_vector(val_vec) {}

				bool operator()(int i1, int i2)
				{
						return value_vector[i1] < value_vector[i2];
				}
		};

    void init()
    {
      sorted_by_mz = std::adjacent_find(mz_.begin(), mz_.end(), std::greater<double>()) == mz_.end();
      sorted_by_im = std::adjacent_find(im_.begin(), im_.end(), std::greater<double>()) == im_.end();
    }

  public:

    MSDriftSpectrum () {};

    MSDriftSpectrum (const std::vector<double>& mz, const std::vector<double>& intens, const std::vector<double>& im) :
      mz_(mz), intens_(intens), im_(im)
    {
      init();
    }

    MSDriftSpectrum (std::vector<double>::const_iterator& mz_start,
                     std::vector<double>::const_iterator& mz_end,
                     std::vector<double>::const_iterator& intens_start,
                     std::vector<double>::const_iterator& im_start) :
      mz_(mz_start, mz_end), 
      intens_(intens_start, std::next(intens_start, std::distance(mz_start, mz_end))), 
      im_(im_start, std::next(im_start, std::distance(mz_start, mz_end)))
    {
      init();
    }

    MSDriftSpectrum (std::vector<double>::const_iterator& mz_start,
                     std::vector<double>::const_iterator& mz_end,
                     std::vector<double>::const_iterator& intens_start,
                     std::vector<double>::const_iterator& intens_end,
                     std::vector<double>::const_iterator& im_start,
                     std::vector<double>::const_iterator& im_end) :
      mz_(mz_start, mz_end), 
      intens_(intens_start, intens_end),
      im_(im_start, im_end)
    {
      init();
    }

    void projectMZAxis(double eps = 1e-6)
    {
      sortByMZ();

      std::vector<double> mz, intens;
      auto mz_it = mz_.begin();
      auto intens_it = intens_.begin();
      // auto im_it = im_.begin();
      mz.push_back(*mz_it);
      intens.push_back(*intens_it);
      ++mz_it; ++intens_it;

      auto mz_prev = mz_it;
      while (mz_it != mz_.end())
      {
        if ( fabs(*mz_it - *mz_prev) < eps)
        {
          intens.back() += *intens_it;
        }
        else
        {
          intens.push_back(*intens_it);
          mz.push_back(*mz_it);
        }
        ++mz_it; ++intens_it;
      }
    }

    void sortByMZ()
    {
      if (sorted_by_mz) return;

      // sort by m/z
    	std::sort(im_.begin(), im_.end(), DoubleVectorComparator(mz_));
    	std::sort(intens_.begin(), intens_.end(), DoubleVectorComparator(mz_));
    	std::sort(mz_.begin(), mz_.end() );

      sorted_by_im = false;
      sorted_by_mz = true;
    }

    void sortByIM()
    {
      if (sorted_by_im) return;

      // sort by ion mobility
    	std::sort(mz_.begin(), mz_.end(), DoubleVectorComparator(im_));
    	std::sort(intens_.begin(), intens_.end(), DoubleVectorComparator(im_));
    	std::sort(im_.begin(), im_.end() );

      sorted_by_im = true;
      sorted_by_mz = false;
    }

    void projectIMMZAxis(double eps = 1e-6)
    {
      sortByIM();

      std::vector<double> im, intens;
      // auto mz_it = mz_.begin();
      auto intens_it = intens_.begin();
      auto im_it = im_.begin();
      im.push_back(*im_it);
      intens.push_back(*intens_it);
      ++im_it; ++intens_it;

      auto im_prev = im_it;
      while (im_it != im_.end())
      {
        if ( fabs(*im_it - *im_prev) < eps)
        {
          intens.back() += *intens_it;
        }
        else
        {
          intens.push_back(*intens_it);
          im.push_back(*im_it);
        }
        ++im_it; ++intens_it;
      }
    }

    double getIMSpacing_sub(std::vector<double>& tmp)
    {
      double min_diff = fabs(tmp[tmp.size()-1] - tmp[0]);

      for (Size k = 1; k < tmp.size(); k++) 
      {
        double diff = fabs(tmp[k] - tmp[k-1]);
        if (diff > 1e-5 && diff < min_diff) min_diff = diff;
      }
      return min_diff;
    }

    static std::vector<double> getIMValues(const std::vector<double>& im, double eps = 1e-5)
    {
      OPENMS_PRECONDITION(im.size() >= 2, "Needs at least 2 entries")

      std::vector<double> tmp(im);
      std::sort(tmp.begin(), tmp.end());

      // min_diff = getIMSpacing_sub(tmp);

      std::vector<double> im_values;
      im_values.push_back( tmp[0] );
      for (Size k = 1; k < tmp.size(); k++) 
      {
        double diff = fabs(tmp[k] - tmp[k-1]);
        if (diff > eps)
        {
          im_values.push_back( tmp[k] );
        }
      }
      return im_values;
    }

  };

  typedef OpenSwath::LightTransition TransitionType;
  typedef OpenSwath::LightCompound CompoundType;
  void driftScoring(
    OpenSwath::SpectrumPtr spectrum, 
    const std::vector<TransitionType> & transitions,
    OpenSwath_Scores & scores,
    const double drift_lower, const double drift_upper, const double drift_target)
  {
    OPENMS_PRECONDITION(spectrum != nullptr, "Spectrum cannot be null");
    OPENMS_PRECONDITION(spectrum->getDriftTimeArray() != nullptr, "Cannot score drift time if no drift time is available.");

    auto im_range = MSDriftSpectrum::getIMValues(spectrum->getDriftTimeArray()->data);

    double DRIFT_EXTRA = 0.25;

    double drift_width = fabs(drift_upper - drift_lower);

    double drift_lower_used = drift_lower - drift_width * DRIFT_EXTRA;
    double drift_upper_used = drift_upper + drift_width * DRIFT_EXTRA;

    double mz(0), intensity(0);
    double dia_extract_window_ = 0.05;
    bool dia_extraction_ppm_ = false;
    typedef std::vector<std::pair<double, double> > IMProfile;
    std::vector< IMProfile > im_profiles;
    for (std::size_t k = 0; k < transitions.size(); k++)
    {
      const TransitionType* transition = &transitions[k];
      // Calculate the difference of the theoretical mass and the actually measured mass
      double left(transition->getProductMZ()), right(transition->getProductMZ());
      adjustExtractionWindow(right, left, dia_extract_window_, dia_extraction_ppm_);
      IMProfile res;
      integrateDriftSpectrum(spectrum, left, right, mz, intensity, res, drift_lower_used, drift_upper_used);
      im_profiles.push_back( res );
    }

    std::vector<double> im_values;
    double eps = 1e-5;
    {
      std::vector< double > tmp;
      for (const auto & p : im_profiles) 
      {
        for (const auto & k : p) tmp.push_back(k.first);
      }

      std::sort(tmp.begin(), tmp.end());

#if 1
      // In some cases there are not enough datapoints available (one of the
      // transitions has no datapoints)
      if (!tmp.empty())
#endif
      {
        im_values.push_back( tmp[0] );
        for (Size k = 1; k < tmp.size(); k++) 
        {
          double diff = fabs(tmp[k] - tmp[k-1]);
          if (diff > eps)
          {
            im_values.push_back( tmp[k] );
          }
        }
      }

    }

    std::vector< IMProfile > im_profiles_aligned;
    std::vector< std::vector< double > > raw_im_profiles_aligned;
    std::vector<double> delta_im;
    for (const auto & profile : im_profiles) 
    {
      auto pr_it = profile.begin();
      IMProfile aligned_profile;

      std::vector< double > raw_profile;
      std::vector< double > raw_im;
      Size max_peak_idx = 0;
      double max_int = 0;
      for (Size k = 0; k < im_values.size(); k++)
      {
        // In each iteration, the IM value of pr_it should be equal to or
        // larger than the master container. If it is equal, we add the current
        // data point, if it is larger we add zero and advance the counter k.
        if (pr_it != profile.end() && fabs(pr_it->first - im_values[k] ) < 1e-4 ) 
        {
          aligned_profile.push_back(*pr_it);
          raw_profile.push_back(pr_it->second);
          raw_im.push_back(pr_it->first);
          ++pr_it;
        }
        else
        {
          aligned_profile.push_back( std::make_pair( im_values[k], 0.0 ) );
          raw_profile.push_back(0.0);
          raw_im.push_back( im_values[k] );
        }

        // check that we did not advance past 
        if (pr_it != profile.end() && (im_values[k] - pr_it->first) > 1e-3)
        {
          std::cout << " This should never happen, pr_it has advanced past the master container: " << im_values[k]  << "  / " <<  pr_it->first  << std::endl;
          throw Exception::OutOfRange(__FILE__, __LINE__, OPENMS_PRETTY_FUNCTION);
        }

        // collect maxima
#if 0
        if (pr_it != profile.end() && pr_it->second > max_int)
#else
        if (pr_it != profile.end() && pr_it->second > max_int)
#endif
        {
          max_int = pr_it->second;
          max_peak_idx = k;
        }
      }
      im_profiles_aligned.push_back(aligned_profile);
      raw_im_profiles_aligned.push_back(raw_profile);

#if 1
      // We need at least 2 datapoints for the cubic spline
      // (sometimes there are just not enough datapoints available in the spectra)
      if (raw_im.size() < 2)
      {
        double max_diff = std::max( std::fabs(drift_target - drift_lower), std::fabs(drift_target - drift_upper) );
        delta_im.push_back(max_diff);
        continue;
      }
#endif

      // std::cout << " size  " << raw_im.size() << std::endl;
      // Use cubic spline interpolation to find exact minima / maxima
      CubicSpline2d peak_spline (raw_im, raw_profile);
      double spline_im(0);
      if (max_peak_idx > 0 && max_peak_idx < raw_im.size() )
      {
        double spline_int(0);
        OpenMS::Math::spline_bisection(peak_spline, raw_im[ max_peak_idx - 1], raw_im[ max_peak_idx + 1], spline_im, spline_int);
      }
      // std::cout << " we have a difference in " << drift_target - spline_im << std::endl;
      delta_im.push_back(fabs(drift_target - spline_im));
    }

    OpenSwath::MRMScoring mrmscore_;
    mrmscore_.initializeXCorrMatrix(raw_im_profiles_aligned);

    double xcorr_coelution_score = mrmscore_.calcXcorrCoelutionScore();
    double xcorr_shape_score = mrmscore_.calcXcorrShape_score();

    OpenSwath::mean_and_stddev delta_m;
    delta_m = std::for_each(delta_im.begin(), delta_im.end(), delta_m);
    double im_delta_score = delta_m.mean();

    scores.im_xcorr_coelution_score = xcorr_coelution_score;
    scores.im_xcorr_shape_score = xcorr_shape_score;
    scores.im_delta_score = im_delta_score;


  }

  void OpenSwathScoring::calculateDIAScores(OpenSwath::IMRMFeature* imrmfeature,
                                            const std::vector<TransitionType> & transitions,
                                            std::vector<OpenSwath::SwathMap> swath_maps,
                                            OpenSwath::SpectrumAccessPtr ms1_map,
                                            OpenMS::DIAScoring & diascoring,
                                            const CompoundType& compound,
                                            OpenSwath_Scores & scores,
                                            const double drift_lower, const double drift_upper, const double drift_target)
  {
    OPENMS_PRECONDITION(imrmfeature != nullptr, "Feature to be scored cannot be null");
    OPENMS_PRECONDITION(transitions.size() > 0, "There needs to be at least one transition.");
    OPENMS_PRECONDITION(swath_maps.size() > 0, "There needs to be at least one swath map.");

    // Identify corresponding SONAR maps (if more than one map is used)
    std::vector<OpenSwath::SwathMap> used_swath_maps;
    if (swath_maps.size() > 1 || transitions.empty())
    {
      double precursor_mz = transitions[0].getPrecursorMZ();
      for (size_t i = 0; i < swath_maps.size(); ++i)
      {
        if (swath_maps[i].ms1) {continue;} // skip MS1
        if (precursor_mz > swath_maps[i].lower && precursor_mz < swath_maps[i].upper)
        {
          used_swath_maps.push_back(swath_maps[i]);
        }
      }
    }
    else
    {
      used_swath_maps = swath_maps;
    }

    std::vector<double> normalized_library_intensity;
    getNormalized_library_intensities_(transitions, normalized_library_intensity);

    // find spectrum that is closest to the apex of the peak using binary search
    OpenSwath::SpectrumPtr spectrum = fetchSpectrumSwath(used_swath_maps, imrmfeature->getRT(), add_up_spectra_, drift_lower, drift_upper);

    // score drift time dimension
    if (drift_upper > 0 && su_.use_im_scores)
    {
      driftScoring( fetchSpectrumSwath(used_swath_maps, imrmfeature->getRT(), add_up_spectra_, 0, 0),
          transitions, scores, drift_lower, drift_upper, drift_target);
    }


    // Mass deviation score
    diascoring.dia_massdiff_score(transitions, spectrum, normalized_library_intensity,
        scores.massdev_score, scores.weighted_massdev_score);

    // DIA dotproduct and manhattan score based on library intensity
    diascoring.score_with_isotopes(spectrum, transitions, scores.dotprod_score_dia, scores.manhatt_score_dia);

    // Isotope correlation / overlap score: Is this peak part of an
    // isotopic pattern or is it the monoisotopic peak in an isotopic
    // pattern?
    // Currently this is computed for an averagine model of a peptide so its
    // not optimal for metabolites - but better than nothing, given that for
    // most fragments we dont really know their composition
    diascoring.dia_isotope_scores(transitions, spectrum, imrmfeature, scores.isotope_correlation, scores.isotope_overlap);

    // Peptide-specific scores
    if (compound.isPeptide())
    {
      // Presence of b/y series score
      OpenMS::AASequence aas;
      int by_charge_state = 1; // for which charge states should we check b/y series
      OpenSwathDataAccessHelper::convertPeptideToAASequence(compound, aas);
      diascoring.dia_by_ion_score(spectrum, aas, by_charge_state, scores.bseries_score, scores.yseries_score);
    }

    // FEATURE we should not punish so much when one transition is missing!
    scores.massdev_score = scores.massdev_score / transitions.size();

    if (ms1_map && ms1_map->getNrSpectra() > 0) 
    {
      double precursor_mz = transitions[0].precursor_mz;
      double rt = imrmfeature->getRT();

      calculatePrecursorDIAScores(ms1_map, diascoring, precursor_mz, rt, compound, scores, drift_lower, drift_upper);
    }

  }

  void OpenSwathScoring::calculatePrecursorDIAScores(OpenSwath::SpectrumAccessPtr ms1_map, 
                                   OpenMS::DIAScoring & diascoring, 
                                   double precursor_mz, 
                                   double rt, 
                                   const CompoundType& compound, 
                                   OpenSwath_Scores & scores,
                                   double drift_lower, double drift_upper)
  {
    // Compute precursor-level scores:
    // - compute mass difference in ppm
    // - compute isotopic pattern score
    if (ms1_map && ms1_map->getNrSpectra() > 0)
    {
      OpenSwath::SpectrumPtr ms1_spectrum = fetchSpectrumSwath(ms1_map, rt, add_up_spectra_, drift_lower, drift_upper);
      diascoring.dia_ms1_massdiff_score(precursor_mz, ms1_spectrum, scores.ms1_ppm_score);

      // derive precursor charge state (get from data if possible)
      int precursor_charge = 1;
      if (compound.getChargeState() != 0) 
      {
        precursor_charge = compound.getChargeState();
      }

      if (compound.isPeptide())
      {
        diascoring.dia_ms1_isotope_scores(precursor_mz, ms1_spectrum,
                                          precursor_charge, scores.ms1_isotope_correlation,
                                          scores.ms1_isotope_overlap);
      }
      else
      {
        diascoring.dia_ms1_isotope_scores(precursor_mz, ms1_spectrum,
                                          precursor_charge, scores.ms1_isotope_correlation,
                                          scores.ms1_isotope_overlap, compound.sum_formula);
      }
    }
  }

  void OpenSwathScoring::calculateDIAIdScores(OpenSwath::IMRMFeature* imrmfeature,
                                              const TransitionType & transition,
                                              const std::vector<OpenSwath::SwathMap> swath_maps,
                                              OpenMS::DIAScoring & diascoring,
                                              OpenSwath_Scores & scores,
                                              double drift_lower, double drift_upper)
  {
    OPENMS_PRECONDITION(imrmfeature != nullptr, "Feature to be scored cannot be null");
    OPENMS_PRECONDITION(swath_maps.size() > 0, "There needs to be at least one swath map.");

    // Identify corresponding SONAR maps (if more than one map is used)
    std::vector<OpenSwath::SwathMap> used_swath_maps;
    if (swath_maps.size() > 1)
    {
      double precursor_mz = transition.getPrecursorMZ();
      for (size_t i = 0; i < swath_maps.size(); ++i)
      {
        if (swath_maps[i].ms1) {continue;} // skip MS1
        if (precursor_mz > swath_maps[i].lower && precursor_mz < swath_maps[i].upper)
        {
          used_swath_maps.push_back(swath_maps[i]);
        }
      }
    }
    else
    {
      used_swath_maps = swath_maps;
    }

    // find spectrum that is closest to the apex of the peak using binary search
    OpenSwath::SpectrumPtr spectrum = fetchSpectrumSwath(used_swath_maps, imrmfeature->getRT(), add_up_spectra_, drift_lower, drift_upper);

    // If no charge is given, we assume it to be 1
    int putative_product_charge = 1;
    if (transition.getProductChargeState() > 0)
    {
      putative_product_charge = transition.getProductChargeState();
    }

    // Isotope correlation / overlap score: Is this peak part of an
    // isotopic pattern or is it the monoisotopic peak in an isotopic
    // pattern?
    diascoring.dia_ms1_isotope_scores(transition.getProductMZ(), spectrum, putative_product_charge, scores.isotope_correlation, scores.isotope_overlap);
    // Mass deviation score
    diascoring.dia_ms1_massdiff_score(transition.getProductMZ(), spectrum, scores.massdev_score);
  }

  void OpenSwathScoring::calculateChromatographicScores(
        OpenSwath::IMRMFeature* imrmfeature,
        const std::vector<std::string>& native_ids,
        const std::string& precursor_feature_id,
        const std::vector<double>& normalized_library_intensity,
        std::vector<OpenSwath::ISignalToNoisePtr>& signal_noise_estimators,
        OpenSwath_Scores & scores)
  {
    OPENMS_PRECONDITION(imrmfeature != nullptr, "Feature to be scored cannot be null");

    OpenSwath::MRMScoring mrmscore_;
    mrmscore_.initializeXCorrMatrix(imrmfeature, native_ids);

    // XCorr score (coelution)
    if (su_.use_coelution_score_)
    {
      scores.xcorr_coelution_score = mrmscore_.calcXcorrCoelutionScore();
      scores.weighted_coelution_score = mrmscore_.calcXcorrCoelutionScore_weighted(normalized_library_intensity);
    }

    // XCorr score (shape)
    // mean over the intensities at the max of the crosscorrelation
    // FEATURE : weigh by the intensity as done by mQuest
    // FEATURE : normalize with the intensity at the peak group apex?
    if (su_.use_shape_score_)
    {
      scores.xcorr_shape_score = mrmscore_.calcXcorrShape_score();
      scores.weighted_xcorr_shape = mrmscore_.calcXcorrShape_score_weighted(normalized_library_intensity);
    }

    // check that the MS1 feature is present and that the MS1 correlation should be calculated
    if (imrmfeature->getPrecursorIDs().size() > 0 && su_.use_ms1_correlation)
    {
      mrmscore_.initializeMS1XCorr(imrmfeature, native_ids, precursor_feature_id); // perform cross-correlation on monoisotopic precursor
      scores.xcorr_ms1_coelution_score = mrmscore_.calcMS1XcorrCoelutionScore();
      scores.xcorr_ms1_shape_score = mrmscore_.calcMS1XcorrShape_score();
    }

    if (su_.use_nr_peaks_score_)
    {
      scores.nr_peaks = boost::numeric_cast<int>(imrmfeature->size());
    }

    // Signal to noise scoring
    if (su_.use_sn_score_)
    {
      scores.sn_ratio = mrmscore_.calcSNScore(imrmfeature, signal_noise_estimators);
      // everything below S/N 1 can be set to zero (and the log safely applied)
      if (scores.sn_ratio < 1)
      { 
        scores.log_sn_score = 0;
      }
      else
      {
        scores.log_sn_score = std::log(scores.sn_ratio);
      }
    }

    // Mutual information scoring
    if (su_.use_mi_score_)
    {
      mrmscore_.initializeMIMatrix(imrmfeature, native_ids);
      scores.mi_score = mrmscore_.calcMIScore();
      scores.weighted_mi_score = mrmscore_.calcMIScore_weighted(normalized_library_intensity);
    }

    // check that the MS1 feature is present and that the MS1 MI should be calculated
    if (imrmfeature->getPrecursorIDs().size() > 0 && su_.use_ms1_mi)
    {
      mrmscore_.initializeMS1MI(imrmfeature, native_ids, precursor_feature_id); // perform cross-correlation on monoisotopic precursor
      scores.ms1_mi_score = mrmscore_.calcMS1MIScore();
    }
  }

  void OpenSwathScoring::calculateChromatographicIdScores(
        OpenSwath::IMRMFeature* imrmfeature,
        const std::vector<std::string>& native_ids_identification,
        const std::vector<std::string>& native_ids_detection,
        std::vector<OpenSwath::ISignalToNoisePtr>& signal_noise_estimators,
        OpenSwath_Scores & idscores)
  {
    OPENMS_PRECONDITION(imrmfeature != nullptr, "Feature to be scored cannot be null");

    OpenSwath::MRMScoring mrmscore_;
    mrmscore_.initializeXCorrIdMatrix(imrmfeature, native_ids_identification, native_ids_detection);

    if (su_.use_coelution_score_)
    {
      idscores.ind_xcorr_coelution_score = mrmscore_.calcIndXcorrIdCoelutionScore();
    }

    if (su_.use_shape_score_)
    {
      idscores.ind_xcorr_shape_score = mrmscore_.calcIndXcorrIdShape_score();
    }

    // Signal to noise scoring
    if (su_.use_sn_score_)
    {
      idscores.ind_log_sn_score = mrmscore_.calcIndSNScore(imrmfeature, signal_noise_estimators);
    }

    // Mutual information scoring
    if (su_.use_mi_score_)
    {
      mrmscore_.initializeMIIdMatrix(imrmfeature, native_ids_identification, native_ids_detection);
      idscores.ind_mi_score = mrmscore_.calcIndMIIdScore();
    }
  }

  void OpenSwathScoring::calculateLibraryScores(
        OpenSwath::IMRMFeature* imrmfeature,
        const std::vector<TransitionType> & transitions,
        const CompoundType& pep,
        const double normalized_feature_rt,
        OpenSwath_Scores & scores)
  {
    OPENMS_PRECONDITION(imrmfeature != nullptr, "Feature to be scored cannot be null");

    std::vector<double> normalized_library_intensity;
    getNormalized_library_intensities_(transitions, normalized_library_intensity);

    std::vector<std::string> native_ids;
    OpenSwath::MRMScoring mrmscore_;
    for (Size i = 0; i < transitions.size(); i++) {native_ids.push_back(transitions[i].getNativeID());}

    if (su_.use_library_score_)
    {
      mrmscore_.calcLibraryScore(imrmfeature, transitions,
          scores.library_corr, scores.library_norm_manhattan, scores.library_manhattan,
          scores.library_dotprod, scores.library_sangle, scores.library_rootmeansquare);
    }

    // Retention time score
    if (su_.use_rt_score_)
    {
      // rt score is delta iRT
      double normalized_experimental_rt = normalized_feature_rt;
      double rt_score = mrmscore_.calcRTScore(pep, normalized_experimental_rt);

      scores.normalized_experimental_rt = normalized_experimental_rt;
      scores.raw_rt_score = rt_score;
      scores.norm_rt_score = rt_score / rt_normalization_factor_;
    }
  }

  void OpenSwathScoring::getNormalized_library_intensities_(const std::vector<TransitionType> & transitions,
                                                            std::vector<double>& normalized_library_intensity)
  {
    normalized_library_intensity.clear();
    for (Size i = 0; i < transitions.size(); i++)
    {
      normalized_library_intensity.push_back(transitions[i].getLibraryIntensity());
    }
    for (Size i = 0; i < normalized_library_intensity.size(); i++)
    {
      // the library intensity should never be below zero
      if (normalized_library_intensity[i] < 0.0) { normalized_library_intensity[i] = 0.0; }
    }
    OpenSwath::Scoring::normalize_sum(&normalized_library_intensity[0], boost::numeric_cast<int>(normalized_library_intensity.size()));
  }

  OpenSwath::SpectrumPtr OpenSwathScoring::fetchSpectrumSwath(OpenSwath::SpectrumAccessPtr swath_map,
                                                              double RT, int nr_spectra_to_add, const double drift_lower, const double drift_upper)
  {
    return getAddedSpectra_(swath_map, RT, nr_spectra_to_add, drift_lower, drift_upper);
  }

  OpenSwath::SpectrumPtr OpenSwathScoring::fetchSpectrumSwath(std::vector<OpenSwath::SwathMap> swath_maps,
                                                              double RT, int nr_spectra_to_add, const double drift_lower, const double drift_upper)
  {
    if (swath_maps.size() == 1)
    {
      return getAddedSpectra_(swath_maps[0].sptr, RT, nr_spectra_to_add, drift_lower, drift_upper);
    }
    else
    {
      // multiple SWATH maps for a single precursor -> this is SONAR data
      std::vector<OpenSwath::SpectrumPtr> all_spectra;
      for (size_t i = 0; i < swath_maps.size(); ++i)
      {
        OpenSwath::SpectrumPtr spec = getAddedSpectra_(swath_maps[i].sptr, RT, nr_spectra_to_add, drift_lower, drift_upper);
        all_spectra.push_back(spec);
      }
      OpenSwath::SpectrumPtr spectrum_ = SpectrumAddition::addUpSpectra(all_spectra, spacing_for_spectra_resampling_, true);
      return spectrum_;
    }
  }

  OpenSwath::SpectrumPtr filterByDrift(const OpenSwath::SpectrumPtr input, const double drift_lower, const double drift_upper)
  {
    OPENMS_PRECONDITION(drift_upper > 0, "Cannot filter by drift time if upper value is less or equal to zero");
    // OPENMS_PRECONDITION(input->getDriftTimeArray() != nullptr, "Cannot filter by drift time if no drift time is available.");

    if (input->getDriftTimeArray() == nullptr) return input;
      
    OpenSwath::SpectrumPtr output(new OpenSwath::Spectrum);

    OpenSwath::BinaryDataArrayPtr mz_arr = input->getMZArray();
    OpenSwath::BinaryDataArrayPtr int_arr = input->getIntensityArray();
    OpenSwath::BinaryDataArrayPtr im_arr = input->getDriftTimeArray();

    std::vector<double>::const_iterator mz_it = mz_arr->data.begin();
    std::vector<double>::const_iterator int_it = int_arr->data.begin();
    std::vector<double>::const_iterator im_it = im_arr->data.begin();
    std::vector<double>::const_iterator mz_end = mz_arr->data.end();

    OpenSwath::BinaryDataArrayPtr mz_arr_out(new OpenSwath::BinaryDataArray);
    OpenSwath::BinaryDataArrayPtr intens_arr_out(new OpenSwath::BinaryDataArray);
    OpenSwath::BinaryDataArrayPtr im_arr_out(new OpenSwath::BinaryDataArray);
    im_arr_out->description = "Ion Mobility";

    size_t n = mz_arr->data.size();
    im_arr_out->data.reserve(n);
    while (mz_it != mz_end)
    {
      if (*im_it > drift_lower && *im_it < drift_upper)
      {
        mz_arr_out->data.push_back( *mz_it );
        intens_arr_out->data.push_back( *int_it );
        im_arr_out->data.push_back( *im_it );
      }
      ++mz_it;
      ++int_it;
      ++im_it;
    }
    output->setMZArray(mz_arr_out);
    output->setIntensityArray(intens_arr_out);
    output->getDataArrays().push_back(im_arr_out);
    return output;
  }


  OpenSwath::SpectrumPtr OpenSwathScoring::getAddedSpectra_(OpenSwath::SpectrumAccessPtr swath_map,
                                                            double RT, int nr_spectra_to_add, const double drift_lower, const double drift_upper)
  {
    std::vector<std::size_t> indices = swath_map->getSpectraByRT(RT, 0.0);
    OpenSwath::SpectrumPtr added_spec(new OpenSwath::Spectrum);
    if (indices.empty() )
    {
      return added_spec;
    }
    int closest_idx = boost::numeric_cast<int>(indices[0]);
    if (indices[0] != 0 &&
        std::fabs(swath_map->getSpectrumMetaById(boost::numeric_cast<int>(indices[0]) - 1).RT - RT) <
        std::fabs(swath_map->getSpectrumMetaById(boost::numeric_cast<int>(indices[0])).RT - RT))
    {
      closest_idx--;
    }

    if (nr_spectra_to_add == 1)
    {
      added_spec = swath_map->getSpectrumById(closest_idx);
      if (drift_upper > 0) 
      {
        added_spec = filterByDrift(added_spec, drift_lower, drift_upper);
      }
    }
    else
    {
      std::vector<OpenSwath::SpectrumPtr> all_spectra;
      // always add the spectrum 0, then add those right and left
      all_spectra.push_back(swath_map->getSpectrumById(closest_idx));
      for (int i = 1; i <= nr_spectra_to_add / 2; i++) // cast to int is intended!
      {
        if (closest_idx - i >= 0)
        {
          all_spectra.push_back(swath_map->getSpectrumById(closest_idx - i));
        }
        if (closest_idx + i < (int)swath_map->getNrSpectra())
        {
          all_spectra.push_back(swath_map->getSpectrumById(closest_idx + i));
        }
      }

      // Filter all spectra by drift time before further processing
      if (drift_upper > 0) 
      {
        std::vector<OpenSwath::SpectrumPtr> tmp;
        for (const auto& s: all_spectra) tmp.push_back( filterByDrift(s, drift_lower, drift_upper) );
        all_spectra.swap(tmp);
      }

      // add up all spectra
      if (spectra_addition_method_ == "simple")
      {

        // Ensure that we have the same number of data arrays as in the input spectrum
        if (!all_spectra.empty() && all_spectra[0]->getDataArrays().size() > 2)
        {
          for (Size k = 2; k < all_spectra[0]->getDataArrays().size(); k++)
          {
            OpenSwath::BinaryDataArrayPtr tmp (new OpenSwath::BinaryDataArray());
            tmp->description = all_spectra[0]->getDataArrays()[k]->description;
            added_spec->getDataArrays().push_back(tmp);
          }
        }

        // Simply add up data and sort in the end
        for (const auto& s : all_spectra)
        {
          for (Size k = 0; k < s->getDataArrays().size(); k++)
          {
            auto& v1 = added_spec->getDataArrays()[k]->data;
            auto& v2 = s->getDataArrays()[k]->data;

            v1.reserve( v1.size() + v2.size() ); 
            v1.insert( v1.end(), v2.begin(), v2.end() );
          }
        }
        sortSpectrumByMZ(added_spec);
      }
      else
      {
        added_spec = SpectrumAddition::addUpSpectra(all_spectra, spacing_for_spectra_resampling_, true);
      }
    }

    OPENMS_POSTCONDITION( std::adjacent_find(added_spec->getMZArray()->data.begin(),
           added_spec->getMZArray()->data.end(), std::greater<double>()) == added_spec->getMZArray()->data.end(),
           "Postcondition violated: m/z vector needs to be sorted!" )

    return added_spec;
  }

}
<|MERGE_RESOLUTION|>--- conflicted
+++ resolved
@@ -111,12 +111,10 @@
   }
 
   void OpenSwathScoring::initialize(double rt_normalization_factor,
-    int add_up_spectra, double spacing_for_spectra_resampling,
-<<<<<<< HEAD
-    OpenSwath_Scores_Usage & su, std::string spectrum_addition_method)
-=======
-    const OpenSwath_Scores_Usage & su)
->>>>>>> 08772a72
+                                    int add_up_spectra,
+                                    double spacing_for_spectra_resampling,
+                                    const OpenSwath_Scores_Usage & su,
+                                    const std::string& spectrum_addition_method)
   {
     this->rt_normalization_factor_ = rt_normalization_factor;
     this->add_up_spectra_ = add_up_spectra;
