--- conflicted
+++ resolved
@@ -134,15 +134,11 @@
                                             OpenSwath::SpectrumAccessPtr ms1_map,
                                             OpenMS::DIAScoring& diascoring,
                                             const CompoundType& compound,
-<<<<<<< HEAD
-                                            OpenSwath_Scores & scores,
-                                            const double drift_lower, const double drift_upper, const double drift_target)
-=======
                                             OpenSwath_Scores& scores,
                                             std::vector<double>& masserror_ppm,
                                             double drift_lower,
-                                            double drift_upper)
->>>>>>> 30b21c52
+                                            double drift_upper,
+                                            const double drift_target)
   {
     OPENMS_PRECONDITION(imrmfeature != nullptr, "Feature to be scored cannot be null");
     OPENMS_PRECONDITION(transitions.size() > 0, "There needs to be at least one transition.");
@@ -215,10 +211,13 @@
 
       // OpenSwath::SpectrumPtr ms1_spectrum = fetchSpectrumSwath(ms1_map, rt, add_up_spectra_, drift_lower, drift_upper);
 
-      double dia_extract_window_ = (double)diascoring.getParameters().getValue("dia_extraction_window");
-      bool dia_extraction_ppm_ = diascoring.getParameters().getValue("dia_extraction_unit") == "ppm";
-      IonMobilityScoring::driftScoringMS1( fetchSpectrumSwath(ms1_map, imrmfeature->getRT(), add_up_spectra_, 0, 0),
-          transitions, scores, drift_lower, drift_upper, drift_target, dia_extract_window_, dia_extraction_ppm_, im_use_spline_, im_drift_extra_pcnt_);
+      if (drift_upper > 0 && su_.use_im_scores)
+      {
+        double dia_extract_window_ = (double)diascoring.getParameters().getValue("dia_extraction_window");
+        bool dia_extraction_ppm_ = diascoring.getParameters().getValue("dia_extraction_unit") == "ppm";
+        IonMobilityScoring::driftScoringMS1( fetchSpectrumSwath(ms1_map, imrmfeature->getRT(), add_up_spectra_, 0, 0),
+            transitions, scores, drift_lower, drift_upper, drift_target, dia_extract_window_, dia_extraction_ppm_, im_use_spline_, im_drift_extra_pcnt_);
+      }
     }
 
   }
