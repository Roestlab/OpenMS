// --------------------------------------------------------------------------
//                   OpenMS -- Open-Source Mass Spectrometry
// --------------------------------------------------------------------------
// Copyright The OpenMS Team -- Eberhard Karls University Tuebingen,
// ETH Zurich, and Freie Universitaet Berlin 2002-2022.
//
// This software is released under a three-clause BSD license:
//  * Redistributions of source code must retain the above copyright
//    notice, this list of conditions and the following disclaimer.
//  * Redistributions in binary form must reproduce the above copyright
//    notice, this list of conditions and the following disclaimer in the
//    documentation and/or other materials provided with the distribution.
//  * Neither the name of any author or any participating institution
//    may be used to endorse or promote products derived from this software
//    without specific prior written permission.
// For a full list of authors, refer to the file AUTHORS.
// --------------------------------------------------------------------------
// THIS SOFTWARE IS PROVIDED BY THE COPYRIGHT HOLDERS AND CONTRIBUTORS "AS IS"
// AND ANY EXPRESS OR IMPLIED WARRANTIES, INCLUDING, BUT NOT LIMITED TO, THE
// IMPLIED WARRANTIES OF MERCHANTABILITY AND FITNESS FOR A PARTICULAR PURPOSE
// ARE DISCLAIMED. IN NO EVENT SHALL ANY OF THE AUTHORS OR THE CONTRIBUTING
// INSTITUTIONS BE LIABLE FOR ANY DIRECT, INDIRECT, INCIDENTAL, SPECIAL,
// EXEMPLARY, OR CONSEQUENTIAL DAMAGES (INCLUDING, BUT NOT LIMITED TO,
// PROCUREMENT OF SUBSTITUTE GOODS OR SERVICES; LOSS OF USE, DATA, OR PROFITS;
// OR BUSINESS INTERRUPTION) HOWEVER CAUSED AND ON ANY THEORY OF LIABILITY,
// WHETHER IN CONTRACT, STRICT LIABILITY, OR TORT (INCLUDING NEGLIGENCE OR
// OTHERWISE) ARISING IN ANY WAY OUT OF THE USE OF THIS SOFTWARE, EVEN IF
// ADVISED OF THE POSSIBILITY OF SUCH DAMAGE.
//
// --------------------------------------------------------------------------
// $Maintainer: Witold Wolski, Hannes Roest $
// $Authors: Witold Wolski, Hannes Roest $
// --------------------------------------------------------------------------

#include <OpenMS/ANALYSIS/OPENSWATH/DIAHelper.h>

#include <OpenMS/CHEMISTRY/TheoreticalSpectrumGenerator.h>
#include <OpenMS/CHEMISTRY/ISOTOPEDISTRIBUTION/CoarseIsotopePatternGenerator.h>
#include <OpenMS/TRANSFORMATIONS/FEATUREFINDER/FeatureFinderAlgorithmPickedHelperStructs.h>

#include <OpenMS/KERNEL/MSSpectrum.h>

#include <utility>

namespace OpenMS::DIAHelpers
  {

    void adjustExtractionWindow(double& right, double& left, const double& mz_extract_window, const bool& mz_extraction_ppm)
    {
      OPENMS_PRECONDITION(mz_extract_window > 0, "MZ extraction window needs to be larger than zero.");

      if (mz_extraction_ppm)
      {
        left -= left * mz_extract_window / 2e6;
        right += right * mz_extract_window / 2e6;
      }
      else
      {
        left -= mz_extract_window / 2.0;
        right += mz_extract_window / 2.0;
      }
    }

<<<<<<< HEAD
    // Helper for integrate window returns the sum of all intensities, sum of all ion mobilities and sum of all mz
    // no expensive division calls
    // assumes mz, im and intensity should already be initiated.
    void _integrateWindowHelper(OpenSwath::SpectrumPtr spectrum,
                double mz_start,
                double mz_end,
                double & mz,
                double & im,
                double & intensity,
                double drift_start,
                double drift_end,
                bool centroided)
    {
      OPENMS_PRECONDITION(spectrum != nullptr, "Spectrum cannot be empty");
      OPENMS_PRECONDITION(std::adjacent_find(spectrum->getMZArray()->data.begin(),
        spectrum->getMZArray()->data.end(), std::greater<double>()) == spectrum->getMZArray()->data.end(),
        "Precondition violated: m/z vector needs to be sorted!" );
      OPENMS_PRECONDITION(spectrum->getMZArray()->data.size() == spectrum->getIntensityArray()->data.size(), "MZ and Intensity array need to have the same length.");
      OPENMS_PRECONDITION(!centroided,  throw Exception::NotImplemented(__FILE__, __LINE__, OPENMS_PRETTY_FUNCTION));
      OPENMS_PRECONDITION(spectrum->getMZArray() != nullptr, "Cannot integrate if no m/z is available.");

      // drift time checks
      if ( drift_start != -1 ) // integrate across im as well
      {
        // additional checks only relevant if ion mobility is present

        //TODO this preconditions do not seem to be working however the if statement below works
        OPENMS_PRECONDITION(spectrum->getDriftTimeArray() != nullptr, "Cannot integrate with drift time if no drift time is available.");

        OPENMS_PRECONDITION(spectrum->getMZArray()->data.size() == spectrum->getDriftTimeArray()->data.size(), "MZ and Drift Time array need to have the same length.");

        if (spectrum->getDriftTimeArray() == nullptr)
        {
          std::cerr << "Warning: Cannot integrate with drift time if no drift time is available.\n";
          return;
        }
      }

      // get the weighted average for noncentroided data.
      // TODO this is not optimal if there are two peaks in this window (e.g. if the window is too large)
      auto mz_arr_end = spectrum->getMZArray()->data.end();
      auto int_it = spectrum->getIntensityArray()->data.begin();

      // this assumes that the spectra are sorted!
      auto mz_it = std::lower_bound(spectrum->getMZArray()->data.begin(), mz_arr_end, mz_start);


      // also advance intensity and ion mobility iterator now
      auto iterator_pos = std::distance(spectrum->getMZArray()->data.begin(), mz_it);
      std::advance(int_it, iterator_pos);

      if ( drift_start != -1 ) // integrate across im as well
      {
        // get the weighted average for noncentroided data.
        // TODO this is not optimal if there are two peaks in this window (e.g. if the window is too large)
        auto im_it = spectrum->getDriftTimeArray()->data.begin();

        // also advance ion mobility iterator now
        std::advance(im_it, iterator_pos);

        // Start iteration from mz start, end iteration when mz value is larger than mz_end, only store only storing ion mobility values that are in the range
        while ( ( *mz_it < mz_end ) && (mz_it < mz_arr_end) )
        {
          if ( *im_it >= drift_start && *im_it <= drift_end)
          {
            intensity += (*int_it);
            im += (*int_it) * (*im_it);
            mz += (*int_it) * (*mz_it);
          }
          ++mz_it;
          ++int_it;
          ++im_it;
        }
      }
      else // where do not have IM
      {
        while ( ( *mz_it < mz_end ) && (mz_it < mz_arr_end) )
        {
          intensity += (*int_it);
          mz += (*int_it) * (*mz_it);

          ++mz_it;
          ++int_it;
        }
      }
    }


    void integrateWindows(const OpenSwath::SpectrumPtr spectrum,
=======
    void integrateWindows(const OpenSwath::SpectrumPtr& spectrum,
>>>>>>> 6e4eea27
                          const std::vector<double> & windowsCenter,
                          double width,
                          std::vector<double> & integratedWindowsIntensity,
                          std::vector<double> & integratedWindowsMZ,
			  std::vector<double> & integratedWindowsIm,
			  double drift_start,
			  double drift_end,
                          bool remZero)
    {
      std::vector<double>::const_iterator beg = windowsCenter.begin();
      std::vector<double>::const_iterator end = windowsCenter.end();
      double mz, intensity, im;
      for (; beg != end; ++beg)
      {
        double left = *beg - width / 2.0;
        double right = *beg + width / 2.0;
        if (integrateWindow(spectrum, left, right, mz, im, intensity, drift_start, drift_end, false))
        {
          integratedWindowsIntensity.push_back(intensity);
          integratedWindowsMZ.push_back(mz);
	  integratedWindowsIm.push_back(im);
        }
        else if (!remZero)
        {
          integratedWindowsIntensity.push_back(0.);
          integratedWindowsMZ.push_back(*beg);
          integratedWindowsIm.push_back(*beg);
        }
      }
    }


    void integrateWindows(const std::vector<OpenSwath::SpectrumPtr> spectrum,
                          const std::vector<double> & windowsCenter,
                          double width,
                          std::vector<double> & integratedWindowsIntensity,
                          std::vector<double> & integratedWindowsMZ,
			  std::vector<double> & integratedWindowsIm,
			  double drift_start,
			  double drift_end,
                          bool remZero)
    {
      std::vector<double>::const_iterator beg = windowsCenter.begin();
      std::vector<double>::const_iterator end = windowsCenter.end();
      double mz, intensity, im;
      for (; beg != end; ++beg)
      {
        double left = *beg - width / 2.0;
        double right = *beg + width / 2.0;

        if (integrateWindow(spectrum, left, right, mz, im, intensity, drift_start, drift_end, false))
        {
          integratedWindowsIntensity.push_back(intensity);
          integratedWindowsMZ.push_back(mz);
	  integratedWindowsIm.push_back(im);
        }
        else if (!remZero)
        {
          integratedWindowsIntensity.push_back(0.);
          integratedWindowsMZ.push_back(*beg);
          integratedWindowsIm.push_back(*beg);
        }
      }
    }

<<<<<<< HEAD
    bool integrateWindow(OpenSwath::SpectrumPtr spectrum,
=======
    void integrateDriftSpectrum(const OpenSwath::SpectrumPtr& spectrum, 
>>>>>>> 6e4eea27
                                              double mz_start,
                                              double mz_end,
                                              double & mz,
                                              double & im,
                                              double & intensity,
                                              double drift_start,
                                              double drift_end,
                                              bool centroided)
    {

      // initiate the values
      mz = 0;
      im = 0;
      intensity = 0;

      _integrateWindowHelper(spectrum, mz_start, mz_end, mz, im, intensity, drift_start, drift_end, centroided);

      // Post processing get the weighted average mz and im by dividing my intensity
      if (intensity > 0.)
      {
        mz /= intensity;
        im /= intensity;
        return true;
      }
      else
      {
        im = -1;
        mz = -1;
        intensity = 0;
        return false;
      }
    }

<<<<<<< HEAD
    bool integrateWindow(std::vector<OpenSwath::SpectrumPtr> spectra,
                                              double mz_start,
                                              double mz_end,
                                              double & mz,
                                              double & im,
                                              double & intensity,
                                              double drift_start,
                                              double drift_end,
                                              bool centroided)
=======
    bool integrateWindow(const OpenSwath::SpectrumPtr& spectrum,
                         double mz_start,
                         double mz_end,
                         double & mz,
                         double & intensity,
                         bool centroided)
>>>>>>> 6e4eea27
    {


      // initiate the values
      mz = 0;
      im = 0;
      intensity = 0;

      if (!spectra.empty())
      {
        for (const auto& s : spectra)
        {
          _integrateWindowHelper(s, mz_start, mz_end, mz, im, intensity, drift_start, drift_end, centroided);
        }

        // Post processing get the weighted average mz and im by dividing my intensity
        if (intensity > 0.)
        {
          mz /= intensity;
          im /= intensity;
          return true;
        }
      }

      // if (intensity <= 0 || all_spectra.empty())
      im = -1;
      mz = -1;
      intensity = 0;
      return false;
     }

    // for SWATH -- get the theoretical b and y series masses for a sequence
    void getBYSeries(const AASequence& a, //
                     std::vector<double>& bseries, //
                     std::vector<double>& yseries, //
                     TheoreticalSpectrumGenerator const * generator,
                     int charge)
    {
      // Note: We pass TheoreticalSpectrumGenerator ptr, as constructing it each time is too slow.
      OPENMS_PRECONDITION(charge > 0, "For constructing b/y series we require charge being a positive integer");

      if (a.empty()) return;

      PeakSpectrum spec;
      generator->getSpectrum(spec, a, charge, charge);

      // Data array is present if AASequence is not empty
      const PeakSpectrum::StringDataArray& ion_name = spec.getStringDataArrays()[0];

      for (Size i = 0; i != spec.size(); ++i)
      {
        if (ion_name[i][0] == 'y')
        {
          yseries.push_back(spec[i].getMZ());
        }
        else if (ion_name[i][0] == 'b')
        {
          bseries.push_back(spec[i].getMZ());
        }
      }
    } // end getBYSeries

    // for SWATH -- get the theoretical b and y series masses for a sequence
    void getTheorMasses(const AASequence& a,
                        std::vector<double>& masses,
                        TheoreticalSpectrumGenerator const * generator,
                        int charge)
    {
      // Note: We pass TheoreticalSpectrumGenerator ptr, as constructing it each time is too slow.
      OPENMS_PRECONDITION(charge > 0, "Charge is a positive integer");

      PeakSpectrum spec;
      generator->getSpectrum(spec, a, charge, charge);
      for (PeakSpectrum::iterator it = spec.begin();
           it != spec.end(); ++it)
      {
        masses.push_back(it->getMZ());
      }
    } // end getBYSeries

    void  getAveragineIsotopeDistribution(const double product_mz,
                                         std::vector<std::pair<double, double> >& isotopes_spec,
                                         int charge,
                                         const int nr_isotopes,
                                         const double mannmass)
    {
      charge = std::abs(charge);
      typedef OpenMS::FeatureFinderAlgorithmPickedHelperStructs::TheoreticalIsotopePattern TheoreticalIsotopePattern;
      // create the theoretical distribution
      CoarseIsotopePatternGenerator solver(nr_isotopes);
      TheoreticalIsotopePattern isotopes;
      //Note: this is a rough estimate of the weight, usually the protons should be deducted first, left for backwards compatibility.
      auto d = solver.estimateFromPeptideWeight(product_mz * charge);

      double mass = product_mz;
      for (IsotopeDistribution::Iterator it = d.begin(); it != d.end(); ++it)
      {
        isotopes_spec.emplace_back(mass, it->getIntensity());
        mass += mannmass / charge;
      }
    } //end of dia_isotope_corr_sub

    //simulate spectrum from AASequence
    void simulateSpectrumFromAASequence(const AASequence& aa,
                                        std::vector<double>& first_isotope_masses, //[out]
                                        std::vector<std::pair<double, double> >& isotope_masses, //[out]
                                        TheoreticalSpectrumGenerator const * generator, int charge)
    {
      getTheorMasses(aa, first_isotope_masses, generator, charge);
      for (std::size_t i = 0; i < first_isotope_masses.size(); ++i)
      {
        getAveragineIsotopeDistribution(first_isotope_masses[i], isotope_masses,
                                        charge);
      }
    }

    /// given an experimental spectrum add isotope pattern.
    void addIsotopes2Spec(const std::vector<std::pair<double, double> >& spec,
                          std::vector<std::pair<double, double> >& isotope_masses, //[out]
                          Size nr_isotopes, int charge)
    {

      for (std::size_t i = 0; i < spec.size(); ++i)
      {
        std::vector<std::pair<double, double> > isotopes;
        getAveragineIsotopeDistribution(spec[i].first, isotopes, charge, nr_isotopes);
        for (Size j = 0; j < isotopes.size(); ++j)
        {
          isotopes[j].second *= spec[i].second; //multiple isotope intensity by spec intensity
          isotope_masses.push_back(isotopes[j]);
        }
      }
    }

    /// given a peak of experimental mz and intensity, add isotope pattern to a "spectrum".
    void addSinglePeakIsotopes2Spec(double mz, double ity,
                                    std::vector<std::pair<double, double> >& isotope_masses, //[out]
                                    Size nr_isotopes, int charge)
    {
      std::vector<std::pair<double, double> > isotopes;
      getAveragineIsotopeDistribution(mz, isotopes, charge, nr_isotopes);
      for (Size j = 0; j < isotopes.size(); ++j)
      {
        isotopes[j].second *= ity; //multiple isotope intensity by spec intensity
        isotope_masses.push_back(isotopes[j]);
      }
    }

    //Add masses before first isotope
    void addPreisotopeWeights(const std::vector<double>& first_isotope_masses,
                              std::vector<std::pair<double, double> >& isotope_spec, // output
                              UInt nr_peaks, double pre_isotope_peaks_weight, // weight of pre isotope peaks
                              double mannmass, int charge)
    {
      charge = std::abs(charge);
      for (std::size_t i = 0; i < first_isotope_masses.size(); ++i)
      {
        Size mul = 1.;
        for (UInt j = 0; j < nr_peaks; ++j, ++mul)
        {
          isotope_spec.emplace_back(first_isotope_masses[i] - (mul * mannmass) / charge,
                                    pre_isotope_peaks_weight);
        }
      }
      sortByFirst(isotope_spec);
    }

    //Add masses before first isotope
    void addPreisotopeWeights(double mz,
                              std::vector<std::pair<double, double> >& isotope_spec, // output
                              UInt nr_peaks, double pre_isotope_peaks_weight, // weight of pre isotope peaks
                              double mannmass, int charge)
    {
      charge = std::abs(charge);
      Size mul = 1.;
      for (UInt j = 0; j < nr_peaks; ++j, ++mul)
      {
        isotope_spec.emplace_back(mz - (mul * mannmass) / charge,
                                  pre_isotope_peaks_weight);
      }
    }

    struct MassSorter
    {
      bool operator()(const std::pair<double, double>& left,
                      const std::pair<double, double>& right)
      {
        return left.first < right.first;
      }
    };

    void sortByFirst(std::vector<std::pair<double, double> >& tmp)
    {
      std::sort(tmp.begin(), tmp.end(), MassSorter());
    }

    void extractFirst(const std::vector<std::pair<double, double> >& peaks,
                      std::vector<double>& mass)
    {
      for (std::size_t i = 0; i < peaks.size(); ++i)
      {
        mass.push_back(peaks[i].first);
      }
    }

    void extractSecond(const std::vector<std::pair<double, double> >& peaks,
                       std::vector<double>& mass)
    {
      for (std::size_t i = 0; i < peaks.size(); ++i)
      {
        mass.push_back(peaks[i].second);
      }
    }

    //modify masses by charge
    void modifyMassesByCharge(
      const std::vector<std::pair<double, double> >& isotopeSpec,
      std::vector<std::pair<double, double> >& resisotopeSpec, int charge)
    {
      charge = std::abs(charge);
      resisotopeSpec.clear();
      std::pair<double, double> tmp_;
      for (std::size_t i = 0; i < isotopeSpec.size(); ++i)
      {
        tmp_ = isotopeSpec[i];
        tmp_.first /= charge;
        resisotopeSpec.push_back(tmp_);
      }
    }

//simulate spectrum from AASequence
//void simulateSpectrumFromTransitions(AASequence & aa,
//std::vector<double> & firstIsotopeMasses,
//std::vector<std::pair<double, double> > & isotopeMasses, uint32_t charge)

  }<|MERGE_RESOLUTION|>--- conflicted
+++ resolved
@@ -61,11 +61,10 @@
       }
     }
 
-<<<<<<< HEAD
     // Helper for integrate window returns the sum of all intensities, sum of all ion mobilities and sum of all mz
     // no expensive division calls
     // assumes mz, im and intensity should already be initiated.
-    void _integrateWindowHelper(OpenSwath::SpectrumPtr spectrum,
+    void _integrateWindowHelper(const OpenSwath::SpectrumPtr& spectrum,
                 double mz_start,
                 double mz_end,
                 double & mz,
@@ -150,10 +149,7 @@
     }
 
 
-    void integrateWindows(const OpenSwath::SpectrumPtr spectrum,
-=======
     void integrateWindows(const OpenSwath::SpectrumPtr& spectrum,
->>>>>>> 6e4eea27
                           const std::vector<double> & windowsCenter,
                           double width,
                           std::vector<double> & integratedWindowsIntensity,
@@ -186,7 +182,7 @@
     }
 
 
-    void integrateWindows(const std::vector<OpenSwath::SpectrumPtr> spectrum,
+    void integrateWindows(const std::vector<OpenSwath::SpectrumPtr>& spectrum,
                           const std::vector<double> & windowsCenter,
                           double width,
                           std::vector<double> & integratedWindowsIntensity,
@@ -219,11 +215,7 @@
       }
     }
 
-<<<<<<< HEAD
-    bool integrateWindow(OpenSwath::SpectrumPtr spectrum,
-=======
-    void integrateDriftSpectrum(const OpenSwath::SpectrumPtr& spectrum, 
->>>>>>> 6e4eea27
+    bool integrateWindow(const OpenSwath::SpectrumPtr& spectrum,
                                               double mz_start,
                                               double mz_end,
                                               double & mz,
@@ -257,8 +249,7 @@
       }
     }
 
-<<<<<<< HEAD
-    bool integrateWindow(std::vector<OpenSwath::SpectrumPtr> spectra,
+    bool integrateWindow(const std::vector<OpenSwath::SpectrumPtr>& spectra,
                                               double mz_start,
                                               double mz_end,
                                               double & mz,
@@ -267,14 +258,6 @@
                                               double drift_start,
                                               double drift_end,
                                               bool centroided)
-=======
-    bool integrateWindow(const OpenSwath::SpectrumPtr& spectrum,
-                         double mz_start,
-                         double mz_end,
-                         double & mz,
-                         double & intensity,
-                         bool centroided)
->>>>>>> 6e4eea27
     {
 
 
