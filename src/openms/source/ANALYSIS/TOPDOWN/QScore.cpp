--- conflicted
+++ resolved
@@ -48,12 +48,8 @@
     { // all zero
       return .0;
     }
-<<<<<<< HEAD
-    const std::vector<double> weights({ 1.492, -2.0041, -14.3891, -0.9853, 0.4568, 0.063, 14.4072});
-=======
     //const std::vector<double> weights({ 1.492, -2.0041, -14.3891, -0.9853, 0.4568, 0.063, 14.4072});
     const std::vector<double> weights({ -.0941, -1.9804, -12.7522, 0.2622, -1.2431, 0.0815, 13.5244});
->>>>>>> 63a8ad20
 
     //ChargeCos         1.492
     //ChargeSNR       -2.0041
@@ -63,8 +59,6 @@
     //AvgPPMerror       0.063
     //Intercept       14.4072
 
-<<<<<<< HEAD
-=======
     // ChargeCos           0.0941
     // ChargeSNR           1.9804
     // Cos                12.7522
@@ -73,7 +67,6 @@
     // AvgPPMerror        -0.0815
     // Intercept         -13.5244
 
->>>>>>> 63a8ad20
     double score = weights.back();
     auto fv = toFeatureVector_(pg, abs_charge);
 
