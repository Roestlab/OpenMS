// --------------------------------------------------------------------------
//                   OpenMS -- Open-Source Mass Spectrometry
// --------------------------------------------------------------------------
// Copyright The OpenMS Team -- Eberhard Karls University Tuebingen,
// ETH Zurich, and Freie Universitaet Berlin 2002-2021.
//
// This software is released under a three-clause BSD license:
//  * Redistributions of source code must retain the above copyright
//    notice, this list of conditions and the following disclaimer.
//  * Redistributions in binary form must reproduce the above copyright
//    notice, this list of conditions and the following disclaimer in the
//    documentation and/or other materials provided with the distribution.
//  * Neither the name of any author or any participating institution
//    may be used to endorse or promote products derived from this software
//    without specific prior written permission.
// For a full list of authors, refer to the file AUTHORS.
// --------------------------------------------------------------------------
// THIS SOFTWARE IS PROVIDED BY THE COPYRIGHT HOLDERS AND CONTRIBUTORS "AS IS"
// AND ANY EXPRESS OR IMPLIED WARRANTIES, INCLUDING, BUT NOT LIMITED TO, THE
// IMPLIED WARRANTIES OF MERCHANTABILITY AND FITNESS FOR A PARTICULAR PURPOSE
// ARE DISCLAIMED. IN NO EVENT SHALL ANY OF THE AUTHORS OR THE CONTRIBUTING
// INSTITUTIONS BE LIABLE FOR ANY DIRECT, INDIRECT, INCIDENTAL, SPECIAL,
// EXEMPLARY, OR CONSEQUENTIAL DAMAGES (INCLUDING, BUT NOT LIMITED TO,
// PROCUREMENT OF SUBSTITUTE GOODS OR SERVICES; LOSS OF USE, DATA, OR PROFITS;
// OR BUSINESS INTERRUPTION) HOWEVER CAUSED AND ON ANY THEORY OF LIABILITY,
// WHETHER IN CONTRACT, STRICT LIABILITY, OR TORT (INCLUDING NEGLIGENCE OR
// OTHERWISE) ARISING IN ANY WAY OUT OF THE USE OF THIS SOFTWARE, EVEN IF
// ADVISED OF THE POSSIBILITY OF SUCH DAMAGE.
//
// --------------------------------------------------------------------------
// $Maintainer: Timo Sachsenberg $
// $Authors: Erhan Kenar, Holger Franken $
// --------------------------------------------------------------------------

#include <OpenMS/FILTERING/DATAREDUCTION/MassTraceDetection.h>

#include <OpenMS/MATH/STATISTICS/StatisticFunctions.h>

#include <boost/dynamic_bitset.hpp>

namespace OpenMS
{
  MassTraceDetection::MassTraceDetection() :
      DefaultParamHandler("MassTraceDetection"), ProgressLogger()
  {
    defaults_.setValue("mass_error_ppm", 20.0, "Allowed mass deviation (in ppm).");
    defaults_.setValue("mass_error_da", -0.1, "Allowed mass deviation (in dalton); not used by default.");
    defaults_.setValue("noise_threshold_int", 10.0, "Intensity threshold below which peaks are removed as noise.");
    defaults_.setValue("chrom_peak_snr", 3.0, "Minimum intensity above noise_threshold_int (signal-to-noise) a peak should have to be considered an apex.");

    defaults_.setValue("reestimate_mt_sd", "true", "Enables dynamic re-estimation of m/z variance during mass trace collection stage.");
    defaults_.setValidStrings("reestimate_mt_sd", {"true", "false"});

    defaults_.setValue("quant_method", String(MassTrace::names_of_quantmethod[0]), "Method of quantification for mass traces. For LC data 'area' is recommended, 'median' for direct injection data. 'max_height' simply uses the most intense peak in the trace.");
    defaults_.setValidStrings("quant_method", std::vector<std::string>(MassTrace::names_of_quantmethod, MassTrace::names_of_quantmethod + (int) MassTrace::SIZE_OF_MT_QUANTMETHOD));

    // advanced parameters
    defaults_.setValue("trace_termination_criterion", "outlier", "Termination criterion for the extension of mass traces. In 'outlier' mode, trace extension cancels if a predefined number of consecutive outliers are found (see trace_termination_outliers parameter). In 'sample_rate' mode, trace extension in both directions stops if ratio of found peaks versus visited spectra falls below the 'min_sample_rate' threshold.", {"advanced"});
    defaults_.setValidStrings("trace_termination_criterion", {"outlier", "sample_rate"});
    defaults_.setValue("trace_termination_outliers", 5, "Mass trace extension in one direction cancels if this number of consecutive spectra with no detectable peaks is reached.", {"advanced"});

    defaults_.setValue("min_sample_rate", 0.5, "Minimum fraction of scans along the mass trace that must contain a peak.", {"advanced"});
    defaults_.setValue("min_trace_length", 5.0, "Minimum expected length of a mass trace (in seconds).", {"advanced"});
    defaults_.setValue("max_trace_length", -1.0, "Maximum expected length of a mass trace (in seconds). Set to a negative value to disable maximal length check during mass trace detection.", {"advanced"});

    defaultsToParam_();

    this->setLogType(CMD);
  }

  MassTraceDetection::~MassTraceDetection() = default;

  MassTraceDetection::Apex::Apex(double intensity, Size scan_idx, Size peak_idx) :
      intensity(intensity),
      scan_idx(scan_idx),
      peak_idx(peak_idx)
  {
  }

  void MassTraceDetection::updateIterativeWeightedMeanMZ(const double& added_mz,
                                                         const double& added_int, double& centroid_mz, double& prev_counter,
                                                         double& prev_denom)
  {
    double new_weight(added_int);
    double new_mz(added_mz);

    double counter_tmp(1 + (new_weight * new_mz) / prev_counter);
    double denom_tmp(1 + (new_weight) / prev_denom);
    centroid_mz *= (counter_tmp / denom_tmp);
    prev_counter *= counter_tmp;
    prev_denom *= denom_tmp;

    return;
  }

  void MassTraceDetection::run(PeakMap::ConstAreaIterator& begin,
                               PeakMap::ConstAreaIterator& end,
                               std::vector<MassTrace>& found_masstraces)
  {
    PeakMap map;
    MSSpectrum current_spectrum;

    if (begin == end)
    {
      return;
    }

    for (; begin != end; ++begin)
    {
      // AreaIterator points on novel spectrum?
      if (begin.getRT() != current_spectrum.getRT())
      {
        // save new spectrum in map
        if (current_spectrum.getRT() != -1)
        {
          map.addSpectrum(current_spectrum);
        }
        current_spectrum.clear(false);
        current_spectrum.setRT(begin.getRT());
      }
      current_spectrum.push_back(*begin);
    }
    map.addSpectrum(current_spectrum);

    run(map, found_masstraces);
  }

  // update function for FTL method

  void updateMeanEstimate(const double& x_t, double& mean_t, Size t)
  {
    mean_t += (1.0 / ((double) t + 1.0)) * (x_t - mean_t);
  }

  void updateSDEstimate(const double& x_t, const double& mean_t, double& sd_t, Size t)
  {
    double i(t);
    sd_t = (i / (i + 1)) * sd_t + (i / (i + 1) * (i + 1)) * (x_t - mean_t) * (x_t - mean_t);
    // std::cerr << "func:  " << tmp << " " << i << std::endl;
  }

  void updateWeightedSDEstimate(const PeakType& p, const double& mean_t1, double& sd_t, double& last_weights_sum)
  {
    double denom = last_weights_sum * sd_t * sd_t + p.getIntensity() * (p.getMZ() - mean_t1) * (p.getMZ() - mean_t1);
    double weights_sum = last_weights_sum + p.getIntensity();

    double tmp_sd = std::sqrt(denom / weights_sum);

    if (tmp_sd > std::numeric_limits<double>::epsilon())
    {
      sd_t = tmp_sd;
    }

    last_weights_sum = weights_sum;
  }

  void updateWeightedSDEstimateRobust(const PeakType& p, const double& mean_t1, double& sd_t, double& last_weights_sum)
  {
    double denom1 = std::log(last_weights_sum) + 2 * std::log(sd_t);
    double denom2 = std::log(p.getIntensity()) + 2 * std::log(std::abs(p.getMZ() - mean_t1));
    double denom = std::sqrt(std::exp(denom1) + std::exp(denom2));
    double weights_sum = last_weights_sum + p.getIntensity();
    double tmp_sd = denom / std::sqrt(weights_sum);

    if (tmp_sd > std::numeric_limits<double>::epsilon())
    {
      sd_t = tmp_sd;
    }

    last_weights_sum = weights_sum;
  }

  void computeWeightedSDEstimate(std::list<PeakType> tmp, const double& mean_t, double& sd_t, const double& /* lower_sd_bound */)
  {
    double denom(0.0), weights_sum(0.0);

    for (std::list<PeakType>::const_iterator l_it = tmp.begin(); l_it != tmp.end(); ++l_it)
    {
      denom += l_it->getIntensity() * (l_it->getMZ() - mean_t) * (l_it->getMZ() - mean_t);
      weights_sum += l_it->getIntensity();
    }

    double tmp_sd = std::sqrt(denom / (weights_sum));

    // std::cout << "tmp_sd" << tmp_sd << std::endl;

    if (tmp_sd > std::numeric_limits<double>::epsilon())
    {
      sd_t = tmp_sd;
    }

    return;
  }


  void MassTraceDetection::run(const PeakMap& input_exp, std::vector<MassTrace>& found_masstraces, const Size max_traces)
  {
    // make sure the output vector is empty
    found_masstraces.clear();

    // gather all peaks that are potential chromatographic peak apices
    //   - use work_exp for actual work (remove peaks below noise threshold)
    //   - store potential apices in chrom_apices
    PeakMap work_exp;
    std::vector<Apex> chrom_apices;

    Size total_peak_count(0);
    std::vector<Size> spec_offsets;
    spec_offsets.push_back(0);

    Size spectra_count(0);

    // *********************************************************** //
    //  Step 1: Detecting potential chromatographic apices
    // *********************************************************** //
    for (const MSSpectrum& it : input_exp)
    {
      // check if this is a MS1 survey scan
      if (it.getMSLevel() != 1)
      {
        continue;
      }
      std::vector<Size> indices_passing;
      for (Size peak_idx = 0; peak_idx < it.size(); ++peak_idx)
      {
        double tmp_peak_int((it)[peak_idx].getIntensity());
        if (tmp_peak_int > noise_threshold_int_)
        {
          // Assume that noise_threshold_int_ contains the noise level of the
          // data and we want to be chrom_peak_snr times above the noise level
          // --> add this peak as possible chromatographic apex
          if (tmp_peak_int > chrom_peak_snr_ * noise_threshold_int_)
          {
            chrom_apices.emplace_back(tmp_peak_int, spectra_count, indices_passing.size());
          }
          indices_passing.push_back(peak_idx);
          ++total_peak_count;
        }
      }
      PeakMap::SpectrumType tmp_spec(it);
      tmp_spec.select(indices_passing);
      work_exp.addSpectrum(tmp_spec);
      spec_offsets.push_back(spec_offsets.back() + tmp_spec.size());
      ++spectra_count;
    }

    if (spectra_count < 3)
    {
      throw Exception::InvalidValue(__FILE__, __LINE__, OPENMS_PRETTY_FUNCTION,
                                    "Input map consists of too few MS1 spectra (less than 3!). Aborting...", String(spectra_count));
    }

    // discard last spectrum's offset
    spec_offsets.pop_back();

    std::sort(chrom_apices.begin(), chrom_apices.end(),
              [](const Apex& a,
                 const Apex& b) -> bool {
                return a.intensity < b.intensity;
              });

    // *********************************************************************
    // Step 2: start extending mass traces beginning with the apex peak (go
    // through all peaks in order of decreasing intensity)
    // *********************************************************************
    run_(chrom_apices, total_peak_count, work_exp, spec_offsets, found_masstraces, max_traces);

    return;
  }// end of MassTraceDetection::run

  void MassTraceDetection::run_(const std::vector<Apex>& chrom_apices,
                                const Size total_peak_count,
                                const PeakMap& work_exp,
                                const std::vector<Size>& spec_offsets,
                                std::vector<MassTrace>& found_masstraces,
                                const Size max_traces)
  {
    boost::dynamic_bitset<> peak_visited(total_peak_count);
    Size trace_number(1);

    // check presence of FWHM meta data
    int fwhm_meta_idx(-1);
    Size fwhm_meta_count(0);
    for (Size i = 0; i < work_exp.size(); ++i)
    {
      if (work_exp[i].getFloatDataArrays().size() > 0 &&
          work_exp[i].getFloatDataArrays()[0].getName() == "FWHM_ppm")
      {
<<<<<<< HEAD
        if (work_exp[i].getFloatDataArrays()[0].size() != work_exp[i].size())
        {// float data should always have the same size as the corresponding array
          throw Exception::InvalidSize(__FILE__, __LINE__, OPENMS_PRETTY_FUNCTION, work_exp[i].size());
=======
        if (!work_exp[i].getFloatDataArrays().empty() &&
            work_exp[i].getFloatDataArrays()[0].getName() == "FWHM_ppm")
        {
          if (work_exp[i].getFloatDataArrays()[0].size() != work_exp[i].size())
          { // float data should always have the same size as the corresponding array
            throw Exception::InvalidSize(__FILE__, __LINE__, OPENMS_PRETTY_FUNCTION, work_exp[i].size());
          }
          fwhm_meta_idx = 0;
          ++fwhm_meta_count;
>>>>>>> 89dd3df9
        }
        fwhm_meta_idx = 0;
        ++fwhm_meta_count;
      }
    }
    if (fwhm_meta_count > 0 && fwhm_meta_count != work_exp.size())
    {
      throw Exception::Precondition(__FILE__, __LINE__, OPENMS_PRETTY_FUNCTION,
                                    String("FWHM meta arrays are expected to be missing or present for all MS spectra [") + fwhm_meta_count + "/" + work_exp.size() + "].");
    }

    this->startProgress(0, total_peak_count, "mass trace detection");
    Size peaks_detected(0);

    for (auto m_it = chrom_apices.crbegin(); m_it != chrom_apices.crend(); ++m_it)
    {
      Size apex_scan_idx(m_it->scan_idx);
      Size apex_peak_idx(m_it->peak_idx);

      if (peak_visited[spec_offsets[apex_scan_idx] + apex_peak_idx])
      {
        continue;
      }

      Peak2D apex_peak;
      apex_peak.setRT(work_exp[apex_scan_idx].getRT());
      apex_peak.setMZ(work_exp[apex_scan_idx][apex_peak_idx].getMZ());
      apex_peak.setIntensity(work_exp[apex_scan_idx][apex_peak_idx].getIntensity());

      Size trace_up_idx(apex_scan_idx);
      Size trace_down_idx(apex_scan_idx);

      std::list<PeakType> current_trace;
      current_trace.push_back(apex_peak);
      std::vector<double> fwhms_mz;// peak-FWHM meta values of collected peaks

      // Initialization for the iterative version of weighted m/z mean calculation
      double centroid_mz(apex_peak.getMZ());
      double prev_counter(apex_peak.getIntensity() * apex_peak.getMZ());
      double prev_denom(apex_peak.getIntensity());

      updateIterativeWeightedMeanMZ(apex_peak.getMZ(), apex_peak.getIntensity(), centroid_mz, prev_counter, prev_denom);

      std::vector<std::pair<Size, Size>> gathered_idx;
      gathered_idx.emplace_back(apex_scan_idx, apex_peak_idx);
      if (fwhm_meta_idx != -1)
      {
        fwhms_mz.push_back(work_exp[apex_scan_idx].getFloatDataArrays()[fwhm_meta_idx][apex_peak_idx]);
      }

      Size up_hitting_peak(0), down_hitting_peak(0);
      Size up_scan_counter(0), down_scan_counter(0);

      bool toggle_up = true, toggle_down = true;

      Size conseq_missed_peak_up(0), conseq_missed_peak_down(0);
      Size max_consecutive_missing(trace_termination_outliers_);

      double current_sample_rate(1.0);
      // Size min_scans_to_consider(std::floor((min_sample_rate_ /2)*10));
      Size min_scans_to_consider(5);

      // double outlier_ratio(0.3);

      // double ftl_mean(centroid_mz);
      double ftl_sd((centroid_mz / 1e6) * mass_error_ppm_);
      if (mass_error_da_ > 0)
      {
        ftl_sd = mass_error_da_;
      }

      double intensity_so_far(apex_peak.getIntensity());

      while (((trace_down_idx > 0) && toggle_down) ||
             ((trace_up_idx < work_exp.size() - 1) && toggle_up))
      {
        // *********************************************************** //
        // Step 2.1 MOVE DOWN in RT dim
        // *********************************************************** //
        if ((trace_down_idx > 0) && toggle_down)
        {
          const MSSpectrum& spec_trace_down = work_exp[trace_down_idx - 1];
          if (!spec_trace_down.empty())
          {
            Size next_down_peak_idx = spec_trace_down.findNearest(centroid_mz);
            double next_down_peak_mz = spec_trace_down[next_down_peak_idx].getMZ();
            double next_down_peak_int = spec_trace_down[next_down_peak_idx].getIntensity();

            double right_bound = centroid_mz + 3 * ftl_sd;
            double left_bound = centroid_mz - 3 * ftl_sd;

            if ((next_down_peak_mz <= right_bound) &&
                (next_down_peak_mz >= left_bound) &&
                !peak_visited[spec_offsets[trace_down_idx - 1] + next_down_peak_idx])
            {
              Peak2D next_peak;
              next_peak.setRT(spec_trace_down.getRT());
              next_peak.setMZ(next_down_peak_mz);
              next_peak.setIntensity(next_down_peak_int);

              current_trace.push_front(next_peak);
              // FWHM average
              if (fwhm_meta_idx != -1)
              {
                fwhms_mz.push_back(spec_trace_down.getFloatDataArrays()[fwhm_meta_idx][next_down_peak_idx]);
              }
              // Update the m/z mean of the current trace as we added a new peak
              updateIterativeWeightedMeanMZ(next_down_peak_mz, next_down_peak_int, centroid_mz, prev_counter, prev_denom);
              gathered_idx.emplace_back(trace_down_idx - 1, next_down_peak_idx);

              // Update the m/z variance dynamically
              if (reestimate_mt_sd_)//  && (down_hitting_peak+1 > min_flank_scans))
              {
                // if (ftl_t > min_fwhm_scans)
                {
                  updateWeightedSDEstimateRobust(next_peak, centroid_mz, ftl_sd, intensity_so_far);
                }
              }

              ++down_hitting_peak;
              conseq_missed_peak_down = 0;
            }
            else
            {
              ++conseq_missed_peak_down;
            }
          }
          --trace_down_idx;
          ++down_scan_counter;

          // trace termination criterion: max allowed number of
          // consecutive outliers reached OR cancel extension if
          // sampling_rate falls below min_sample_rate_
          if (trace_termination_criterion_ == "outlier")
          {
            if (conseq_missed_peak_down > max_consecutive_missing)
            {
              toggle_down = false;
            }
          }
          else if (trace_termination_criterion_ == "sample_rate")
          {
            current_sample_rate = (double) (down_hitting_peak + up_hitting_peak + 1) /
                                  (double) (down_scan_counter + up_scan_counter + 1);
            if (down_scan_counter > min_scans_to_consider && current_sample_rate < min_sample_rate_)
            {
              // std::cout << "stopping down..." << std::endl;
              toggle_down = false;
            }
          }
        }

        // *********************************************************** //
        // Step 2.2 MOVE UP in RT dim
        // *********************************************************** //
        if ((trace_up_idx < work_exp.size() - 1) && toggle_up)
        {
          const MSSpectrum& spec_trace_up = work_exp[trace_up_idx + 1];
          if (!spec_trace_up.empty())
          {
            Size next_up_peak_idx = spec_trace_up.findNearest(centroid_mz);
            double next_up_peak_mz = spec_trace_up[next_up_peak_idx].getMZ();
            double next_up_peak_int = spec_trace_up[next_up_peak_idx].getIntensity();

            double right_bound = centroid_mz + 3 * ftl_sd;
            double left_bound = centroid_mz - 3 * ftl_sd;

            if ((next_up_peak_mz <= right_bound) &&
                (next_up_peak_mz >= left_bound) &&
                !peak_visited[spec_offsets[trace_up_idx + 1] + next_up_peak_idx])
            {
              Peak2D next_peak;
              next_peak.setRT(spec_trace_up.getRT());
              next_peak.setMZ(next_up_peak_mz);
              next_peak.setIntensity(next_up_peak_int);

              current_trace.push_back(next_peak);
              if (fwhm_meta_idx != -1)
              {
                fwhms_mz.push_back(spec_trace_up.getFloatDataArrays()[fwhm_meta_idx][next_up_peak_idx]);
              }
              // Update the m/z mean of the current trace as we added a new peak
              updateIterativeWeightedMeanMZ(next_up_peak_mz, next_up_peak_int, centroid_mz, prev_counter, prev_denom);
              gathered_idx.emplace_back(trace_up_idx + 1, next_up_peak_idx);

              // Update the m/z variance dynamically
              if (reestimate_mt_sd_)//  && (up_hitting_peak+1 > min_flank_scans))
              {
                // if (ftl_t > min_fwhm_scans)
                {
                  updateWeightedSDEstimateRobust(next_peak, centroid_mz, ftl_sd, intensity_so_far);
                }
              }

              ++up_hitting_peak;
              conseq_missed_peak_up = 0;
            }
            else
            {
              ++conseq_missed_peak_up;
            }
          }

          ++trace_up_idx;
          ++up_scan_counter;

          if (trace_termination_criterion_ == "outlier")
          {
            if (conseq_missed_peak_up > max_consecutive_missing)
            {
              toggle_up = false;
            }
          }
          else if (trace_termination_criterion_ == "sample_rate")
          {
            current_sample_rate = (double) (down_hitting_peak + up_hitting_peak + 1) / (double) (down_scan_counter + up_scan_counter + 1);

            if (up_scan_counter > min_scans_to_consider && current_sample_rate < min_sample_rate_)
            {
              // std::cout << "stopping up" << std::endl;
              toggle_up = false;
            }
          }
        }
      }

      // std::cout << "current sr: " << current_sample_rate << std::endl;
      double num_scans(down_scan_counter + up_scan_counter + 1 - conseq_missed_peak_down - conseq_missed_peak_up);

      double mt_quality((double) current_trace.size() / (double) num_scans);
      // std::cout << "mt quality: " << mt_quality << std::endl;
      double rt_range(std::fabs(current_trace.rbegin()->getRT() - current_trace.begin()->getRT()));

      // *********************************************************** //
      // Step 2.3 check if minimum length and quality of mass trace criteria are met
      // *********************************************************** //
      bool max_trace_criteria = (max_trace_length_ < 0.0 || rt_range < max_trace_length_);
      if (rt_range >= min_trace_length_ && max_trace_criteria && mt_quality >= min_sample_rate_)
      {
        // std::cout << "T" << trace_number << "\t" << mt_quality << std::endl;

        // mark all peaks as visited
        for (Size i = 0; i < gathered_idx.size(); ++i)
        {
            peak_visited[spec_offsets[gathered_idx[i].first] + gathered_idx[i].second] = true;
        }

        // create new MassTrace object and store collected peaks from list current_trace
        MassTrace new_trace(current_trace);
        new_trace.updateWeightedMeanRT();
        new_trace.updateWeightedMeanMZ();
        if (!fwhms_mz.empty())
        {
          new_trace.fwhm_mz_avg = Math::median(fwhms_mz.begin(), fwhms_mz.end());
        }
        new_trace.setQuantMethod(quant_method_);
        //new_trace.setCentroidSD(ftl_sd);
        new_trace.updateWeightedMZsd();
        new_trace.setLabel("T" + String(trace_number));
        ++trace_number;

        found_masstraces.push_back(new_trace);

        peaks_detected += new_trace.getSize();
        this->setProgress(peaks_detected);

        // check if we already reached the (optional) maximum number of traces
        if (max_traces > 0 && found_masstraces.size() == max_traces)
        {
          break;
        }
      }
    }

    this->endProgress();
  }

  void MassTraceDetection::updateMembers_()
  {
    mass_error_ppm_ = (double)param_.getValue("mass_error_ppm");
    mass_error_da_ = (double) param_.getValue("mass_error_da");
    noise_threshold_int_ = (double) param_.getValue("noise_threshold_int");
    chrom_peak_snr_ = (double) param_.getValue("chrom_peak_snr");
    quant_method_ = MassTrace::getQuantMethod((String) param_.getValue("quant_method").toString());

    trace_termination_criterion_ = (String) param_.getValue("trace_termination_criterion").toString();
    trace_termination_outliers_ = (Size) param_.getValue("trace_termination_outliers");
    min_sample_rate_ = (double) param_.getValue("min_sample_rate");
    min_trace_length_ = (double) param_.getValue("min_trace_length");
    max_trace_length_ = (double) param_.getValue("max_trace_length");
    reestimate_mt_sd_ = param_.getValue("reestimate_mt_sd").toBool();
  }

}// namespace OpenMS<|MERGE_RESOLUTION|>--- conflicted
+++ resolved
@@ -40,257 +40,248 @@
 
 namespace OpenMS
 {
-  MassTraceDetection::MassTraceDetection() :
-      DefaultParamHandler("MassTraceDetection"), ProgressLogger()
-  {
-    defaults_.setValue("mass_error_ppm", 20.0, "Allowed mass deviation (in ppm).");
-    defaults_.setValue("mass_error_da", -0.1, "Allowed mass deviation (in dalton); not used by default.");
-    defaults_.setValue("noise_threshold_int", 10.0, "Intensity threshold below which peaks are removed as noise.");
-    defaults_.setValue("chrom_peak_snr", 3.0, "Minimum intensity above noise_threshold_int (signal-to-noise) a peak should have to be considered an apex.");
-
-    defaults_.setValue("reestimate_mt_sd", "true", "Enables dynamic re-estimation of m/z variance during mass trace collection stage.");
-    defaults_.setValidStrings("reestimate_mt_sd", {"true", "false"});
-
-    defaults_.setValue("quant_method", String(MassTrace::names_of_quantmethod[0]), "Method of quantification for mass traces. For LC data 'area' is recommended, 'median' for direct injection data. 'max_height' simply uses the most intense peak in the trace.");
-    defaults_.setValidStrings("quant_method", std::vector<std::string>(MassTrace::names_of_quantmethod, MassTrace::names_of_quantmethod + (int) MassTrace::SIZE_OF_MT_QUANTMETHOD));
-
-    // advanced parameters
-    defaults_.setValue("trace_termination_criterion", "outlier", "Termination criterion for the extension of mass traces. In 'outlier' mode, trace extension cancels if a predefined number of consecutive outliers are found (see trace_termination_outliers parameter). In 'sample_rate' mode, trace extension in both directions stops if ratio of found peaks versus visited spectra falls below the 'min_sample_rate' threshold.", {"advanced"});
-    defaults_.setValidStrings("trace_termination_criterion", {"outlier", "sample_rate"});
-    defaults_.setValue("trace_termination_outliers", 5, "Mass trace extension in one direction cancels if this number of consecutive spectra with no detectable peaks is reached.", {"advanced"});
-
-    defaults_.setValue("min_sample_rate", 0.5, "Minimum fraction of scans along the mass trace that must contain a peak.", {"advanced"});
-    defaults_.setValue("min_trace_length", 5.0, "Minimum expected length of a mass trace (in seconds).", {"advanced"});
-    defaults_.setValue("max_trace_length", -1.0, "Maximum expected length of a mass trace (in seconds). Set to a negative value to disable maximal length check during mass trace detection.", {"advanced"});
-
-    defaultsToParam_();
-
-    this->setLogType(CMD);
-  }
-
-  MassTraceDetection::~MassTraceDetection() = default;
-
-  MassTraceDetection::Apex::Apex(double intensity, Size scan_idx, Size peak_idx) :
+    MassTraceDetection::MassTraceDetection() :
+            DefaultParamHandler("MassTraceDetection"), ProgressLogger()
+    {
+      defaults_.setValue("mass_error_ppm", 20.0, "Allowed mass deviation (in ppm).");
+      defaults_.setValue("noise_threshold_int", 10.0, "Intensity threshold below which peaks are removed as noise.");
+      defaults_.setValue("chrom_peak_snr", 3.0, "Minimum intensity above noise_threshold_int (signal-to-noise) a peak should have to be considered an apex.");
+
+      defaults_.setValue("reestimate_mt_sd", "true", "Enables dynamic re-estimation of m/z variance during mass trace collection stage.");
+      defaults_.setValidStrings("reestimate_mt_sd", {"true","false"});
+
+      defaults_.setValue("quant_method", String(MassTrace::names_of_quantmethod[0]), "Method of quantification for mass traces. For LC data 'area' is recommended, 'median' for direct injection data. 'max_height' simply uses the most intense peak in the trace.");
+      defaults_.setValidStrings("quant_method", std::vector<std::string>(MassTrace::names_of_quantmethod, MassTrace::names_of_quantmethod +(int)MassTrace::SIZE_OF_MT_QUANTMETHOD));
+
+      // advanced parameters
+      defaults_.setValue("trace_termination_criterion", "outlier", "Termination criterion for the extension of mass traces. In 'outlier' mode, trace extension cancels if a predefined number of consecutive outliers are found (see trace_termination_outliers parameter). In 'sample_rate' mode, trace extension in both directions stops if ratio of found peaks versus visited spectra falls below the 'min_sample_rate' threshold.", {"advanced"});
+      defaults_.setValidStrings("trace_termination_criterion", {"outlier","sample_rate"});
+      defaults_.setValue("trace_termination_outliers", 5, "Mass trace extension in one direction cancels if this number of consecutive spectra with no detectable peaks is reached.", {"advanced"});
+
+      defaults_.setValue("min_sample_rate", 0.5, "Minimum fraction of scans along the mass trace that must contain a peak.", {"advanced"});
+      defaults_.setValue("min_trace_length", 5.0, "Minimum expected length of a mass trace (in seconds).", {"advanced"});
+      defaults_.setValue("max_trace_length", -1.0, "Maximum expected length of a mass trace (in seconds). Set to a negative value to disable maximal length check during mass trace detection.", {"advanced"});
+
+      defaultsToParam_();
+
+      this->setLogType(CMD);
+    }
+
+    MassTraceDetection::~MassTraceDetection() = default;
+
+    MassTraceDetection::Apex::Apex(double intensity, Size scan_idx, Size peak_idx):
       intensity(intensity),
       scan_idx(scan_idx),
       peak_idx(peak_idx)
-  {
-  }
-
-  void MassTraceDetection::updateIterativeWeightedMeanMZ(const double& added_mz,
-                                                         const double& added_int, double& centroid_mz, double& prev_counter,
-                                                         double& prev_denom)
-  {
-    double new_weight(added_int);
-    double new_mz(added_mz);
-
-    double counter_tmp(1 + (new_weight * new_mz) / prev_counter);
-    double denom_tmp(1 + (new_weight) / prev_denom);
-    centroid_mz *= (counter_tmp / denom_tmp);
-    prev_counter *= counter_tmp;
-    prev_denom *= denom_tmp;
-
-    return;
-  }
-
-  void MassTraceDetection::run(PeakMap::ConstAreaIterator& begin,
-                               PeakMap::ConstAreaIterator& end,
-                               std::vector<MassTrace>& found_masstraces)
-  {
-    PeakMap map;
-    MSSpectrum current_spectrum;
-
-    if (begin == end)
-    {
+    {}
+
+    void MassTraceDetection::updateIterativeWeightedMeanMZ(const double& added_mz,
+                                                           const double& added_int, double& centroid_mz, double& prev_counter,
+                                                           double& prev_denom)
+    {
+      double new_weight(added_int);
+      double new_mz(added_mz);
+
+      double counter_tmp(1 + (new_weight * new_mz) / prev_counter);
+      double denom_tmp(1 + (new_weight) / prev_denom);
+      centroid_mz *= (counter_tmp / denom_tmp);
+      prev_counter *= counter_tmp;
+      prev_denom *= denom_tmp;
+
       return;
     }
 
-    for (; begin != end; ++begin)
-    {
-      // AreaIterator points on novel spectrum?
-      if (begin.getRT() != current_spectrum.getRT())
-      {
-        // save new spectrum in map
-        if (current_spectrum.getRT() != -1)
-        {
-          map.addSpectrum(current_spectrum);
-        }
-        current_spectrum.clear(false);
-        current_spectrum.setRT(begin.getRT());
-      }
-      current_spectrum.push_back(*begin);
-    }
-    map.addSpectrum(current_spectrum);
-
-    run(map, found_masstraces);
-  }
-
-  // update function for FTL method
-
-  void updateMeanEstimate(const double& x_t, double& mean_t, Size t)
-  {
-    mean_t += (1.0 / ((double) t + 1.0)) * (x_t - mean_t);
-  }
-
-  void updateSDEstimate(const double& x_t, const double& mean_t, double& sd_t, Size t)
-  {
-    double i(t);
-    sd_t = (i / (i + 1)) * sd_t + (i / (i + 1) * (i + 1)) * (x_t - mean_t) * (x_t - mean_t);
-    // std::cerr << "func:  " << tmp << " " << i << std::endl;
-  }
-
-  void updateWeightedSDEstimate(const PeakType& p, const double& mean_t1, double& sd_t, double& last_weights_sum)
-  {
-    double denom = last_weights_sum * sd_t * sd_t + p.getIntensity() * (p.getMZ() - mean_t1) * (p.getMZ() - mean_t1);
-    double weights_sum = last_weights_sum + p.getIntensity();
-
-    double tmp_sd = std::sqrt(denom / weights_sum);
-
-    if (tmp_sd > std::numeric_limits<double>::epsilon())
-    {
-      sd_t = tmp_sd;
-    }
-
-    last_weights_sum = weights_sum;
-  }
-
-  void updateWeightedSDEstimateRobust(const PeakType& p, const double& mean_t1, double& sd_t, double& last_weights_sum)
-  {
-    double denom1 = std::log(last_weights_sum) + 2 * std::log(sd_t);
-    double denom2 = std::log(p.getIntensity()) + 2 * std::log(std::abs(p.getMZ() - mean_t1));
-    double denom = std::sqrt(std::exp(denom1) + std::exp(denom2));
-    double weights_sum = last_weights_sum + p.getIntensity();
-    double tmp_sd = denom / std::sqrt(weights_sum);
-
-    if (tmp_sd > std::numeric_limits<double>::epsilon())
-    {
-      sd_t = tmp_sd;
-    }
-
-    last_weights_sum = weights_sum;
-  }
-
-  void computeWeightedSDEstimate(std::list<PeakType> tmp, const double& mean_t, double& sd_t, const double& /* lower_sd_bound */)
-  {
-    double denom(0.0), weights_sum(0.0);
-
-    for (std::list<PeakType>::const_iterator l_it = tmp.begin(); l_it != tmp.end(); ++l_it)
-    {
-      denom += l_it->getIntensity() * (l_it->getMZ() - mean_t) * (l_it->getMZ() - mean_t);
-      weights_sum += l_it->getIntensity();
-    }
-
-    double tmp_sd = std::sqrt(denom / (weights_sum));
-
-    // std::cout << "tmp_sd" << tmp_sd << std::endl;
-
-    if (tmp_sd > std::numeric_limits<double>::epsilon())
-    {
-      sd_t = tmp_sd;
-    }
-
-    return;
-  }
-
-
-  void MassTraceDetection::run(const PeakMap& input_exp, std::vector<MassTrace>& found_masstraces, const Size max_traces)
-  {
-    // make sure the output vector is empty
-    found_masstraces.clear();
-
-    // gather all peaks that are potential chromatographic peak apices
-    //   - use work_exp for actual work (remove peaks below noise threshold)
-    //   - store potential apices in chrom_apices
-    PeakMap work_exp;
-    std::vector<Apex> chrom_apices;
-
-    Size total_peak_count(0);
-    std::vector<Size> spec_offsets;
-    spec_offsets.push_back(0);
-
-    Size spectra_count(0);
-
-    // *********************************************************** //
-    //  Step 1: Detecting potential chromatographic apices
-    // *********************************************************** //
-    for (const MSSpectrum& it : input_exp)
-    {
-      // check if this is a MS1 survey scan
-      if (it.getMSLevel() != 1)
-      {
-        continue;
-      }
-      std::vector<Size> indices_passing;
-      for (Size peak_idx = 0; peak_idx < it.size(); ++peak_idx)
-      {
-        double tmp_peak_int((it)[peak_idx].getIntensity());
-        if (tmp_peak_int > noise_threshold_int_)
-        {
-          // Assume that noise_threshold_int_ contains the noise level of the
-          // data and we want to be chrom_peak_snr times above the noise level
-          // --> add this peak as possible chromatographic apex
-          if (tmp_peak_int > chrom_peak_snr_ * noise_threshold_int_)
-          {
-            chrom_apices.emplace_back(tmp_peak_int, spectra_count, indices_passing.size());
-          }
-          indices_passing.push_back(peak_idx);
-          ++total_peak_count;
-        }
-      }
-      PeakMap::SpectrumType tmp_spec(it);
-      tmp_spec.select(indices_passing);
-      work_exp.addSpectrum(tmp_spec);
-      spec_offsets.push_back(spec_offsets.back() + tmp_spec.size());
-      ++spectra_count;
-    }
-
-    if (spectra_count < 3)
-    {
-      throw Exception::InvalidValue(__FILE__, __LINE__, OPENMS_PRETTY_FUNCTION,
-                                    "Input map consists of too few MS1 spectra (less than 3!). Aborting...", String(spectra_count));
-    }
-
-    // discard last spectrum's offset
-    spec_offsets.pop_back();
-
-    std::sort(chrom_apices.begin(), chrom_apices.end(),
-              [](const Apex& a,
-                 const Apex& b) -> bool {
-                return a.intensity < b.intensity;
-              });
-
-    // *********************************************************************
-    // Step 2: start extending mass traces beginning with the apex peak (go
-    // through all peaks in order of decreasing intensity)
-    // *********************************************************************
-    run_(chrom_apices, total_peak_count, work_exp, spec_offsets, found_masstraces, max_traces);
-
-    return;
-  }// end of MassTraceDetection::run
-
-  void MassTraceDetection::run_(const std::vector<Apex>& chrom_apices,
-                                const Size total_peak_count,
-                                const PeakMap& work_exp,
-                                const std::vector<Size>& spec_offsets,
-                                std::vector<MassTrace>& found_masstraces,
-                                const Size max_traces)
-  {
-    boost::dynamic_bitset<> peak_visited(total_peak_count);
-    Size trace_number(1);
-
-    // check presence of FWHM meta data
-    int fwhm_meta_idx(-1);
-    Size fwhm_meta_count(0);
-    for (Size i = 0; i < work_exp.size(); ++i)
-    {
-      if (work_exp[i].getFloatDataArrays().size() > 0 &&
-          work_exp[i].getFloatDataArrays()[0].getName() == "FWHM_ppm")
-      {
-<<<<<<< HEAD
-        if (work_exp[i].getFloatDataArrays()[0].size() != work_exp[i].size())
-        {// float data should always have the same size as the corresponding array
-          throw Exception::InvalidSize(__FILE__, __LINE__, OPENMS_PRETTY_FUNCTION, work_exp[i].size());
-=======
+    void MassTraceDetection::run(PeakMap::ConstAreaIterator& begin,
+                                 PeakMap::ConstAreaIterator& end,
+                                 std::vector<MassTrace>& found_masstraces)
+    {
+      PeakMap map;
+      MSSpectrum current_spectrum;
+
+      if (begin == end)
+      {
+        return;
+      }
+
+      for (; begin != end; ++begin)
+      {
+        // AreaIterator points on novel spectrum?
+        if (begin.getRT() != current_spectrum.getRT())
+        {
+          // save new spectrum in map
+          if (current_spectrum.getRT() != -1)
+          {
+            map.addSpectrum(current_spectrum);
+          }
+          current_spectrum.clear(false);
+          current_spectrum.setRT(begin.getRT());
+        }
+        current_spectrum.push_back(*begin);
+      }
+      map.addSpectrum(current_spectrum);
+
+      run(map, found_masstraces);
+    }
+
+// update function for FTL method
+
+    void updateMeanEstimate(const double& x_t, double& mean_t, Size t)
+    {
+      mean_t +=  (1.0 / ((double)t + 1.0)) * (x_t - mean_t);
+    }
+
+    void updateSDEstimate(const double& x_t, const double& mean_t, double& sd_t, Size t)
+    {
+      double i(t);
+      sd_t = (i / (i + 1)) * sd_t + (i / (i + 1) * (i + 1)) * (x_t - mean_t) * (x_t - mean_t);
+      // std::cerr << "func:  " << tmp << " " << i << std::endl;
+    }
+
+    void updateWeightedSDEstimate(const PeakType& p, const double& mean_t1, double& sd_t, double& last_weights_sum)
+    {
+      double denom = last_weights_sum * sd_t * sd_t + p.getIntensity() * (p.getMZ() - mean_t1) * (p.getMZ() - mean_t1);
+      double weights_sum = last_weights_sum + p.getIntensity();
+
+      double tmp_sd = std::sqrt(denom / weights_sum);
+
+      if (tmp_sd > std::numeric_limits<double>::epsilon())
+      {
+        sd_t = tmp_sd;
+      }
+
+      last_weights_sum = weights_sum;
+    }
+
+    void updateWeightedSDEstimateRobust(const PeakType& p, const double& mean_t1, double& sd_t, double& last_weights_sum)
+    {
+      double denom1 = std::log(last_weights_sum) + 2 * std::log(sd_t);
+      double denom2 = std::log(p.getIntensity()) + 2 * std::log(std::abs(p.getMZ() - mean_t1));
+      double denom = std::sqrt(std::exp(denom1) + std::exp(denom2));
+      double weights_sum = last_weights_sum + p.getIntensity();
+      double tmp_sd = denom / std::sqrt(weights_sum);
+
+      if (tmp_sd > std::numeric_limits<double>::epsilon())
+      {
+        sd_t = tmp_sd;
+      }
+
+      last_weights_sum = weights_sum;
+    }
+
+    void computeWeightedSDEstimate(std::list<PeakType> tmp, const double& mean_t, double& sd_t, const double& /* lower_sd_bound */)
+    {
+      double denom(0.0), weights_sum(0.0);
+
+      for (std::list<PeakType>::const_iterator l_it = tmp.begin(); l_it != tmp.end(); ++l_it)
+      {
+        denom += l_it->getIntensity() * (l_it->getMZ() - mean_t) * (l_it->getMZ() - mean_t);
+        weights_sum += l_it->getIntensity();
+      }
+
+      double tmp_sd = std::sqrt(denom / (weights_sum));
+
+      // std::cout << "tmp_sd" << tmp_sd << std::endl;
+
+      if (tmp_sd > std::numeric_limits<double>::epsilon())
+      {
+        sd_t = tmp_sd;
+      }
+
+      return;
+    }
+
+
+    void MassTraceDetection::run(const PeakMap& input_exp, std::vector<MassTrace>& found_masstraces, const Size max_traces)
+    {
+      // make sure the output vector is empty
+      found_masstraces.clear();
+
+      // gather all peaks that are potential chromatographic peak apices
+      //   - use work_exp for actual work (remove peaks below noise threshold)
+      //   - store potential apices in chrom_apices
+      PeakMap work_exp;
+      std::vector<Apex> chrom_apices;
+
+      Size total_peak_count(0);
+      std::vector<Size> spec_offsets;
+      spec_offsets.push_back(0);
+
+      Size spectra_count(0);
+
+      // *********************************************************** //
+      //  Step 1: Detecting potential chromatographic apices
+      // *********************************************************** //
+      for (const MSSpectrum& it : input_exp)
+      {
+        // check if this is a MS1 survey scan
+        if (it.getMSLevel() != 1)
+        {
+          continue;
+        }
+        std::vector<Size> indices_passing;
+        for (Size peak_idx = 0; peak_idx < it.size(); ++peak_idx)
+        {
+          double tmp_peak_int((it)[peak_idx].getIntensity());
+          if (tmp_peak_int > noise_threshold_int_)
+          {
+            // Assume that noise_threshold_int_ contains the noise level of the
+            // data and we want to be chrom_peak_snr times above the noise level
+            // --> add this peak as possible chromatographic apex
+            if (tmp_peak_int > chrom_peak_snr_ * noise_threshold_int_)
+            {
+              chrom_apices.emplace_back(tmp_peak_int, spectra_count, indices_passing.size());
+            }
+            indices_passing.push_back(peak_idx);
+            ++total_peak_count;
+          }
+        }
+        PeakMap::SpectrumType tmp_spec(it);
+        tmp_spec.select(indices_passing);
+        work_exp.addSpectrum(tmp_spec);
+        spec_offsets.push_back(spec_offsets.back() + tmp_spec.size());
+        ++spectra_count;
+      }
+
+      if (spectra_count < 3)
+      {
+        throw Exception::InvalidValue(__FILE__, __LINE__, OPENMS_PRETTY_FUNCTION,
+                                      "Input map consists of too few MS1 spectra (less than 3!). Aborting...", String(spectra_count));
+      }
+
+      // discard last spectrum's offset
+      spec_offsets.pop_back();
+
+      std::sort(chrom_apices.begin(), chrom_apices.end(),
+                [](const Apex & a,
+                    const Apex & b) -> bool
+      {
+        return a.intensity < b.intensity;
+      });
+
+      // *********************************************************************
+      // Step 2: start extending mass traces beginning with the apex peak (go
+      // through all peaks in order of decreasing intensity)
+      // *********************************************************************
+      run_(chrom_apices, total_peak_count, work_exp, spec_offsets, found_masstraces, max_traces);
+
+      return;
+    } // end of MassTraceDetection::run
+
+    void MassTraceDetection::run_(const std::vector<Apex>& chrom_apices,
+                                  const Size total_peak_count,
+                                  const PeakMap& work_exp,
+                                  const std::vector<Size>& spec_offsets,
+                                  std::vector<MassTrace>& found_masstraces,
+                                  const Size max_traces)
+    {
+      boost::dynamic_bitset<> peak_visited(total_peak_count);
+      Size trace_number(1);
+
+      // check presence of FWHM meta data
+      int fwhm_meta_idx(-1);
+      Size fwhm_meta_count(0);
+      for (Size i = 0; i < work_exp.size(); ++i)
+      {
         if (!work_exp[i].getFloatDataArrays().empty() &&
             work_exp[i].getFloatDataArrays()[0].getName() == "FWHM_ppm")
         {
@@ -300,298 +291,298 @@
           }
           fwhm_meta_idx = 0;
           ++fwhm_meta_count;
->>>>>>> 89dd3df9
-        }
-        fwhm_meta_idx = 0;
-        ++fwhm_meta_count;
-      }
-    }
-    if (fwhm_meta_count > 0 && fwhm_meta_count != work_exp.size())
-    {
-      throw Exception::Precondition(__FILE__, __LINE__, OPENMS_PRETTY_FUNCTION,
-                                    String("FWHM meta arrays are expected to be missing or present for all MS spectra [") + fwhm_meta_count + "/" + work_exp.size() + "].");
-    }
-
-    this->startProgress(0, total_peak_count, "mass trace detection");
-    Size peaks_detected(0);
-
-    for (auto m_it = chrom_apices.crbegin(); m_it != chrom_apices.crend(); ++m_it)
-    {
-      Size apex_scan_idx(m_it->scan_idx);
-      Size apex_peak_idx(m_it->peak_idx);
-
-      if (peak_visited[spec_offsets[apex_scan_idx] + apex_peak_idx])
-      {
-        continue;
-      }
-
-      Peak2D apex_peak;
-      apex_peak.setRT(work_exp[apex_scan_idx].getRT());
-      apex_peak.setMZ(work_exp[apex_scan_idx][apex_peak_idx].getMZ());
-      apex_peak.setIntensity(work_exp[apex_scan_idx][apex_peak_idx].getIntensity());
-
-      Size trace_up_idx(apex_scan_idx);
-      Size trace_down_idx(apex_scan_idx);
-
-      std::list<PeakType> current_trace;
-      current_trace.push_back(apex_peak);
-      std::vector<double> fwhms_mz;// peak-FWHM meta values of collected peaks
-
-      // Initialization for the iterative version of weighted m/z mean calculation
-      double centroid_mz(apex_peak.getMZ());
-      double prev_counter(apex_peak.getIntensity() * apex_peak.getMZ());
-      double prev_denom(apex_peak.getIntensity());
-
-      updateIterativeWeightedMeanMZ(apex_peak.getMZ(), apex_peak.getIntensity(), centroid_mz, prev_counter, prev_denom);
-
-      std::vector<std::pair<Size, Size>> gathered_idx;
-      gathered_idx.emplace_back(apex_scan_idx, apex_peak_idx);
-      if (fwhm_meta_idx != -1)
-      {
-        fwhms_mz.push_back(work_exp[apex_scan_idx].getFloatDataArrays()[fwhm_meta_idx][apex_peak_idx]);
-      }
-
-      Size up_hitting_peak(0), down_hitting_peak(0);
-      Size up_scan_counter(0), down_scan_counter(0);
-
-      bool toggle_up = true, toggle_down = true;
-
-      Size conseq_missed_peak_up(0), conseq_missed_peak_down(0);
-      Size max_consecutive_missing(trace_termination_outliers_);
-
-      double current_sample_rate(1.0);
-      // Size min_scans_to_consider(std::floor((min_sample_rate_ /2)*10));
-      Size min_scans_to_consider(5);
-
-      // double outlier_ratio(0.3);
-
-      // double ftl_mean(centroid_mz);
-      double ftl_sd((centroid_mz / 1e6) * mass_error_ppm_);
-      if (mass_error_da_ > 0)
-      {
-        ftl_sd = mass_error_da_;
-      }
-
-      double intensity_so_far(apex_peak.getIntensity());
-
-      while (((trace_down_idx > 0) && toggle_down) ||
-             ((trace_up_idx < work_exp.size() - 1) && toggle_up))
-      {
+        }
+      }
+      if (fwhm_meta_count > 0 && fwhm_meta_count != work_exp.size())
+      {
+        throw Exception::Precondition(__FILE__, __LINE__, OPENMS_PRETTY_FUNCTION,
+                                      String("FWHM meta arrays are expected to be missing or present for all MS spectra [") + fwhm_meta_count + "/" + work_exp.size() + "].");
+      }
+
+
+      this->startProgress(0, total_peak_count, "mass trace detection");
+      Size peaks_detected(0);
+
+      for (auto m_it = chrom_apices.crbegin(); m_it != chrom_apices.crend(); ++m_it)
+      {
+        Size apex_scan_idx(m_it->scan_idx);
+        Size apex_peak_idx(m_it->peak_idx);
+
+        if (peak_visited[spec_offsets[apex_scan_idx] + apex_peak_idx])
+        {
+          continue;
+        }
+
+        Peak2D apex_peak;
+        apex_peak.setRT(work_exp[apex_scan_idx].getRT());
+        apex_peak.setMZ(work_exp[apex_scan_idx][apex_peak_idx].getMZ());
+        apex_peak.setIntensity(work_exp[apex_scan_idx][apex_peak_idx].getIntensity());
+
+        Size trace_up_idx(apex_scan_idx);
+        Size trace_down_idx(apex_scan_idx);
+
+        std::list<PeakType> current_trace;
+        current_trace.push_back(apex_peak);
+        std::vector<double> fwhms_mz; // peak-FWHM meta values of collected peaks
+
+        // Initialization for the iterative version of weighted m/z mean calculation
+        double centroid_mz(apex_peak.getMZ());
+        double prev_counter(apex_peak.getIntensity() * apex_peak.getMZ());
+        double prev_denom(apex_peak.getIntensity());
+
+        updateIterativeWeightedMeanMZ(apex_peak.getMZ(), apex_peak.getIntensity(), centroid_mz, prev_counter, prev_denom);
+
+        std::vector<std::pair<Size, Size> > gathered_idx;
+        gathered_idx.emplace_back(apex_scan_idx, apex_peak_idx);
+        if (fwhm_meta_idx != -1)
+        {
+          fwhms_mz.push_back(work_exp[apex_scan_idx].getFloatDataArrays()[fwhm_meta_idx][apex_peak_idx]);
+        }
+
+        Size up_hitting_peak(0), down_hitting_peak(0);
+        Size up_scan_counter(0), down_scan_counter(0);
+
+        bool toggle_up = true, toggle_down = true;
+
+        Size conseq_missed_peak_up(0), conseq_missed_peak_down(0);
+        Size max_consecutive_missing(trace_termination_outliers_);
+
+        double current_sample_rate(1.0);
+        // Size min_scans_to_consider(std::floor((min_sample_rate_ /2)*10));
+        Size min_scans_to_consider(5);
+
+        // double outlier_ratio(0.3);
+
+        // double ftl_mean(centroid_mz);
+        double ftl_sd((centroid_mz / 1e6) * mass_error_ppm_);
+        double intensity_so_far(apex_peak.getIntensity());
+
+        while (((trace_down_idx > 0) && toggle_down) ||
+               ((trace_up_idx < work_exp.size() - 1) && toggle_up)
+                )
+        {
+          // *********************************************************** //
+          // Step 2.1 MOVE DOWN in RT dim
+          // *********************************************************** //
+          if ((trace_down_idx > 0) && toggle_down)
+          {
+            const MSSpectrum& spec_trace_down = work_exp[trace_down_idx - 1];
+            if (!spec_trace_down.empty())
+            {
+              Size next_down_peak_idx = spec_trace_down.findNearest(centroid_mz);
+              double next_down_peak_mz = spec_trace_down[next_down_peak_idx].getMZ();
+              double next_down_peak_int = spec_trace_down[next_down_peak_idx].getIntensity();
+
+              double right_bound = centroid_mz + 3 * ftl_sd;
+              double left_bound = centroid_mz - 3 * ftl_sd;
+
+              if ((next_down_peak_mz <= right_bound) &&
+                  (next_down_peak_mz >= left_bound) &&
+                  !peak_visited[spec_offsets[trace_down_idx - 1] + next_down_peak_idx]
+                      )
+              {
+                Peak2D next_peak;
+                next_peak.setRT(spec_trace_down.getRT());
+                next_peak.setMZ(next_down_peak_mz);
+                next_peak.setIntensity(next_down_peak_int);
+
+                current_trace.push_front(next_peak);
+                // FWHM average
+                if (fwhm_meta_idx != -1)
+                {
+                  fwhms_mz.push_back(spec_trace_down.getFloatDataArrays()[fwhm_meta_idx][next_down_peak_idx]);
+                }
+                // Update the m/z mean of the current trace as we added a new peak
+                updateIterativeWeightedMeanMZ(next_down_peak_mz, next_down_peak_int, centroid_mz, prev_counter, prev_denom);
+                gathered_idx.emplace_back(trace_down_idx - 1, next_down_peak_idx);
+
+                // Update the m/z variance dynamically
+                if (reestimate_mt_sd_)           //  && (down_hitting_peak+1 > min_flank_scans))
+                {
+                  // if (ftl_t > min_fwhm_scans)
+                  {
+                    updateWeightedSDEstimateRobust(next_peak, centroid_mz, ftl_sd, intensity_so_far);
+                  }
+                }
+
+                ++down_hitting_peak;
+                conseq_missed_peak_down = 0;
+              }
+              else
+              {
+                ++conseq_missed_peak_down;
+              }
+
+            }
+            --trace_down_idx;
+            ++down_scan_counter;
+
+            // trace termination criterion: max allowed number of
+            // consecutive outliers reached OR cancel extension if
+            // sampling_rate falls below min_sample_rate_
+            if (trace_termination_criterion_ == "outlier")
+            {
+              if (conseq_missed_peak_down > max_consecutive_missing)
+              {
+                toggle_down = false;
+              }
+            }
+            else if (trace_termination_criterion_ == "sample_rate")
+            {
+              current_sample_rate = (double)(down_hitting_peak + up_hitting_peak + 1) /
+                                    (double)(down_scan_counter + up_scan_counter + 1);
+              if (down_scan_counter > min_scans_to_consider && current_sample_rate < min_sample_rate_)
+              {
+                // std::cout << "stopping down..." << std::endl;
+                toggle_down = false;
+              }
+            }
+          }
+
+          // *********************************************************** //
+          // Step 2.2 MOVE UP in RT dim
+          // *********************************************************** //
+          if ((trace_up_idx < work_exp.size() - 1) && toggle_up)
+          {
+            const MSSpectrum& spec_trace_up = work_exp[trace_up_idx + 1];
+            if (!spec_trace_up.empty())
+            {
+              Size next_up_peak_idx = spec_trace_up.findNearest(centroid_mz);
+              double next_up_peak_mz = spec_trace_up[next_up_peak_idx].getMZ();
+              double next_up_peak_int = spec_trace_up[next_up_peak_idx].getIntensity();
+
+              double right_bound = centroid_mz + 3 * ftl_sd;
+              double left_bound = centroid_mz - 3 * ftl_sd;
+
+              if ((next_up_peak_mz <= right_bound) &&
+                  (next_up_peak_mz >= left_bound) &&
+                  !peak_visited[spec_offsets[trace_up_idx + 1] + next_up_peak_idx])
+              {
+                Peak2D next_peak;
+                next_peak.setRT(spec_trace_up.getRT());
+                next_peak.setMZ(next_up_peak_mz);
+                next_peak.setIntensity(next_up_peak_int);
+
+                current_trace.push_back(next_peak);
+                if (fwhm_meta_idx != -1)
+                {
+                  fwhms_mz.push_back(spec_trace_up.getFloatDataArrays()[fwhm_meta_idx][next_up_peak_idx]);
+                }
+                // Update the m/z mean of the current trace as we added a new peak
+                updateIterativeWeightedMeanMZ(next_up_peak_mz, next_up_peak_int, centroid_mz, prev_counter, prev_denom);
+                gathered_idx.emplace_back(trace_up_idx + 1, next_up_peak_idx);
+
+                // Update the m/z variance dynamically
+                if (reestimate_mt_sd_)           //  && (up_hitting_peak+1 > min_flank_scans))
+                {
+                  // if (ftl_t > min_fwhm_scans)
+                  {
+                    updateWeightedSDEstimateRobust(next_peak, centroid_mz, ftl_sd, intensity_so_far);
+                  }
+                }
+
+                ++up_hitting_peak;
+                conseq_missed_peak_up = 0;
+
+              }
+              else
+              {
+                ++conseq_missed_peak_up;
+              }
+
+            }
+
+            ++trace_up_idx;
+            ++up_scan_counter;
+
+            if (trace_termination_criterion_ == "outlier")
+            {
+              if (conseq_missed_peak_up > max_consecutive_missing)
+              {
+                toggle_up = false;
+              }
+            }
+            else if (trace_termination_criterion_ == "sample_rate")
+            {
+              current_sample_rate = (double)(down_hitting_peak + up_hitting_peak + 1) / (double)(down_scan_counter + up_scan_counter + 1);
+
+              if (up_scan_counter > min_scans_to_consider && current_sample_rate < min_sample_rate_)
+              {
+                // std::cout << "stopping up" << std::endl;
+                toggle_up = false;
+              }
+            }
+
+
+          }
+
+        }
+
+        // std::cout << "current sr: " << current_sample_rate << std::endl;
+        double num_scans(down_scan_counter + up_scan_counter + 1 - conseq_missed_peak_down - conseq_missed_peak_up);
+
+        double mt_quality((double)current_trace.size() / (double)num_scans);
+        // std::cout << "mt quality: " << mt_quality << std::endl;
+        double rt_range(std::fabs(current_trace.rbegin()->getRT() - current_trace.begin()->getRT()));
+
         // *********************************************************** //
-        // Step 2.1 MOVE DOWN in RT dim
+        // Step 2.3 check if minimum length and quality of mass trace criteria are met
         // *********************************************************** //
-        if ((trace_down_idx > 0) && toggle_down)
-        {
-          const MSSpectrum& spec_trace_down = work_exp[trace_down_idx - 1];
-          if (!spec_trace_down.empty())
-          {
-            Size next_down_peak_idx = spec_trace_down.findNearest(centroid_mz);
-            double next_down_peak_mz = spec_trace_down[next_down_peak_idx].getMZ();
-            double next_down_peak_int = spec_trace_down[next_down_peak_idx].getIntensity();
-
-            double right_bound = centroid_mz + 3 * ftl_sd;
-            double left_bound = centroid_mz - 3 * ftl_sd;
-
-            if ((next_down_peak_mz <= right_bound) &&
-                (next_down_peak_mz >= left_bound) &&
-                !peak_visited[spec_offsets[trace_down_idx - 1] + next_down_peak_idx])
-            {
-              Peak2D next_peak;
-              next_peak.setRT(spec_trace_down.getRT());
-              next_peak.setMZ(next_down_peak_mz);
-              next_peak.setIntensity(next_down_peak_int);
-
-              current_trace.push_front(next_peak);
-              // FWHM average
-              if (fwhm_meta_idx != -1)
-              {
-                fwhms_mz.push_back(spec_trace_down.getFloatDataArrays()[fwhm_meta_idx][next_down_peak_idx]);
-              }
-              // Update the m/z mean of the current trace as we added a new peak
-              updateIterativeWeightedMeanMZ(next_down_peak_mz, next_down_peak_int, centroid_mz, prev_counter, prev_denom);
-              gathered_idx.emplace_back(trace_down_idx - 1, next_down_peak_idx);
-
-              // Update the m/z variance dynamically
-              if (reestimate_mt_sd_)//  && (down_hitting_peak+1 > min_flank_scans))
-              {
-                // if (ftl_t > min_fwhm_scans)
-                {
-                  updateWeightedSDEstimateRobust(next_peak, centroid_mz, ftl_sd, intensity_so_far);
-                }
-              }
-
-              ++down_hitting_peak;
-              conseq_missed_peak_down = 0;
-            }
-            else
-            {
-              ++conseq_missed_peak_down;
-            }
-          }
-          --trace_down_idx;
-          ++down_scan_counter;
-
-          // trace termination criterion: max allowed number of
-          // consecutive outliers reached OR cancel extension if
-          // sampling_rate falls below min_sample_rate_
-          if (trace_termination_criterion_ == "outlier")
-          {
-            if (conseq_missed_peak_down > max_consecutive_missing)
-            {
-              toggle_down = false;
-            }
-          }
-          else if (trace_termination_criterion_ == "sample_rate")
-          {
-            current_sample_rate = (double) (down_hitting_peak + up_hitting_peak + 1) /
-                                  (double) (down_scan_counter + up_scan_counter + 1);
-            if (down_scan_counter > min_scans_to_consider && current_sample_rate < min_sample_rate_)
-            {
-              // std::cout << "stopping down..." << std::endl;
-              toggle_down = false;
-            }
-          }
-        }
-
-        // *********************************************************** //
-        // Step 2.2 MOVE UP in RT dim
-        // *********************************************************** //
-        if ((trace_up_idx < work_exp.size() - 1) && toggle_up)
-        {
-          const MSSpectrum& spec_trace_up = work_exp[trace_up_idx + 1];
-          if (!spec_trace_up.empty())
-          {
-            Size next_up_peak_idx = spec_trace_up.findNearest(centroid_mz);
-            double next_up_peak_mz = spec_trace_up[next_up_peak_idx].getMZ();
-            double next_up_peak_int = spec_trace_up[next_up_peak_idx].getIntensity();
-
-            double right_bound = centroid_mz + 3 * ftl_sd;
-            double left_bound = centroid_mz - 3 * ftl_sd;
-
-            if ((next_up_peak_mz <= right_bound) &&
-                (next_up_peak_mz >= left_bound) &&
-                !peak_visited[spec_offsets[trace_up_idx + 1] + next_up_peak_idx])
-            {
-              Peak2D next_peak;
-              next_peak.setRT(spec_trace_up.getRT());
-              next_peak.setMZ(next_up_peak_mz);
-              next_peak.setIntensity(next_up_peak_int);
-
-              current_trace.push_back(next_peak);
-              if (fwhm_meta_idx != -1)
-              {
-                fwhms_mz.push_back(spec_trace_up.getFloatDataArrays()[fwhm_meta_idx][next_up_peak_idx]);
-              }
-              // Update the m/z mean of the current trace as we added a new peak
-              updateIterativeWeightedMeanMZ(next_up_peak_mz, next_up_peak_int, centroid_mz, prev_counter, prev_denom);
-              gathered_idx.emplace_back(trace_up_idx + 1, next_up_peak_idx);
-
-              // Update the m/z variance dynamically
-              if (reestimate_mt_sd_)//  && (up_hitting_peak+1 > min_flank_scans))
-              {
-                // if (ftl_t > min_fwhm_scans)
-                {
-                  updateWeightedSDEstimateRobust(next_peak, centroid_mz, ftl_sd, intensity_so_far);
-                }
-              }
-
-              ++up_hitting_peak;
-              conseq_missed_peak_up = 0;
-            }
-            else
-            {
-              ++conseq_missed_peak_up;
-            }
-          }
-
-          ++trace_up_idx;
-          ++up_scan_counter;
-
-          if (trace_termination_criterion_ == "outlier")
-          {
-            if (conseq_missed_peak_up > max_consecutive_missing)
-            {
-              toggle_up = false;
-            }
-          }
-          else if (trace_termination_criterion_ == "sample_rate")
-          {
-            current_sample_rate = (double) (down_hitting_peak + up_hitting_peak + 1) / (double) (down_scan_counter + up_scan_counter + 1);
-
-            if (up_scan_counter > min_scans_to_consider && current_sample_rate < min_sample_rate_)
-            {
-              // std::cout << "stopping up" << std::endl;
-              toggle_up = false;
-            }
-          }
-        }
-      }
-
-      // std::cout << "current sr: " << current_sample_rate << std::endl;
-      double num_scans(down_scan_counter + up_scan_counter + 1 - conseq_missed_peak_down - conseq_missed_peak_up);
-
-      double mt_quality((double) current_trace.size() / (double) num_scans);
-      // std::cout << "mt quality: " << mt_quality << std::endl;
-      double rt_range(std::fabs(current_trace.rbegin()->getRT() - current_trace.begin()->getRT()));
-
-      // *********************************************************** //
-      // Step 2.3 check if minimum length and quality of mass trace criteria are met
-      // *********************************************************** //
-      bool max_trace_criteria = (max_trace_length_ < 0.0 || rt_range < max_trace_length_);
-      if (rt_range >= min_trace_length_ && max_trace_criteria && mt_quality >= min_sample_rate_)
-      {
-        // std::cout << "T" << trace_number << "\t" << mt_quality << std::endl;
-
-        // mark all peaks as visited
-        for (Size i = 0; i < gathered_idx.size(); ++i)
-        {
-            peak_visited[spec_offsets[gathered_idx[i].first] + gathered_idx[i].second] = true;
-        }
-
-        // create new MassTrace object and store collected peaks from list current_trace
-        MassTrace new_trace(current_trace);
-        new_trace.updateWeightedMeanRT();
-        new_trace.updateWeightedMeanMZ();
-        if (!fwhms_mz.empty())
-        {
-          new_trace.fwhm_mz_avg = Math::median(fwhms_mz.begin(), fwhms_mz.end());
-        }
-        new_trace.setQuantMethod(quant_method_);
-        //new_trace.setCentroidSD(ftl_sd);
-        new_trace.updateWeightedMZsd();
-        new_trace.setLabel("T" + String(trace_number));
-        ++trace_number;
-
-        found_masstraces.push_back(new_trace);
-
-        peaks_detected += new_trace.getSize();
-        this->setProgress(peaks_detected);
-
-        // check if we already reached the (optional) maximum number of traces
-        if (max_traces > 0 && found_masstraces.size() == max_traces)
-        {
-          break;
-        }
-      }
-    }
-
-    this->endProgress();
-  }
-
-  void MassTraceDetection::updateMembers_()
-  {
-    mass_error_ppm_ = (double)param_.getValue("mass_error_ppm");
-    mass_error_da_ = (double) param_.getValue("mass_error_da");
-    noise_threshold_int_ = (double) param_.getValue("noise_threshold_int");
-    chrom_peak_snr_ = (double) param_.getValue("chrom_peak_snr");
-    quant_method_ = MassTrace::getQuantMethod((String) param_.getValue("quant_method").toString());
-
-    trace_termination_criterion_ = (String) param_.getValue("trace_termination_criterion").toString();
-    trace_termination_outliers_ = (Size) param_.getValue("trace_termination_outliers");
-    min_sample_rate_ = (double) param_.getValue("min_sample_rate");
-    min_trace_length_ = (double) param_.getValue("min_trace_length");
-    max_trace_length_ = (double) param_.getValue("max_trace_length");
-    reestimate_mt_sd_ = param_.getValue("reestimate_mt_sd").toBool();
-  }
-
-}// namespace OpenMS+        bool max_trace_criteria = (max_trace_length_ < 0.0 || rt_range < max_trace_length_);
+        if (rt_range >= min_trace_length_ && max_trace_criteria && mt_quality >= min_sample_rate_)
+        {
+          // std::cout << "T" << trace_number << "\t" << mt_quality << std::endl;
+
+          // mark all peaks as visited
+          for (Size i = 0; i < gathered_idx.size(); ++i)
+          {
+            peak_visited[spec_offsets[gathered_idx[i].first] +  gathered_idx[i].second] = true;
+          }
+
+          // create new MassTrace object and store collected peaks from list current_trace
+          MassTrace new_trace(current_trace);
+          new_trace.updateWeightedMeanRT();
+          new_trace.updateWeightedMeanMZ();
+          if (!fwhms_mz.empty())
+          {
+            new_trace.fwhm_mz_avg = Math::median(fwhms_mz.begin(), fwhms_mz.end());
+          }
+          new_trace.setQuantMethod(quant_method_);
+          //new_trace.setCentroidSD(ftl_sd);
+          new_trace.updateWeightedMZsd();
+          new_trace.setLabel("T" + String(trace_number));
+          ++trace_number;
+
+          found_masstraces.push_back(new_trace);
+
+          peaks_detected += new_trace.getSize();
+          this->setProgress(peaks_detected);
+
+          // check if we already reached the (optional) maximum number of traces
+          if (max_traces > 0 && found_masstraces.size() == max_traces)
+          {
+            break;
+          }
+        }
+      }
+
+      this->endProgress();
+
+    }
+
+    void MassTraceDetection::updateMembers_()
+    {
+      mass_error_ppm_ = (double)param_.getValue("mass_error_ppm");
+      noise_threshold_int_ = (double)param_.getValue("noise_threshold_int");
+      chrom_peak_snr_ = (double)param_.getValue("chrom_peak_snr");
+      quant_method_ = MassTrace::getQuantMethod((String)param_.getValue("quant_method").toString());
+
+      trace_termination_criterion_ = (String)param_.getValue("trace_termination_criterion").toString();
+      trace_termination_outliers_ = (Size)param_.getValue("trace_termination_outliers");
+      min_sample_rate_ = (double)param_.getValue("min_sample_rate");
+      min_trace_length_ = (double)param_.getValue("min_trace_length");
+      max_trace_length_ = (double)param_.getValue("max_trace_length");
+      reestimate_mt_sd_ = param_.getValue("reestimate_mt_sd").toBool();
+    }
+
+}