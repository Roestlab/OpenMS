// --------------------------------------------------------------------------
//                   OpenMS -- Open-Source Mass Spectrometry
// --------------------------------------------------------------------------
// Copyright The OpenMS Team -- Eberhard Karls University Tuebingen,
// ETH Zurich, and Freie Universitaet Berlin 2002-2017.
//
// This software is released under a three-clause BSD license:
//  * Redistributions of source code must retain the above copyright
//    notice, this list of conditions and the following disclaimer.
//  * Redistributions in binary form must reproduce the above copyright
//    notice, this list of conditions and the following disclaimer in the
//    documentation and/or other materials provided with the distribution.
//  * Neither the name of any author or any participating institution
//    may be used to endorse or promote products derived from this software
//    without specific prior written permission.
// For a full list of authors, refer to the file AUTHORS.
// --------------------------------------------------------------------------
// THIS SOFTWARE IS PROVIDED BY THE COPYRIGHT HOLDERS AND CONTRIBUTORS "AS IS"
// AND ANY EXPRESS OR IMPLIED WARRANTIES, INCLUDING, BUT NOT LIMITED TO, THE
// IMPLIED WARRANTIES OF MERCHANTABILITY AND FITNESS FOR A PARTICULAR PURPOSE
// ARE DISCLAIMED. IN NO EVENT SHALL ANY OF THE AUTHORS OR THE CONTRIBUTING
// INSTITUTIONS BE LIABLE FOR ANY DIRECT, INDIRECT, INCIDENTAL, SPECIAL,
// EXEMPLARY, OR CONSEQUENTIAL DAMAGES (INCLUDING, BUT NOT LIMITED TO,
// PROCUREMENT OF SUBSTITUTE GOODS OR SERVICES; LOSS OF USE, DATA, OR PROFITS;
// OR BUSINESS INTERRUPTION) HOWEVER CAUSED AND ON ANY THEORY OF LIABILITY,
// WHETHER IN CONTRACT, STRICT LIABILITY, OR TORT (INCLUDING NEGLIGENCE OR
// OTHERWISE) ARISING IN ANY WAY OUT OF THE USE OF THIS SOFTWARE, EVEN IF
// ADVISED OF THE POSSIBILITY OF SUCH DAMAGE.
//
// --------------------------------------------------------------------------
// $Maintainer: Timo Sachsenberg $
// $Authors: Stephan Aiche, Timo Sachsenberg $
// --------------------------------------------------------------------------

#include <OpenMS/MATH/MISC/BSpline2d.h>

#include <BSpline/BSplineBase.cpp>
#include <BSpline/BSpline.cpp>

namespace OpenMS
{

  BSpline2d::BSpline2d(const std::vector<double>& x, const std::vector<double>& y, 
                       double wavelength, BoundaryCondition boundary_condition, 
                       Size num_nodes)
  {
    OPENMS_PRECONDITION(x.size() == y.size(), "x and y vectors passed to BSpline2d constructor must have the same size.")
    spline_ = new eol_bspline::BSpline<double>(&x[0], static_cast<int>(x.size()), &y[0], wavelength, boundary_condition, num_nodes);
  }

  BSpline2d::~BSpline2d()
  {
    delete spline_;
  }

  bool BSpline2d::solve(const std::vector<double>& y)
  {
    OPENMS_PRECONDITION(static_cast<Size>(spline_->nX()) == y.size(), "y vector passed to 'BSpline2d::solve' must match size of x.")
    // pass vector as array
    return spline_->solve(&y[0]);
  }

  double BSpline2d::eval(const double x) const
  {
    OPENMS_PRECONDITION(ok(), "Spline was not initialized properly.")
    return spline_->evaluate(x);
  }

  double BSpline2d::derivative(const double x) const
  {
    OPENMS_PRECONDITION(ok(), "Spline was not initialized properly.")
    return spline_->slope(x);
  }

<<<<<<< HEAD
#ifdef OPENMS_ASSERTIONS
  double BSpline2d::derivatives(const double x, unsigned order) const
#else
  double BSpline2d::derivatives(const double x, unsigned /* order */) const
#endif
  {
    OPENMS_PRECONDITION(ok(), "Spline was not initialized properly.")
    OPENMS_PRECONDITION(order == 1, "Can only compute derivative for order 1.")
=======
  double BSpline2d::derivatives(const double x, unsigned /* order */) const
  {
    // OPENMS_PRECONDITION(order == 1, "Spline was not initialized properly.")
>>>>>>> 6d14c705
    return derivative(x);
  }

  bool BSpline2d::ok() const
  {
    return spline_->ok();
  }

  void BSpline2d::debug(bool enable)
  {
    eol_bspline::BSplineBase<double>::Debug(int(enable));
  }

}<|MERGE_RESOLUTION|>--- conflicted
+++ resolved
@@ -72,7 +72,6 @@
     return spline_->slope(x);
   }
 
-<<<<<<< HEAD
 #ifdef OPENMS_ASSERTIONS
   double BSpline2d::derivatives(const double x, unsigned order) const
 #else
@@ -81,11 +80,6 @@
   {
     OPENMS_PRECONDITION(ok(), "Spline was not initialized properly.")
     OPENMS_PRECONDITION(order == 1, "Can only compute derivative for order 1.")
-=======
-  double BSpline2d::derivatives(const double x, unsigned /* order */) const
-  {
-    // OPENMS_PRECONDITION(order == 1, "Spline was not initialized properly.")
->>>>>>> 6d14c705
     return derivative(x);
   }
 
