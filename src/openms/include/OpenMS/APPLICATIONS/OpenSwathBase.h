--- conflicted
+++ resolved
@@ -78,23 +78,6 @@
 
 #include <OpenMS/APPLICATIONS/TOPPBase.h>
 
-<<<<<<< HEAD
-//-------------------------------------------------------------
-// Doxygen docu
-//-------------------------------------------------------------
-
-/**
-    @page TOPP_MapAlignerBase MapAlignerBase
-
-    @brief Base class for different MapAligner TOPP tools.
-*/
-
-// We do not want this class to show up in the docu:
-/// @cond TOPPCLASSES
-=======
-
->>>>>>> 30b21c52
-
 namespace OpenMS
 {
 
@@ -192,12 +175,9 @@
                       Interfaces::IMSDataConsumer* plugin_consumer = nullptr)
   {
     // (i) Load files
-<<<<<<< HEAD
     loadSwathFiles_(file_list, split_file, tmp, readoptions,
-        throw_on_direct_sql_access, exp_meta, swath_maps);
-=======
-    loadSwathFiles_(file_list, split_file, tmp, readoptions, exp_meta, swath_maps, plugin_consumer);
->>>>>>> 30b21c52
+                    throw_on_direct_sql_access, exp_meta,
+                    swath_maps, plugin_consumer);
 
     // (ii) Allow the user to specify the SWATH windows
     if (!swath_windows_file.empty())
