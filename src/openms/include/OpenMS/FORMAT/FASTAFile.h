--- conflicted
+++ resolved
@@ -38,14 +38,14 @@
 #include <OpenMS/DATASTRUCTURES/String.h>
 #include <OpenMS/CONCEPT/ProgressLogger.h>
 
-#include <functional> // for std::function
+#include <functional>
 #include <fstream>
-#include <memory>  // for unique_ptr
+#include <memory>
+#include <utility>
 #include <vector>
 
 namespace OpenMS
 {
-<<<<<<< HEAD
     /**
       @brief This class serves for reading in and writing FASTA files
       If the protein/gene sequence contains unusual symbols (such as translation end (*)),
@@ -59,7 +59,7 @@
       one single FASTAFile instance.
     */
 
-    class OPENMS_DLLAPI FASTAFile
+    class OPENMS_DLLAPI FASTAFile : public ProgressLogger
     {
     public:
         /**
@@ -160,7 +160,7 @@
         std::streampos position();
 
         /// is stream at EOF?
-        bool atEnd() const;
+        bool atEnd();
 
         /// seek stream to @p pos
         bool setPosition(const std::streampos& pos);
@@ -201,189 +201,12 @@
         void static store(const String& filename, const std::vector<FASTAEntry>& data);
 
     protected:
-        bool readEntry_(std::string & id, std::string & seq);
-        bool getLine_(std::istream& is, std::string& t);
-
+        bool readEntry_(std::string & id, std::string & seq);///<  reading a protein entry and saving the ID and
+                                                             ///<   sequence into the strings id and seq
         std::fstream infile_;   ///< filestream for reading; init using FastaFile::readStart()
         std::ofstream outfile_; ///< filestream for writing; init using FastaFile::writeStart()
         Size entries_read_; ///< some internal book-keeping during reading
-        std::streampos fileSize_{};
+        std::streampos fileSize_{};///< total number of characters of filestream
     };
-=======
-  /**
-    @brief This class serves for reading in and writing FASTA files
-
-    If the protein/gene sequence contains unusual symbols (such as translation end (*)),
-    they will be kept!
-
-    You can use aggregate methods load() and store() to read/write a
-    set of protein sequences at the cost of memory.
-    
-    Or use single read/write of protein sequences using readStart(), readNext()
-    and writeStart(), writeNext(), writeEnd() for more memory efficiency.
-    Reading from one and writing to another FASTA file can be handled by 
-    one single FASTAFile instance.
-
-  */
-
-  class OPENMS_DLLAPI FASTAFile : public ProgressLogger
-  {
-public:
-  /**
-      @brief FASTA entry type (identifier, description and sequence)
-
-      The first String corresponds to the identifier that is
-      written after the > in the FASTA file. The part after the
-      first whitespace is stored in description and the text
-      from the next line until the next > (exclusive) is stored
-      in sequence.
-    */
-    struct FASTAEntry
-  {
-      String identifier;
-      String description;
-      String sequence;
-
-      FASTAEntry() :
-        identifier(),
-        description(),
-        sequence()
-      {
-      }
-
-      FASTAEntry(String id, String desc, String seq) :
-        identifier(id),
-        description(desc),
-        sequence(seq)
-      {
-      }
-      
-      FASTAEntry(const FASTAEntry& rhs)
-        :
-        identifier(rhs.identifier),
-        description(rhs.description),
-        sequence(rhs.sequence)
-      {
-      }
-
-      FASTAEntry(FASTAEntry&& rhs) noexcept
-       :
-        identifier(::std::move(rhs.identifier)),
-        description(::std::move(rhs.description)),
-        sequence(::std::move(rhs.sequence)) 
-      {
-      }
-
-      FASTAEntry& operator=(const FASTAEntry& rhs)
-      {
-        if (*this == rhs) return *this;
-        identifier = rhs.identifier;
-        description = rhs.description;
-        sequence = rhs.sequence;
-        return *this;
-      }
-
-      bool operator==(const FASTAEntry& rhs) const
-      {
-        return identifier == rhs.identifier
-               && description == rhs.description
-               && sequence == rhs.sequence;
-      }
-    
-      bool headerMatches(const FASTAEntry& rhs) const
-      {
-        return identifier == rhs.identifier && 
-  	     description == rhs.description;
-      }
- 
-      bool sequenceMatches(const FASTAEntry& rhs) const
-      {
-        return sequence == rhs.sequence;
-      }
-    };
-
-    /// Default constructor
-    FASTAFile();
-
-    /// Destructor
-    virtual ~FASTAFile();
-
-    /**
-      @brief Prepares a FASTA file given by 'filename' for streamed reading using readNext().
-
-      @exception Exception::FileNotFound is thrown if the file does not exists.
-      @exception Exception::ParseError is thrown if the file does not suit to the standard.
-    */
-    void readStart(const String& filename);
-
-    /**
-    @brief Reads the next FASTA entry from file.
-
-    If you want to read all entries in one go, use load().
-
-    @return true if entry was read; false if eof was reached
-    @exception Exception::FileNotFound is thrown if the file does not exists.
-    @exception Exception::ParseError is thrown if the file does not suit to the standard.
-    */
-    bool readNext(FASTAEntry& protein);
-
-    /// current stream position
-    std::streampos position() const;
-
-    /// is stream at EOF?
-    bool atEnd() const;
-
-    /// seek stream to @p pos
-    bool setPosition(const std::streampos& pos);
-
-    /**
-    @brief Prepares a FASTA file given by 'filename' for streamed writing using writeNext().
-
-    @exception Exception::UnableToCreateFile is thrown if the process is not able to write to the file (disk full?).
-    */
-    void writeStart(const String& filename);
-
-    /**
-    @brief Stores the data given by @p protein. Call writeStart() once before calling writeNext().
-
-    Call writeEnd() when done to close the file!
-
-    @exception Exception::UnableToCreateFile is thrown if the process is not able to write the file.
-    */
-    void writeNext(const FASTAEntry& protein);
-
-    /**
-    @brief Closes the file (flush). Called implicitly when FASTAFile object does out of scope.
-
-    */
-    void writeEnd();
-    
-
-    /**
-      @brief loads a FASTA file given by 'filename' and stores the information in 'data'
-
-      This uses more RAM than readStart() and readNext(), but supports progress-logging.
-
-      @exception Exception::FileNotFound is thrown if the file does not exists.
-      @exception Exception::ParseError is thrown if the file does not suit to the standard.
-    */
-    void load(const String& filename, std::vector<FASTAEntry>& data) const;
-
-  /**
-      @brief stores the data given by 'data' at the file 'filename'
-      
-      This uses more RAM than writeStart() and writeNext().
-
-      @exception Exception::UnableToCreateFile is thrown if the process is not able to write the file.
-    */
-    void store(const String& filename, const std::vector<FASTAEntry>& data) const;
-
-protected:
-    std::fstream infile_;   ///< filestream for reading; init using FastaFile::readStart()
-    std::ofstream outfile_; ///< filestream for writing; init using FastaFile::writeStart()
-    std::unique_ptr<void, std::function<void(void*) > > reader_; ///< filestream for reading; init using FastaFile::readStart(); needs to be a pointer, since its not copy-constructable; we use void* here, to avoid pulling in seqan includes
-    Size entries_read_; ///< some internal book-keeping during reading
-  };
->>>>>>> e9938967
 
 } // namespace OpenMS