--- conflicted
+++ resolved
@@ -941,9 +941,5 @@
 
   /// Range which contains all known dimensions
   using RangeAllType = RangeManager<RangeRT, RangeMZ, RangeIntensity, RangeMobility>;
-<<<<<<< HEAD
-
-
-=======
->>>>>>> 0cb681ad
+
 }  // namespace OpenMS