// --------------------------------------------------------------------------
//                   OpenMS -- Open-Source Mass Spectrometry
// --------------------------------------------------------------------------
// Copyright The OpenMS Team -- Eberhard Karls University Tuebingen,
// ETH Zurich, and Freie Universitaet Berlin 2002-2017.
//
// This software is released under a three-clause BSD license:
//  * Redistributions of source code must retain the above copyright
//    notice, this list of conditions and the following disclaimer.
//  * Redistributions in binary form must reproduce the above copyright
//    notice, this list of conditions and the following disclaimer in the
//    documentation and/or other materials provided with the distribution.
//  * Neither the name of any author or any participating institution
//    may be used to endorse or promote products derived from this software
//    without specific prior written permission.
// For a full list of authors, refer to the file AUTHORS.
// --------------------------------------------------------------------------
// THIS SOFTWARE IS PROVIDED BY THE COPYRIGHT HOLDERS AND CONTRIBUTORS "AS IS"
// AND ANY EXPRESS OR IMPLIED WARRANTIES, INCLUDING, BUT NOT LIMITED TO, THE
// IMPLIED WARRANTIES OF MERCHANTABILITY AND FITNESS FOR A PARTICULAR PURPOSE
// ARE DISCLAIMED. IN NO EVENT SHALL ANY OF THE AUTHORS OR THE CONTRIBUTING
// INSTITUTIONS BE LIABLE FOR ANY DIRECT, INDIRECT, INCIDENTAL, SPECIAL,
// EXEMPLARY, OR CONSEQUENTIAL DAMAGES (INCLUDING, BUT NOT LIMITED TO,
// PROCUREMENT OF SUBSTITUTE GOODS OR SERVICES; LOSS OF USE, DATA, OR PROFITS;
// OR BUSINESS INTERRUPTION) HOWEVER CAUSED AND ON ANY THEORY OF LIABILITY,
// WHETHER IN CONTRACT, STRICT LIABILITY, OR TORT (INCLUDING NEGLIGENCE OR
// OTHERWISE) ARISING IN ANY WAY OUT OF THE USE OF THIS SOFTWARE, EVEN IF
// ADVISED OF THE POSSIBILITY OF SUCH DAMAGE.
//
// --------------------------------------------------------------------------
// $Maintainer: Hannes Roest $
// $Authors: Hannes Roest $
// --------------------------------------------------------------------------

#pragma once

#include <OpenMS/INTERFACES/DataStructures.h>

#include <OpenMS/KERNEL/MSExperiment.h>
#include <OpenMS/KERNEL/MSSpectrum.h>
#include <OpenMS/KERNEL/MSChromatogram.h>
#include <OpenMS/METADATA/ExperimentalSettings.h>
#include <OpenMS/FORMAT/HANDLERS/IndexedMzMLHandler.h>


#include <vector>
#include <algorithm>
#include <limits>

#include <boost/shared_ptr.hpp>

namespace OpenMS
{
  /**
    @brief Representation of a mass spectrometry experiment on disk.

    @ingroup Kernel

    @note This implementation is @a not thread-safe since it keeps internally a
    single file access pointer which it moves when accessing a specific
    data item. Please provide a separate copy to each thread, e.g. 

    @code
    #pragma omp parallel for firstprivate(ondisc_map) 
    @endcode

  */
  class OPENMS_DLLAPI OnDiscMSExperiment
  {

  typedef ChromatogramPeak ChromatogramPeakT;
  typedef Peak1D PeakT;

public:

    /**
      @brief Constructor

      This initializes the object, use openFile to open a file.
    */
    OnDiscMSExperiment() {}

    /**
      @brief Open a specific file on disk.

      This tries to read the indexed mzML by parsing the index and then reading
      the meta information into memory.

      @return Whether the parsing of the file was successful (if false, the
      file most likely was not an indexed mzML file)
    */
    bool openFile(const String& filename, bool skipMetaData = false)
    {
      filename_ = filename;
      indexed_mzml_file_.openFile(filename);
      if (filename != "" && !skipMetaData)
      {
        loadMetaData_(filename);
      }
      return indexed_mzml_file_.getParsingSuccess();
    }

    /// Copy constructor
    OnDiscMSExperiment(const OnDiscMSExperiment& source) :
      filename_(source.filename_),
      indexed_mzml_file_(source.indexed_mzml_file_),
      meta_ms_experiment_(source.meta_ms_experiment_)
    {
    }

    /**
      @brief Equality operator

      This only checks whether the underlying file is the same and the parsed
      meta-information is the same. Note that the file reader (e.g. the
      std::ifstream of the file) might be in a different state.
    */
    bool operator==(const OnDiscMSExperiment& rhs) const
    {
      // check if file and meta information is the same
      return filename_ == rhs.filename_ &&
             (*meta_ms_experiment_) == (*rhs.meta_ms_experiment_);
      // do not check if indexed_mzml_file_ is equal -> they have the same filename...
    }

    /// Inequality operator
    bool operator!=(const OnDiscMSExperiment& rhs) const
    {
      return !(operator==(rhs));
    }

    /**
      @brief Checks if all spectra are sorted with respect to ascending RT

      Note that we cannot check whether all spectra are sorted (except if we
      were to load them all and check).
    */
    bool isSortedByRT() const
    {
      return meta_ms_experiment_->isSorted(false);
    }

    /// alias for getNrSpectra
    inline Size size() const
    {
      return getNrSpectra();
    }

    /// returns whether spectra are empty
    inline bool empty() const
    {
      return indexed_mzml_file_.getNrSpectra() == 0;
    }

    /// get the total number of spectra available
    inline Size getNrSpectra() const
    {
      return indexed_mzml_file_.getNrSpectra();
    }

    /// get the total number of chromatograms available
    inline Size getNrChromatograms() const
    {
      return indexed_mzml_file_.getNrChromatograms();
    }

    /// returns the meta information of this experiment (const access)
    boost::shared_ptr<const ExperimentalSettings> getExperimentalSettings() const
    {
      return boost::static_pointer_cast<const ExperimentalSettings>(meta_ms_experiment_);
    }

    boost::shared_ptr<PeakMap> getMetaData() const
    {
      return meta_ms_experiment_;
    }

    /// alias for getSpectrum
    inline MSSpectrum operator[](Size n)
    {
      return getSpectrum(n);
    }

    /**
      @brief returns a single spectrum

      @param id The index of the spectrum
    */
    MSSpectrum getSpectrum(Size id)
    {
      MSSpectrum spectrum(meta_ms_experiment_->operator[](id));
      indexed_mzml_file_.getMSSpectrumById(static_cast<int>(id), spectrum);
      return spectrum;
    }

    /**
      @brief returns a single spectrum
    */
    OpenMS::Interfaces::SpectrumPtr getSpectrumById(Size id)
    {
      return indexed_mzml_file_.getSpectrumById(id);
    }

    /**
      @brief returns a single chromatogram

      @param id The index of the chromatogram
    */
    MSChromatogram getChromatogram(Size id)
    {
      MSChromatogram chromatogram(meta_ms_experiment_->getChromatogram(id));
      indexed_mzml_file_.getMSChromatogramById(static_cast<int>(id), chromatogram);
      return chromatogram;
    }

    /**
      @brief returns a single chromatogram
    */
    OpenMS::Interfaces::ChromatogramPtr getChromatogramById(Size id)
    {
      return indexed_mzml_file_.getChromatogramById(id);
    }

    ///sets whether to skip some XML checks and be fast instead
    void setSkipXMLChecks(bool skip)
    {
      indexed_mzml_file_.setSkipXMLChecks(skip);
    }

private:

    /// Private Assignment operator -> we cannot copy file streams in IndexedMzMLHandler
    OnDiscMSExperiment& operator=(const OnDiscMSExperiment& /* source */);

<<<<<<< HEAD
    void loadMetaData_(const String& filename)
    {
      meta_ms_experiment_ = boost::shared_ptr< PeakMap >(new PeakMap);

      MzMLFile f;
      PeakFileOptions options = f.getOptions();
      options.setFillData(false);
      f.setOptions(options);
      f.load(filename, *meta_ms_experiment_.get());
    }
=======
    void loadMetaData_(const String& filename);
>>>>>>> 08772a72

protected:

    /// The filename of the underlying data file
    String filename_;
    /// The index of the underlying data file
    Internal::IndexedMzMLHandler indexed_mzml_file_;
    /// The meta-data
    boost::shared_ptr<PeakMap> meta_ms_experiment_;
  };

typedef OpenMS::OnDiscMSExperiment OnDiscPeakMap;

} // namespace OpenMS

<|MERGE_RESOLUTION|>--- conflicted
+++ resolved
@@ -232,20 +232,7 @@
     /// Private Assignment operator -> we cannot copy file streams in IndexedMzMLHandler
     OnDiscMSExperiment& operator=(const OnDiscMSExperiment& /* source */);
 
-<<<<<<< HEAD
-    void loadMetaData_(const String& filename)
-    {
-      meta_ms_experiment_ = boost::shared_ptr< PeakMap >(new PeakMap);
-
-      MzMLFile f;
-      PeakFileOptions options = f.getOptions();
-      options.setFillData(false);
-      f.setOptions(options);
-      f.load(filename, *meta_ms_experiment_.get());
-    }
-=======
     void loadMetaData_(const String& filename);
->>>>>>> 08772a72
 
 protected:
 
