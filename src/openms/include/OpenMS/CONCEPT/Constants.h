--- conflicted
+++ resolved
@@ -255,16 +255,14 @@
 
     namespace UserParam
     {
-<<<<<<< HEAD
       /** Metavalue to list unimod modifications used in site localization
       */    
       extern OPENMS_DLLAPI const std::string   LOCALIZED_MODIFICATIONS_USERPARAM;
-=======
+
       /** User parameter name for the M/Z of other chromatograms which have been merged into this one
               String
        */
       extern OPENMS_DLLAPI const std::string   MERGED_CHROMATOGRAM_MZS;
->>>>>>> a97bb507
 
       /** User parameter name for precursor mz error in ppm
               String
