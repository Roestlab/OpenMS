// --------------------------------------------------------------------------
//                   OpenMS -- Open-Source Mass Spectrometry
// --------------------------------------------------------------------------
// Copyright The OpenMS Team -- Eberhard Karls University Tuebingen,
// ETH Zurich, and Freie Universitaet Berlin 2002-2013.
//
// This software is released under a three-clause BSD license:
//  * Redistributions of source code must retain the above copyright
//    notice, this list of conditions and the following disclaimer.
//  * Redistributions in binary form must reproduce the above copyright
//    notice, this list of conditions and the following disclaimer in the
//    documentation and/or other materials provided with the distribution.
//  * Neither the name of any author or any participating institution
//    may be used to endorse or promote products derived from this software
//    without specific prior written permission.
// For a full list of authors, refer to the file AUTHORS.
// --------------------------------------------------------------------------
// THIS SOFTWARE IS PROVIDED BY THE COPYRIGHT HOLDERS AND CONTRIBUTORS "AS IS"
// AND ANY EXPRESS OR IMPLIED WARRANTIES, INCLUDING, BUT NOT LIMITED TO, THE
// IMPLIED WARRANTIES OF MERCHANTABILITY AND FITNESS FOR A PARTICULAR PURPOSE
// ARE DISCLAIMED. IN NO EVENT SHALL ANY OF THE AUTHORS OR THE CONTRIBUTING
// INSTITUTIONS BE LIABLE FOR ANY DIRECT, INDIRECT, INCIDENTAL, SPECIAL,
// EXEMPLARY, OR CONSEQUENTIAL DAMAGES (INCLUDING, BUT NOT LIMITED TO,
// PROCUREMENT OF SUBSTITUTE GOODS OR SERVICES; LOSS OF USE, DATA, OR PROFITS;
// OR BUSINESS INTERRUPTION) HOWEVER CAUSED AND ON ANY THEORY OF LIABILITY,
// WHETHER IN CONTRACT, STRICT LIABILITY, OR TORT (INCLUDING NEGLIGENCE OR
// OTHERWISE) ARISING IN ANY WAY OUT OF THE USE OF THIS SOFTWARE, EVEN IF
// ADVISED OF THE POSSIBILITY OF SUCH DAMAGE.
//
// --------------------------------------------------------------------------
// $Maintainer: Andreas Bertsch $
// $Authors: Andreas Bertsch $
// --------------------------------------------------------------------------

#ifndef OPENMS_CHEMISTRY_AASEQUENCE_H
#define OPENMS_CHEMISTRY_AASEQUENCE_H

#include <OpenMS/CHEMISTRY/EmpiricalFormula.h>
#include <OpenMS/DATASTRUCTURES/String.h>
#include <OpenMS/DATASTRUCTURES/Map.h>
#include <OpenMS/CONCEPT/Types.h>
#include <OpenMS/CHEMISTRY/Residue.h>

#include <vector>
#include <iosfwd>

namespace OpenMS
{

  //forward declarations
  class ResidueModification;

  /**
      @brief Representation of a peptide/protein sequence

      This class represents amino acid sequences in %OpenMS. Basically a AASequence instance
      consists of a sequence of residues. The residues are represented as instances of
      Residue. Each amino acid has only one instance which is accessible using the ResidueDB instance (singleton).

      A critical property of amino acid sequence is that they can be modified. Which means that one or more
      amino acids are chemically modified, e.g. oxidized. This is represented via Residue instances which carry
      a ResidueModification object. This is also handled in the ResidueDB.

      If one wants to specify a AASequence the easiest way is simply writing the amino acid sequence. For example
      AASequence seq("DFPIANGER") is sufficient to create a instance of AASequence with DFPIANGER as peptide.

      Modifications are specified using a unique string identifier present in the ModificationsDB in brackets
      after the modified amino acid or by providing the mass of the residue in square brackets. For example
      AASequence::fromString("DFPIAM(Oxidation)GER") creates an instance of the peptide DFPIAMGER with an oxidized methionine
      (AASequence::fromString("DFPIAM[+16]GER") and AASequence::fromString("DFPIAM[147]GER") are equivalent). N-terminal modifications
      are specified by writing the modification as prefix to the sequence. C-terminal modifications are specified by
      writing the modification as suffix. C-terminal modifications are distinguished from modifications of the last amino
      acid by considering the specificity of the modification as stored in ModificationsDB.

      Note there is a subtle difference between AASequence::fromString("DFPIAM[+16]GER") and AASequence::fromString("DFPIAM[+15.9949]GER") - while
      the former will try to find the _first_ modification matching to a mass difference of 16 +/- 0.5, the latter will
      try to find the closest matching modification to the exact mass. This usually gives the intended results.

      Arbitrary/unknown AA's (usually due to an unknown modification) can be specified using tags preceded by X: 'X[weight]'.
      This indicates a new AA ("X") with the specified weight, e.g. RX[148.5]T. Note that this tag does not alter the
      AA's to the left (R) or right (T).  Rather, X represents an AA on its own.
      Be careful when converting AASequence to an EmpiricalFormula using .getFormula(), as tags will not be considered
      in this case (there exists no formula for them). However, they have an influence on .getMonoWeight() and .getAverageWeight()!

      If a string cannot be converted into a valid instance of AASequence, the valid flag is false. The flag
      can be read using the isValid() predicate. However, instances of AASequence which are not valid report
      wrong weights, because the weight cannot be calculated then. Also other operations might fail.

      @ingroup Chemistry
  */
  class OPENMS_DLLAPI AASequence
  {
public:

    class Iterator;

    /** @brief ConstIterator for AASequence

               AASequence constant iterator
    */
    class OPENMS_DLLAPI ConstIterator
    {
public:

      // TODO Iterator constructor for ConstIterator

      typedef const Residue& const_reference;
      typedef Residue& reference;
      typedef const Residue* const_pointer;
      typedef std::vector<const Residue*>::difference_type difference_type;
      typedef Residue value_type;
      typedef const Residue* pointer;
      typedef std::random_access_iterator_tag iterator_category;

      /** @name Constructors and destructors
      */
      //@{
      /// default constructor
      ConstIterator()
      {
      }

      /// detailed constructor with pointer to the vector and offset position
      ConstIterator(const std::vector<const Residue*>* vec_ptr, difference_type position)
      {
        vector_ = vec_ptr;
        position_ = position;
      }

      /// copy constructor
      ConstIterator(const ConstIterator& rhs) :
        vector_(rhs.vector_),
        position_(rhs.position_)
      {
      }

      /// copy constructor from Iterator
      ConstIterator(const AASequence::Iterator& rhs) :
        vector_(rhs.vector_),
        position_(rhs.position_)
      {
      }

      /// destructor
      virtual ~ConstIterator()
      {
      }

      //@}

      /// assignment operator
      ConstIterator& operator=(const ConstIterator& rhs)
      {
        if (this != &rhs)
        {
          position_ = rhs.position_;
          vector_ = rhs.vector_;
        }
        return *this;
      }

      /** @name Operators
      */
      //@{
      /// dereference operator
      const_reference operator*() const
      {
        return *(*vector_)[position_];
      }

      /// dereference operator
      const_pointer operator->() const
      {
        return (*vector_)[position_];
      }

      /// forward jump operator
      const ConstIterator operator+(difference_type diff) const
      {
        return ConstIterator(vector_, position_ + diff);
      }

      difference_type operator-(ConstIterator rhs) const
      {
        return position_ - rhs.position_;
      }

      /// backward jump operator
      const ConstIterator operator-(difference_type diff) const
      {
        return ConstIterator(vector_, position_ - diff);
      }

      /// equality comparator
      bool operator==(const ConstIterator& rhs) const
      {
        return vector_ == rhs.vector_ && position_ == rhs.position_;
      }

      /// inequality operator
      bool operator!=(const ConstIterator& rhs) const
      {
        return vector_ != rhs.vector_ || position_ != rhs.position_;
      }

      /// increment operator
      ConstIterator& operator++()
      {
        ++position_;
        return *this;
      }

      /// decrement operator
      ConstIterator& operator--()
      {
        --position_;
        return *this;
      }

      //@}

protected:

      // pointer to the AASequence vector
      const std::vector<const Residue*>* vector_;

      // position in the AASequence vector
      difference_type position_;
    };


    /** @brief Iterator class for AASequence

            Mutable iterator for AASequence
    */
    class OPENMS_DLLAPI Iterator
    {
public:

      friend class AASequence::ConstIterator;

      typedef const Residue& const_reference;
      typedef Residue& reference;
      typedef const Residue* const_pointer;
      typedef const Residue* pointer;
      typedef std::vector<const Residue*>::difference_type difference_type;

      /** @name Constructors and destructors
      */
      //@{
      /// default constructor
      Iterator()
      {
      }

      /// detailed constructor with pointer to the vector and offset position
      Iterator(std::vector<const Residue*>* vec_ptr, difference_type position)
      {
        vector_ = vec_ptr;
        position_ = position;
      }

      /// copy constructor
      Iterator(const Iterator& rhs) :
        vector_(rhs.vector_),
        position_(rhs.position_)
      {
      }

      /// destructor
      virtual ~Iterator()
      {
      }

      //@}

      /// assignment operator
      Iterator& operator=(const Iterator& rhs)
      {
        if (this != &rhs)
        {
          position_ = rhs.position_;
          vector_ = rhs.vector_;
        }
        return *this;
      }

      /** @name Operators
      */
      //@{
      /// dereference operator
      const_reference operator*() const
      {
        return *(*vector_)[position_];
      }

      /// dereference operator
      const_pointer operator->() const
      {
        return (*vector_)[position_];
      }

      /// mutable dereference operator
      pointer operator->()
      {
        return (*vector_)[position_];
      }

      /// forward jump operator
      const Iterator operator+(difference_type diff) const
      {
        return Iterator(vector_, position_ + diff);
      }

      difference_type operator-(Iterator rhs) const
      {
        return position_ - rhs.position_;
      }

      /// backward jump operator
      const Iterator operator-(difference_type diff) const
      {
        return Iterator(vector_, position_ - diff);
      }

      /// equality comparator
      bool operator==(const Iterator& rhs) const
      {
        return vector_ == rhs.vector_ && position_ == rhs.position_;
      }

      /// inequality operator
      bool operator!=(const Iterator& rhs) const
      {
        return vector_ != rhs.vector_ || position_ != rhs.position_;
      }

      /// increment operator
      Iterator& operator++()
      {
        ++position_;
        return *this;
      }

      /// decrement operator
      Iterator& operator--()
      {
        --position_;
        return *this;
      }

      //@}

protected:

      // pointer to the AASequence vector
      std::vector<const Residue*>* vector_;

      // position in the AASequence vector
      difference_type position_;
    };

    /** @name Constructors and Destructors
    */
    //@{
    /// default constructor
    AASequence();

    /// copy constructor
    AASequence(const AASequence& rhs);

    /// destructor
    virtual ~AASequence();
    //@}

    /// assignment operator
    AASequence& operator=(const AASequence& rhs);

    /// check if sequence is empty
    bool empty() const;

    /** @name Accessors
    */
    //@{
    /// returns the peptide as string with modifications embedded in brackets
    String toString() const;

    /// returns the peptide as string without any modifications
    String toUnmodifiedString() const;

    /// set the modification of the residue at position index
    void setModification(Size index, const String& modification);

    /// sets the N-terminal modification
    void setNTerminalModification(const String& modification);

    /// returns the Id of the N-term modification; an empty string is returned if none was set
    const String& getNTerminalModification() const;

    /// sets the C-terminal modification
    void setCTerminalModification(const String& modification);

    /// returns the Id of the C-term modification; an empty string is returned if none was set
    const String& getCTerminalModification() const;

    /// returns a pointer to the residue, which is at position index
    const Residue& getResidue(SignedSize index) const;

    /// returns a pointer to the residue, which is at position index
    const Residue& getResidue(Size index) const;

    /// returns the formula of the peptide
    EmpiricalFormula getFormula(Residue::ResidueType type = Residue::Full, Int charge = 0) const;

    /// returns the average weight of the peptide
    double getAverageWeight(Residue::ResidueType type = Residue::Full, Int charge = 0) const;

    /// returns the mono isotopic weight of the peptide
    double getMonoWeight(Residue::ResidueType type = Residue::Full, Int charge = 0) const;

    /// returns a pointer to the residue at given position
    const Residue& operator[](SignedSize index) const;

    /// returns a pointer to the residue at given position
    const Residue& operator[](Size index) const;

    /// adds the residues of the peptide
    AASequence operator+(const AASequence& peptide) const;

    /// adds the residues of a peptide
    AASequence& operator+=(const AASequence&);

    /// adds the residues of the peptide
    AASequence operator+(const Residue* residue) const;

    /// adds the residues of a peptide
    AASequence& operator+=(const Residue*);

    /// returns the number of residues
    Size size() const;

    /// returns a peptide sequence of the first index residues
    AASequence getPrefix(Size index) const;

    /// returns a peptide sequence of the last index residues
    AASequence getSuffix(Size index) const;

    /// returns a peptide sequence of number residues, beginning at position index
    AASequence getSubsequence(Size index, UInt number) const;

    /// compute frequency table of amino acids
    void getAAFrequencies(Map<String, Size>& frequency_table) const;

    //@}

    /** @name Predicates
    */
    //@{
    /// returns true if the peptide contains the given residue
    bool has(const Residue& residue) const;

    /// returns true if the peptide contains the given peptide
    /// @note c-term and n-term mods are ignored
    bool hasSubsequence(const AASequence& peptide) const;

    /// returns true if the peptide has the given prefix
    /// n-term mod is also checked (c-term as well, if prefix is of same length)
    bool hasPrefix(const AASequence& peptide) const;

    /// returns true if the peptide has the given suffix
    /// c-term mod is also checked (n-term as well, if suffix is of same length)
    bool hasSuffix(const AASequence& peptide) const;

    /// predicate which is true if the peptide is N-term modified
    bool hasNTerminalModification() const;

    /// predicate which is true if the peptide is C-term modified
    bool hasCTerminalModification() const;

    /// returns true if any of the residues is modified
    bool isModified() const;

    /// returns true if the residue at the position is modified
    bool isModified(Size index) const;

    /// equality operator
    bool operator==(const AASequence& rhs) const;

    /// lesser than operator which compares the C-term mods, sequence and N-term mods; can be used for maps
    bool operator<(const AASequence& rhs) const;

    /// inequality operator
    bool operator!=(const AASequence& rhs) const;
    //@}

    /** @name Iterators
    */
    //@{
    inline Iterator begin() { return Iterator(&peptide_, 0); }

    inline ConstIterator begin() const { return ConstIterator(&peptide_, 0); }

    inline Iterator end() { return Iterator(&peptide_, (Int) peptide_.size()); }

    inline ConstIterator end() const { return ConstIterator(&peptide_, (Int) peptide_.size()); }
    //@}

    /** @name Stream operators
    */
    //@{
    /// writes a peptide to an output stream
    friend OPENMS_DLLAPI std::ostream& operator<<(std::ostream& os, const AASequence& peptide);

    /// reads a peptide from an input stream
    friend OPENMS_DLLAPI std::istream& operator>>(std::istream& is, const AASequence& peptide);
    //@}

<<<<<<< HEAD
    /** 
      @brief create AASequence object by parsing an OpenMS string
      @param s Input string
      @param permissive If set, skip spaces and replace stop codon symbols ("*", "#", "+") by "X" (unknown amino acid) during parsing
      @throws Exception::ParseError if an invalid string representation of an AA sequence is passed
    */
    static AASequence fromString(const String& s, 
                                 bool permissive = true);

    /** 
      @brief create AASequence object by parsing a C string (character array)
      @param s Input string
      @param permissive If set, skip spaces and replace stop codon symbols ("*", "#", "+") by "X" (unknown amino acid) during parsing
      @throws Exception::ParseError if an invalid string representation of an AA sequence is passed
    */
    static AASequence fromString(const char* s, 
                                 bool permissive = true);
=======
    /**
      @brief create AASequence object by parsing a String
      @throws Exception::ParseError if an invalid string representation of an AA sequence is passed
    */
    static AASequence fromString(const String& s);

    /**
      @brief create AASequence object by parsing a const char *
      @throws Exception::ParseError if an invalid string representation of an AA sequence is passed
    */
    static AASequence fromString(const char* s);

    /**
      @brief create AASequence object by parsing a string consisting only of unmodified residues.
             Single letter codes of residues are directly converted to Residue *. Unknown characters like whitespaces
             or brackets raise a ParseError exception.
      @throws Exception::ParseError if brackets are found in a string represenation of an unmodified AA sequence
    */

    static AASequence fromUnmodifiedString(const String& s);

protected:
>>>>>>> ce1be30d

    std::vector<const Residue*> peptide_;

    static void parseString_(AASequence& aas, const String& peptide);

<<<<<<< HEAD
    static String::ConstIterator parseModRoundBrackets_(
      const String::ConstIterator str_it, const String& str, AASequence& aas);

    static String::ConstIterator parseModSquareBrackets_(
      const String::ConstIterator str_it, const String& str, AASequence& aas);

    static void parseString_(const String& peptide, AASequence& aas,
                             bool permissive = true);
=======
    inline static bool parseUnmodifiedString_(AASequence& aas, const String& peptide);
>>>>>>> ce1be30d

    const ResidueModification* n_term_mod_;

    const ResidueModification* c_term_mod_;
  };

  OPENMS_DLLAPI std::ostream& operator<<(std::ostream& os, const AASequence& peptide);

  OPENMS_DLLAPI std::istream& operator>>(std::istream& os, const AASequence& peptide);

} // namespace OpenMS


#endif<|MERGE_RESOLUTION|>--- conflicted
+++ resolved
@@ -515,7 +515,6 @@
     friend OPENMS_DLLAPI std::istream& operator>>(std::istream& is, const AASequence& peptide);
     //@}
 
-<<<<<<< HEAD
     /** 
       @brief create AASequence object by parsing an OpenMS string
       @param s Input string
@@ -533,36 +532,11 @@
     */
     static AASequence fromString(const char* s, 
                                  bool permissive = true);
-=======
-    /**
-      @brief create AASequence object by parsing a String
-      @throws Exception::ParseError if an invalid string representation of an AA sequence is passed
-    */
-    static AASequence fromString(const String& s);
-
-    /**
-      @brief create AASequence object by parsing a const char *
-      @throws Exception::ParseError if an invalid string representation of an AA sequence is passed
-    */
-    static AASequence fromString(const char* s);
-
-    /**
-      @brief create AASequence object by parsing a string consisting only of unmodified residues.
-             Single letter codes of residues are directly converted to Residue *. Unknown characters like whitespaces
-             or brackets raise a ParseError exception.
-      @throws Exception::ParseError if brackets are found in a string represenation of an unmodified AA sequence
-    */
-
-    static AASequence fromUnmodifiedString(const String& s);
-
-protected:
->>>>>>> ce1be30d
 
     std::vector<const Residue*> peptide_;
 
     static void parseString_(AASequence& aas, const String& peptide);
 
-<<<<<<< HEAD
     static String::ConstIterator parseModRoundBrackets_(
       const String::ConstIterator str_it, const String& str, AASequence& aas);
 
@@ -571,9 +545,6 @@
 
     static void parseString_(const String& peptide, AASequence& aas,
                              bool permissive = true);
-=======
-    inline static bool parseUnmodifiedString_(AASequence& aas, const String& peptide);
->>>>>>> ce1be30d
 
     const ResidueModification* n_term_mod_;
 
