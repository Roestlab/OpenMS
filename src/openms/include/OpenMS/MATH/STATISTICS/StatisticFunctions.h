--- conflicted
+++ resolved
@@ -107,7 +107,6 @@
         throw Exception::InvalidRange(__FILE__, __LINE__, __PRETTY_FUNCTION__);
       }
     }
-<<<<<<< HEAD
 
     /**
        @brief Calculates the sum of a range of values
@@ -116,50 +115,6 @@
     */
     template <typename IteratorType>
     static double sum(IteratorType begin, IteratorType end)
-=======
-  }
-  /**
-    @brief Calculates the sum of a range of values
-
-    @ingroup MathFunctionsStatistics
-  */
-  template <typename IteratorType>
-  static double sum(IteratorType begin, IteratorType end)
-  {
-    return std::accumulate(begin, end, 0.0);
-  }
-
-  /**
-    @brief Calculates the mean of a range of values
-
-    @exception Exception::InvalidRange is thrown if the range is NULL
-
-    @ingroup MathFunctionsStatistics
-  */
-  template <typename IteratorType>
-  static double mean(IteratorType begin, IteratorType end)
-  {
-    checkIteratorsNotNULL(begin, end);
-    return sum(begin, end) / std::distance(begin, end);
-  }
-
-  /**
-    @brief Calculates the median of a range of values
-
-    @param begin Start of range
-    @param end End of range (past-the-end iterator)
-    @param sorted Is the range already sorted? If not, it will be sorted.
-    @return Median (as floating point, since we need to support average of middle values)
-    @exception Exception::InvalidRange is thrown if the range is NULL
-
-    @ingroup MathFunctionsStatistics
-  */
-  template <typename IteratorType>
-  static double median(IteratorType begin, IteratorType end, bool sorted = false)
-  {
-    checkIteratorsNotNULL(begin, end);
-    if (!sorted)
->>>>>>> cde7b21d
     {
       return std::accumulate(begin, end, 0.0);
     }
@@ -177,9 +132,44 @@
       checkIteratorsNotNULL(begin, end);
       return sum(begin, end) / std::distance(begin, end);
     }
-<<<<<<< HEAD
-=======
-  }
+
+    /**
+       @brief Calculates the median of a range of values
+       
+       @param begin Start of range
+       @param end End of range (past-the-end iterator)
+       @param sorted Is the range already sorted? If not, it will be sorted.
+    @return Median (as floating point, since we need to support average of middle values)
+       @exception Exception::InvalidRange is thrown if the range is NULL
+
+       @ingroup MathFunctionsStatistics
+    */
+    template <typename IteratorType>
+    static double median(IteratorType begin, IteratorType end, 
+                         bool sorted = false)
+    {
+      checkIteratorsNotNULL(begin, end);
+      if (!sorted)
+      {
+        std::sort(begin, end);
+      }
+      
+      Size size = std::distance(begin, end);
+      if (size % 2 == 0) // even size => average two middle values
+      {
+        IteratorType it1 = begin;
+        std::advance(it1, size / 2 - 1);
+        IteratorType it2 = it1;
+        std::advance(it2, 1);
+        return (*it1 + *it2) / 2.0;
+      }
+      else
+      {
+        IteratorType it = begin;
+        std::advance(it, (size - 1) / 2);
+        return *it;
+      }
+    }
 
   
     /** 
@@ -213,104 +203,46 @@
       return median(diffs.begin(), diffs.end(), false);
     }
 
-  /**
-    @brief Calculates the first quantile of a range of values
-
-    The range is divided into half and the median for the first half is returned.
-
-    @param begin Start of range
-    @param end End of range (past-the-end iterator)
-    @param sorted Is the range already sorted? If not, it will be sorted.
-
-    @exception Exception::InvalidRange is thrown if the range is NULL
-
-    @ingroup MathFunctionsStatistics
-  */
-  template <typename IteratorType>
-  static double quantile1st(
-      IteratorType begin, IteratorType end, bool sorted = false)
-  {
-    checkIteratorsNotNULL(begin, end);
->>>>>>> cde7b21d
-
-    /**
-       @brief Calculates the median of a range of values
-       
+    /**
+       @brief Calculates the first quantile of a range of values
+       
+       The range is divided into half and the median for the first half is returned.
+
        @param begin Start of range
        @param end End of range (past-the-end iterator)
        @param sorted Is the range already sorted? If not, it will be sorted.
        
        @exception Exception::InvalidRange is thrown if the range is NULL
-
-       @ingroup MathFunctionsStatistics
-    */
-    template <typename IteratorType>
-    static double median(IteratorType begin, IteratorType end, 
-                         bool sorted = false)
+       
+       @ingroup MathFunctionsStatistics
+    */
+    template <typename IteratorType>
+    static double quantile1st(IteratorType begin, IteratorType end, 
+                              bool sorted = false)
     {
       checkIteratorsNotNULL(begin, end);
+
       if (!sorted)
       {
         std::sort(begin, end);
       }
-      
+
       Size size = std::distance(begin, end);
-      if (size % 2 == 0) // even size => average two middle values
-      {
-        IteratorType it1 = begin;
-        std::advance(it1, size / 2 - 1);
-        IteratorType it2 = it1;
-        std::advance(it2, 1);
-        return (*it1 + *it2) / 2.0;
-      }
-      else
-      {
-        IteratorType it = begin;
-        std::advance(it, (size - 1) / 2);
-        return *it;
-      }
-    }
-
-    /**
-       @brief Calculates the first quantile of a range of values
-       
-       The range is divided into half and the median for the first half is returned.
+      if (size % 2 == 0)
+      {
+        return median(begin, begin + (size/2)-1, true); //-1 to exclude median values
+      }
+      return median(begin, begin + (size/2), true);
+    }
+
+    /**
+       @brief Calculates the third quantile of a range of values
+
+       The range is divided into half and the median for the second half is returned.
 
        @param begin Start of range
        @param end End of range (past-the-end iterator)
        @param sorted Is the range already sorted? If not, it will be sorted.
-       
-       @exception Exception::InvalidRange is thrown if the range is NULL
-       
-       @ingroup MathFunctionsStatistics
-    */
-    template <typename IteratorType>
-    static double quantile1st(IteratorType begin, IteratorType end, 
-                              bool sorted = false)
-    {
-      checkIteratorsNotNULL(begin, end);
-
-      if (!sorted)
-      {
-        std::sort(begin, end);
-      }
-
-      Size size = std::distance(begin, end);
-      if (size % 2 == 0)
-      {
-        return median(begin, begin + (size/2)-1, true); //-1 to exclude median values
-      }
-      return median(begin, begin + (size/2), true);
-    }
-
-    /**
-       @brief Calculates the third quantile of a range of values
-
-       The range is divided into half and the median for the second half is returned.
-
-       @param begin Start of range
-       @param end End of range (past-the-end iterator)
-       @param sorted Is the range already sorted? If not, it will be sorted.
 
        @exception Exception::InvalidRange is thrown if the range is NULL
 
@@ -333,13 +265,9 @@
     /**
        @brief Calculates the variance of a range of values
 
-<<<<<<< HEAD
+  The @p mean can be provided explicitly to save computation time. If left at default, it will be computed internally.
+
        @exception Exception::InvalidRange is thrown if the range is empty
-=======
-  The @p mean can be provided explicitly to save computation time. If left at default, it will be computed internally.
-
-  @exception Exception::InvalidRange is thrown if the range is empty
->>>>>>> cde7b21d
 
        @ingroup MathFunctionsStatistics
     */
@@ -364,13 +292,9 @@
     /**
        @brief Calculates the standard deviation of a range of values.
 
-<<<<<<< HEAD
+  The @p mean can be provided explicitly to save computation time. If left at default, it will be computed internally.
+
        @exception Exception::InvalidRange is thrown if the range is empty
-=======
-  The @p mean can be provided explicitly to save computation time. If left at default, it will be computed internally.
-
-  @exception Exception::InvalidRange is thrown if the range is empty
->>>>>>> cde7b21d
 
        @ingroup MathFunctionsStatistics
     */
