--- conflicted
+++ resolved
@@ -94,15 +94,9 @@
     /// Constructor
     SpectrumAccessSqMass(const OpenMS::Internal::MzMLSqliteHandler& handler);
 
-<<<<<<< HEAD
-    SpectrumAccessSqMass(OpenMS::Internal::MzMLSqliteHandler handler, const std::vector<int>& indices, bool throw_on_direct_access = false);
-
-    SpectrumAccessSqMass(SpectrumAccessSqMass sp, const std::vector<int>& indices);
-=======
-    SpectrumAccessSqMass(const OpenMS::Internal::MzMLSqliteHandler& handler, const std::vector<int> & indices);
+    SpectrumAccessSqMass(const OpenMS::Internal::MzMLSqliteHandler& handler, const std::vector<int>& indices, bool throw_on_direct_access = false);
 
     SpectrumAccessSqMass(const SpectrumAccessSqMass& sp, const std::vector<int>& indices);
->>>>>>> 08772a72
 
     /// Destructor
     ~SpectrumAccessSqMass() override;
