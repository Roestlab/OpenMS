--- conflicted
+++ resolved
@@ -512,14 +512,10 @@
      *
     */
     void initialize(double rt_normalization_factor,
-<<<<<<< HEAD
-      int add_up_spectra, double spacing_for_spectra_resampling,
-      OpenSwath_Scores_Usage & su, std::string spectrum_addition_method);
-=======
                     int add_up_spectra,
                     double spacing_for_spectra_resampling,
-                    const OpenSwath_Scores_Usage & su);
->>>>>>> 08772a72
+                    const OpenSwath_Scores_Usage & su, 
+                    const std::string& spectrum_addition_method);
 
     /** @brief Score a single peakgroup in a chromatogram using only chromatographic properties.
      *
@@ -663,50 +659,44 @@
     void getNormalized_library_intensities_(const std::vector<TransitionType> & transitions,
                                             std::vector<double>& normalized_library_intensity);
 
-    /** @brief Prepares a spectrum for DIA analysis
+    /** @brief Fetch a spectrum for DIA scoring
      *
      * This function will sum up (add) the intensities of multiple spectra from
      * multiple swath maps (assuming these are SONAR maps of shifted precursor
      * isolation windows) around the given retention time and return an
      * "averaged" spectrum which may contain less noise.
      *
-<<<<<<< HEAD
-     * @param swath_maps The maps containing the spectra
-     * @param RT The target retention time
-     * @param nr_spectra_to_add How many spectra to add up
-=======
+     * @param[in] swath_maps The map containing the spectra
+     * @param[in] RT The target retention time
+     * @param[in] nr_spectra_to_add How many spectra to add up
+     *
+     * @return Added up spectrum
+     *
+    */
+    OpenSwath::SpectrumPtr fetchSpectrumSwath(std::vector<OpenSwath::SwathMap> swath_maps,
+                                              double RT,
+                                              int nr_spectra_to_add,
+                                              const double,
+                                              const double);
+    OpenSwath::SpectrumPtr fetchSpectrumSwath(OpenSwath::SpectrumAccessPtr swath_map,
+                                              double RT,
+                                              int nr_spectra_to_add,
+                                              const double,
+                                              const double);
+
+  protected:
+
+    /** @brief Returns an averaged spectrum
+     *
+     * This function will sum up (add) the intensities of multiple spectra
+     * around the given retention time and return an "averaged" spectrum which
+     * may contain less noise.
+     *
      * @param[in] swath_map The map containing the spectra
      * @param[in] RT The target retention time
      * @param[in] nr_spectra_to_add How many spectra to add up
      *
      * @return Added up spectrum
->>>>>>> 08772a72
-     *
-    */
-    OpenSwath::SpectrumPtr fetchSpectrumSwath(std::vector<OpenSwath::SwathMap> swath_maps,
-                                              double RT, int nr_spectra_to_add, const double, const double);
-    OpenSwath::SpectrumPtr fetchSpectrumSwath(OpenSwath::SpectrumAccessPtr swath_map,
-                                              double RT, int nr_spectra_to_add, const double, const double);
-
-  protected:
-
-    /** @brief Returns an averaged spectrum
-     *
-     * This function will sum up (add) the intensities of multiple spectra
-     * around the given retention time and return an "averaged" spectrum which
-     * may contain less noise.
-     *
-<<<<<<< HEAD
-     * @param swath_map The map containing the spectra
-     * @param RT The target retention time
-     * @param nr_spectra_to_add How many spectra to add up
-=======
-     * @param[in] swath_maps The maps containing the spectra
-     * @param[in] RT The target retention time
-     * @param[in] nr_spectra_to_add How many spectra to add up
->>>>>>> 08772a72
-     *
-     * @return Added up spectrum
     */
     OpenSwath::SpectrumPtr getAddedSpectra_(OpenSwath::SpectrumAccessPtr swath_map, 
         double RT, int nr_spectra_to_add, const double, const double);
