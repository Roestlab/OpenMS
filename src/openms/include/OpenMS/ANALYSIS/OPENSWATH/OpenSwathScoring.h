// --------------------------------------------------------------------------
//                   OpenMS -- Open-Source Mass Spectrometry
// --------------------------------------------------------------------------
// Copyright The OpenMS Team -- Eberhard Karls University Tuebingen,
// ETH Zurich, and Freie Universitaet Berlin 2002-2022.
//
// This software is released under a three-clause BSD license:
//  * Redistributions of source code must retain the above copyright
//    notice, this list of conditions and the following disclaimer.
//  * Redistributions in binary form must reproduce the above copyright
//    notice, this list of conditions and the following disclaimer in the
//    documentation and/or other materials provided with the distribution.
//  * Neither the name of any author or any participating institution
//    may be used to endorse or promote products derived from this software
//    without specific prior written permission.
// For a full list of authors, refer to the file AUTHORS.
// --------------------------------------------------------------------------
// THIS SOFTWARE IS PROVIDED BY THE COPYRIGHT HOLDERS AND CONTRIBUTORS "AS IS"
// AND ANY EXPRESS OR IMPLIED WARRANTIES, INCLUDING, BUT NOT LIMITED TO, THE
// IMPLIED WARRANTIES OF MERCHANTABILITY AND FITNESS FOR A PARTICULAR PURPOSE
// ARE DISCLAIMED. IN NO EVENT SHALL ANY OF THE AUTHORS OR THE CONTRIBUTING
// INSTITUTIONS BE LIABLE FOR ANY DIRECT, INDIRECT, INCIDENTAL, SPECIAL,
// EXEMPLARY, OR CONSEQUENTIAL DAMAGES (INCLUDING, BUT NOT LIMITED TO,
// PROCUREMENT OF SUBSTITUTE GOODS OR SERVICES; LOSS OF USE, DATA, OR PROFITS;
// OR BUSINESS INTERRUPTION) HOWEVER CAUSED AND ON ANY THEORY OF LIABILITY,
// WHETHER IN CONTRACT, STRICT LIABILITY, OR TORT (INCLUDING NEGLIGENCE OR
// OTHERWISE) ARISING IN ANY WAY OUT OF THE USE OF THIS SOFTWARE, EVEN IF
// ADVISED OF THE POSSIBILITY OF SUCH DAMAGE.
//
// --------------------------------------------------------------------------
// $Maintainer: Hannes Roest $
// $Authors: Hannes Roest $
// --------------------------------------------------------------------------

#pragma once

// data access
#include <OpenMS/OPENSWATHALGO/DATAACCESS/DataStructures.h>
#include <OpenMS/OPENSWATHALGO/DATAACCESS/ISpectrumAccess.h>
#include <OpenMS/OPENSWATHALGO/DATAACCESS/ITransition.h>
#include <OpenMS/OPENSWATHALGO/DATAACCESS/TransitionExperiment.h>
#include <OpenMS/OPENSWATHALGO/DATAACCESS/SwathMap.h>

// scoring
#include <OpenMS/ANALYSIS/OPENSWATH/OpenSwathScores.h>
#include <OpenMS/ANALYSIS/OPENSWATH/DIAScoring.h>

#include <vector>
#include <boost/shared_ptr.hpp>
#include <boost/make_shared.hpp>

namespace OpenMS
{
  /** @brief A class that calls the scoring routines
   *
   * Use this class to invoke the individual OpenSWATH scoring routines.
   *
  */
  class OPENMS_DLLAPI OpenSwathScoring
  {
    typedef OpenSwath::LightCompound CompoundType;
    typedef OpenSwath::LightTransition TransitionType;

    double rt_normalization_factor_;
    double spacing_for_spectra_resampling_;
    int add_up_spectra_;
    std::string spectra_addition_method_;
    double im_drift_extra_pcnt_;
    OpenSwath_Scores_Usage su_;

  public:

    /// Constructor
    OpenSwathScoring();

    /// Destructor
    ~OpenSwathScoring();

    /** @brief Initialize the scoring object
     *
     * Sets the parameters for the scoring.
     *
     * @param rt_normalization_factor Specifies the range of the normalized retention time space
     * @param add_up_spectra How many spectra to add up (default 1)
     * @param spacing_for_spectra_resampling Spacing factor for spectra addition
     * @param su Which scores to actually compute
     * @param spectrum_addition_method Method to use for spectrum addition (valid: "simple", "resample")
     *
    */
    void initialize(double rt_normalization_factor,
                    int add_up_spectra,
                    double spacing_for_spectra_resampling,
                    const double drift_extra,
                    const OpenSwath_Scores_Usage & su,
                    const std::string& spectrum_addition_method);

    /** @brief Score a single peakgroup in a chromatogram using only chromatographic properties.
     *
     * This function only uses the chromatographic properties (coelution,
     * signal to noise, etc.) of a peakgroup in a chromatogram to compute
     * scores. If more information is available, also consider using the
     * library based scoring and the full-spectrum based scoring.
     *
     * The scores are returned in the OpenSwath_Scores object. Only those
     * scores specified in the OpenSwath_Scores_Usage object are computed.
     *
     * @param imrmfeature The feature to be scored
     * @param native_ids The list of native ids (giving a canonical ordering of the transitions)
     * @param precursor_ids The list of precursor ids
     * @param normalized_library_intensity The weights to be used for each transition (e.g. normalized library intensities)
     * @param signal_noise_estimators The signal-to-noise estimators for each transition
     * @param scores The object to store the result
     *
    */
    void calculateChromatographicScores(OpenSwath::IMRMFeature* imrmfeature,
                                        const std::vector<std::string>& native_ids,
                                        const std::vector<std::string>& precursor_ids,
                                        const std::vector<double>& normalized_library_intensity,
                                        std::vector<OpenSwath::ISignalToNoisePtr>& signal_noise_estimators,
                                        OpenSwath_Scores & scores) const;

    /** @brief Score identification transitions against detection transitions of a single peakgroup
     * in a chromatogram using only chromatographic properties.
     *
     * This function only uses the chromatographic properties (coelution,
     * signal to noise, etc.) of a peakgroup in a chromatogram to compute
     * scores. The scores are computed by scoring identification against detection
     * transitions.
     *
     * The scores are returned in the OpenSwath_Scores object. Only those
     * scores specified in the OpenSwath_Scores_Usage object are computed.
     *
     * @param imrmfeature The feature to be scored
     * @param native_ids_identification The list of identification native ids (giving a canonical ordering of the transitions)
     * @param native_ids_detection The list of detection native ids (giving a canonical ordering of the transitions)
     * @param signal_noise_estimators The signal-to-noise estimators for each transition
     * @param scores The object to store the result
     *
    */
    void calculateChromatographicIdScores(OpenSwath::IMRMFeature* imrmfeature,
                                          const std::vector<std::string>& native_ids_identification,
                                          const std::vector<std::string>& native_ids_detection,
                                          std::vector<OpenSwath::ISignalToNoisePtr>& signal_noise_estimators,
                                          OpenSwath_Ind_Scores & scores) const;

    /** @brief Score a single chromatographic feature against a spectral library
     *
     * The spectral library is provided in a set of transition objects and a
     * peptide object. Both contain information about the expected elution time
     * on the chromatography and the relative intensity of the transitions.
     *
     * The scores are returned in the OpenSwath_Scores object.
     *
     * @param imrmfeature The feature to be scored
     * @param transitions The library transition to score the feature against
     * @param pep The peptide corresponding to the library transitions
     * @param normalized_feature_rt The retention time of the feature in normalized space
     * @param scores The object to store the result
     *
    */
    void calculateLibraryScores(OpenSwath::IMRMFeature* imrmfeature,
                                const std::vector<TransitionType> & transitions,
                                const CompoundType& compound,
                                const double normalized_feature_rt,
                                OpenSwath_Scores & scores);

    /** @brief Score a single chromatographic feature using DIA / SWATH scores.
     *
     * The scores are returned in the OpenSwath_Scores object.
     *
     * @param imrmfeature The feature to be scored
     * @param transitions The library transition to score the feature against
     * @param swath_maps The SWATH-MS (DIA) maps from which to retrieve full MS/MS spectra at the chromatographic peak apices
     * @param ms1_map The corresponding MS1 (precursor ion map) from which the precursor spectra can be retrieved (optional, may be NULL)
     * @param diascoring DIA Scoring object to use for scoring
     * @param pep The peptide corresponding to the library transitions
     * @param scores The object to store the result
     * @param mzerror_ppm m/z and mass error (in ppm) for all transitions
     * @param drift_lower Drift time lower extraction boundary
     * @param drift_upper Drift time upper extraction boundary
     *
    */
    void calculateDIAScores(OpenSwath::IMRMFeature* imrmfeature,
                            const std::vector<TransitionType>& transitions,
                            const std::vector<OpenSwath::SwathMap>& swath_maps,
                            const OpenSwath::SpectrumAccessPtr& ms1_map,
                            const OpenMS::DIAScoring& diascoring,
                            const CompoundType& compound,
                            OpenSwath_Scores& scores,
                            std::vector<double>& mzerror_ppm,
                            const double drift_lower,
                            const double drift_upper,
                            const double drift_target);

    /** @brief Score a single chromatographic feature using the precursor map.
     *
     * The scores are returned in the OpenSwath_Scores object.
     *
     * @param ms1_map The MS1 (precursor ion map) from which the precursor spectra can be retrieved
     * @param diascoring DIA Scoring object to use for scoring
     * @param precursor_mz The m/z ratio of the precursor
     * @param rt The compound retention time
     * @param scores The object to store the result
     * @param drift_lower Drift time lower extraction boundary
     * @param drift_upper Drift time upper extraction boundary
     *
    */
<<<<<<< HEAD
    void calculatePrecursorDIAScores(OpenSwath::SpectrumAccessPtr ms1_map,
=======
    void calculatePrecursorDIAScores(const OpenSwath::SpectrumAccessPtr& ms1_map, 
>>>>>>> 6e4eea27
                                     const OpenMS::DIAScoring& diascoring,
                                     double precursor_mz,
                                     double rt,
                                     const CompoundType& compound,
                                     OpenSwath_Scores& scores,
                                     double drift_lower,
                                     double drift_upper);

    /** @brief Score a single chromatographic feature using DIA / SWATH scores.
     *
     * The scores are returned in the OpenSwath_Scores object.
     *
     * @param imrmfeature The feature to be scored
     * @param transitions The library transition to score the feature against
     * @param swath_maps The SWATH-MS (DIA) maps from which to retrieve full MS/MS spectra at the chromatographic peak apices
     * @param diascoring DIA Scoring object to use for scoring
     * @param scores The object to store the result
     * @param drift_lower Drift time lower extraction boundary
     * @param drift_upper Drift time upper extraction boundary
     *
    */
    void calculateDIAIdScores(OpenSwath::IMRMFeature* imrmfeature,
                              const TransitionType & transition,
                              const std::vector<OpenSwath::SwathMap>& swath_maps,
                              const OpenMS::DIAScoring & diascoring,
                              OpenSwath_Scores & scores,
                              double drift_lower,
                              double drift_upper);

    /** @brief Computing the normalized library intensities from the transition objects
     *
     * The intensities are normalized such that the sum to one.
     *
     * @param[in] transitions The library transition to score the feature against
     * @param[out] normalized_library_intensity The resulting normalized library intensities
     *
    */
    void getNormalized_library_intensities_(const std::vector<TransitionType> & transitions,
                                            std::vector<double>& normalized_library_intensity);

     /** @brief Prepares a spectrum for DIA analysis (single map)
     *
     * This function will fetch a vector of spectrum pointers to be used in DIA analysis.
     * If nr_spectra_to_add == 1, than a vector of length 1 will be returned
     * all spectra sum up (add) the intensities of multiple spectra a single
     * swath map (assuming these are regular SWATH / DIA maps) around the given
     * retention time and return an "averaged" spectrum which may contain less noise.
     *
     * @param[in] swath_map The map containing the spectra
     * @param[in] RT The target retention time
     * @param[in] nr_spectra_to_add How many spectra to add up
     *
     * @return Vector of spectra to be used
     *
    */
    std::vector<OpenSwath::SpectrumPtr> fetchSpectrumSwath(std::vector<OpenSwath::SwathMap> swath_maps, double RT, int nr_spectra_to_add);


   /** @brief Prepares a spectrum for DIA analysis (multiple map)
     *
     * This function will fetch a vector of spectrum pointers to be used in DIA analysis.
     * If nr_spectra_to_add == 1, than a vector of length 1 will be returned
     * all spectra sum up (add) the intensities of multiple spectra a single
     * swath map (assuming these are regular SWATH / DIA maps) around the given
     * retention time and return an "averaged" spectrum which may contain less noise.
     *
     * @param[in] swath_map The map containing the spectra
     * @param[in] RT The target retention time
     * @param[in] nr_spectra_to_add How many spectra to add up
     *
     * @return Vector of spectra to be used
     *
    */
    std::vector<OpenSwath::SpectrumPtr> fetchSpectrumSwath(OpenSwath::SpectrumAccessPtr swath_map, double RT, int nr_spectra_to_add);

  protected:

    /** @breif Fetches multiple spectrum pointers in an vector format
    */
<<<<<<< HEAD
    std::vector<OpenSwath::SpectrumPtr> fetchMultipleSpectra_(OpenSwath::SpectrumAccessPtr swath_map, double RT, int nr_spectra_to_fetch);
=======
    OpenSwath::SpectrumPtr getAddedSpectra_(const OpenSwath::SpectrumAccessPtr& swath_map,
                                            double RT,
                                            int nr_spectra_to_add,
                                            const double drift_lower,
                                            const double drift_upper);
>>>>>>> 6e4eea27

  };
}
<|MERGE_RESOLUTION|>--- conflicted
+++ resolved
@@ -205,11 +205,7 @@
      * @param drift_upper Drift time upper extraction boundary
      *
     */
-<<<<<<< HEAD
-    void calculatePrecursorDIAScores(OpenSwath::SpectrumAccessPtr ms1_map,
-=======
-    void calculatePrecursorDIAScores(const OpenSwath::SpectrumAccessPtr& ms1_map, 
->>>>>>> 6e4eea27
+    void calculatePrecursorDIAScores(const OpenSwath::SpectrumAccessPtr& ms1_map,
                                      const OpenMS::DIAScoring& diascoring,
                                      double precursor_mz,
                                      double rt,
@@ -289,15 +285,6 @@
 
     /** @breif Fetches multiple spectrum pointers in an vector format
     */
-<<<<<<< HEAD
-    std::vector<OpenSwath::SpectrumPtr> fetchMultipleSpectra_(OpenSwath::SpectrumAccessPtr swath_map, double RT, int nr_spectra_to_fetch);
-=======
-    OpenSwath::SpectrumPtr getAddedSpectra_(const OpenSwath::SpectrumAccessPtr& swath_map,
-                                            double RT,
-                                            int nr_spectra_to_add,
-                                            const double drift_lower,
-                                            const double drift_upper);
->>>>>>> 6e4eea27
-
+    std::vector<OpenSwath::SpectrumPtr> fetchMultipleSpectra_(const OpenSwath::SpectrumAccessPtr& swath_map, double RT, int nr_spectra_to_fetch);
   };
 }
