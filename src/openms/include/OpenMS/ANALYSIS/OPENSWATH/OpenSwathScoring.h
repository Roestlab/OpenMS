--- conflicted
+++ resolved
@@ -52,8 +52,6 @@
 namespace OpenMS
 {
 
-<<<<<<< HEAD
-=======
   /** @brief A structure to store which scores should be used by the Algorithm
    *
    * This can be used to turn on/off individual scores.
@@ -71,9 +69,11 @@
     bool use_total_mi_score_;
     bool use_nr_peaks_score_;
     bool use_sn_score_;
+    bool use_sn_score_sub_ = false;
     bool use_mi_score_;
     bool use_dia_scores_;
     bool use_sonar_scores;
+    bool use_im_scores = true;
     bool use_ms1_correlation;
     bool use_ms1_fullscan;
     bool use_ms1_mi;
@@ -165,6 +165,12 @@
     double sonar_rsq;
     double sonar_shape;
     double sonar_lag;
+
+    double im_xcorr_coelution_score = 0;
+    double im_xcorr_shape_score = 0;
+    double im_delta_score = 0;
+    double im_drift = 0;
+    double im_drift_weighted = 0;
 
     double library_manhattan;
     double library_dotprod;
@@ -482,7 +488,6 @@
 
   };
 
->>>>>>> 9087c9cc
   /** @brief A class that calls the scoring routines
    *
    * Use this class to invoke the individual OpenSWATH scoring routines.
@@ -622,11 +627,7 @@
         OpenMS::DIAScoring & diascoring,
         const CompoundType& compound,
         OpenSwath_Scores & scores, 
-<<<<<<< HEAD
         const double drift_lower, const double drift_upper, const double drift_target);
-=======
-        double im_start, double im_end);
->>>>>>> 9087c9cc
 
     /** @brief Score a single chromatographic feature using the precursor map.
      *
@@ -676,11 +677,7 @@
     void getNormalized_library_intensities_(const std::vector<TransitionType> & transitions,
                                             std::vector<double>& normalized_library_intensity);
 
-<<<<<<< HEAD
-    /** @brief Fetch a spectrum for DIA scoring
-=======
     /** @brief Prepares a spectrum for DIA analysis
->>>>>>> 9087c9cc
      *
      * This function will sum up (add) the intensities of multiple spectra from
      * multiple swath maps (assuming these are SONAR maps of shifted precursor
@@ -695,7 +692,6 @@
      *
     */
     OpenSwath::SpectrumPtr fetchSpectrumSwath(std::vector<OpenSwath::SwathMap> swath_maps,
-<<<<<<< HEAD
                                               double RT,
                                               int nr_spectra_to_add,
                                               const double,
@@ -705,11 +701,6 @@
                                               int nr_spectra_to_add,
                                               const double,
                                               const double);
-=======
-                                              double RT, int nr_spectra_to_add, const double, const double);
-    OpenSwath::SpectrumPtr fetchSpectrumSwath(OpenSwath::SpectrumAccessPtr swath_map,
-                                              double RT, int nr_spectra_to_add, const double, const double);
->>>>>>> 9087c9cc
 
   protected:
 
