// --------------------------------------------------------------------------
//                   OpenMS -- Open-Source Mass Spectrometry
// --------------------------------------------------------------------------
// Copyright The OpenMS Team -- Eberhard Karls University Tuebingen,
// ETH Zurich, and Freie Universitaet Berlin 2002-2017.
//
// This software is released under a three-clause BSD license:
//  * Redistributions of source code must retain the above copyright
//    notice, this list of conditions and the following disclaimer.
//  * Redistributions in binary form must reproduce the above copyright
//    notice, this list of conditions and the following disclaimer in the
//    documentation and/or other materials provided with the distribution.
//  * Neither the name of any author or any participating institution
//    may be used to endorse or promote products derived from this software
//    without specific prior written permission.
// For a full list of authors, refer to the file AUTHORS.
// --------------------------------------------------------------------------
// THIS SOFTWARE IS PROVIDED BY THE COPYRIGHT HOLDERS AND CONTRIBUTORS "AS IS"
// AND ANY EXPRESS OR IMPLIED WARRANTIES, INCLUDING, BUT NOT LIMITED TO, THE
// IMPLIED WARRANTIES OF MERCHANTABILITY AND FITNESS FOR A PARTICULAR PURPOSE
// ARE DISCLAIMED. IN NO EVENT SHALL ANY OF THE AUTHORS OR THE CONTRIBUTING
// INSTITUTIONS BE LIABLE FOR ANY DIRECT, INDIRECT, INCIDENTAL, SPECIAL,
// EXEMPLARY, OR CONSEQUENTIAL DAMAGES (INCLUDING, BUT NOT LIMITED TO,
// PROCUREMENT OF SUBSTITUTE GOODS OR SERVICES; LOSS OF USE, DATA, OR PROFITS;
// OR BUSINESS INTERRUPTION) HOWEVER CAUSED AND ON ANY THEORY OF LIABILITY,
// WHETHER IN CONTRACT, STRICT LIABILITY, OR TORT (INCLUDING NEGLIGENCE OR
// OTHERWISE) ARISING IN ANY WAY OUT OF THE USE OF THIS SOFTWARE, EVEN IF
// ADVISED OF THE POSSIBILITY OF SUCH DAMAGE.
//
// --------------------------------------------------------------------------
// $Maintainer: Hannes Roest $
// $Authors: Hannes Roest $
// --------------------------------------------------------------------------

#pragma once

#include <OpenMS/ANALYSIS/OPENSWATH/ChromatogramExtractorAlgorithm.h>

#include <OpenMS/KERNEL/MSExperiment.h>
#include <OpenMS/ANALYSIS/TARGETED/TargetedExperiment.h>
#include <OpenMS/ANALYSIS/MAPMATCHING/TransformationDescription.h>

#include <OpenMS/ANALYSIS/OPENSWATH/DATAACCESS/DataAccessHelper.h>

namespace OpenMS
{

  /**
   * @brief The ChromatogramExtractor extracts chromatograms from a spectra file.
   *
   * It will take as input a set of transitions coordinates and will extract
   * the signal of the provided map at the product ion m/z and retention time
   * (rt) values specified by the extraction coordinates. There are two
   * interfaces, the old interface will take a full TargetedExperiment and
   * assume that one wants to extract at the m/z of the transitions present in
   * the TargetedExperiment. The new interface (see also the
   * ChromatogramExtractorAlgorithm class) only expects a set of coordinates
   * which are up to the user to fill but a convenient prepare_coordinates
   * function is provided to create the coordinates for the most common case of
   * an MS2 and MS1 extraction.
   * 
   * In the case of MS2 extraction, the map is assumed to originate from a SWATH
   * (data-independent acquisition or DIA) experiment.
   *
  */
  class OPENMS_DLLAPI ChromatogramExtractor :
    public ProgressLogger
  {

public:

    typedef ChromatogramExtractorAlgorithm::ExtractionCoordinates ExtractionCoordinates;

    /**
     * @brief Extract chromatograms defined by the TargetedExperiment from the input map and write them to the output map.
     *
     * @param input The input spectra from which to extract chromatograms
     * @param output The output vector in which to store the chromatograms
     * @param transition_exp The extraction coordinates (m/z, RT, ion mobility)
     * @param mz_extraction_window Extracts a window of this size in m/z
     *                             dimension (e.g. a window of 50 ppm means an
     *                             extraction of 25 ppm on either side)
     * @param ppm Whether mz windows in in ppm
     * @param trafo A transformation description for RT space
     * @param rt_extraction_window Extracts a window of this size in RT
     *                             dimension (e.g. a window of 600 seconds
     *                             means an extraction of 300 seconds on either
     *                             side)
     * @param filter Which filter to use (bartlett or tophat)
     *
     * @note: it will replace chromatograms in the output map, not append to them!
     * @note: TODO deprecate this function (use ChromatogramExtractorAlgorithm instead)
    */
    template <typename ExperimentT>
    void extractChromatograms(const ExperimentT& input,
                              ExperimentT& output,
                              OpenMS::TargetedExperiment& transition_exp,
                              double mz_extraction_window,
                              bool ppm, TransformationDescription trafo,
                              double rt_extraction_window,
                              const String& filter)
    {
      // invert the trafo because we want to transform nRT values to "real" RT values
      trafo.invert();

      Size input_size = input.size();
      if (input_size < 1)
      {
        return;
      }

      int used_filter = getFilterNr_(filter);
      populatePeptideRTMap_(transition_exp, rt_extraction_window);

      // sort the transition experiment by product mass
      // this is essential because the algorithm assumes sorted transitions!
      transition_exp.sortTransitionsByProductMZ();

      // prepare all the spectra (but leave them empty)
      SpectrumSettings settings = input[0];
      std::vector<typename ExperimentT::ChromatogramType> chromatograms;
      prepareSpectra_(settings, chromatograms, transition_exp);

      //go through all spectra
      startProgress(0, input_size, "Extracting chromatograms");
      for (Size scan_idx = 0; scan_idx < input_size; ++scan_idx)
      {
        setProgress(scan_idx);

        if (input[scan_idx].size() == 0)
          continue;

        Size peak_idx = 0;

        double mz;
        double integrated_intensity = 0;

        // go through all transitions / chromatograms which are sorted by
        // ProductMZ. We can use this to step through the spectrum and at the
        // same time step through the transitions. We increase the peak counter
        // until we hit the next transition and then extract the signal.
        for (Size k = 0; k < chromatograms.size(); ++k)
        {

          double current_rt = input[scan_idx].getRT();
          if (outsideExtractionWindow_(transition_exp.getTransitions()[k], current_rt, trafo, rt_extraction_window))
          {
            continue;
          }

          typename ExperimentT::ChromatogramType::PeakType p;
          mz = transition_exp.getTransitions()[k].getProductMZ();

          if (used_filter == 1)
          {
            extract_value_tophat(input[scan_idx], mz, peak_idx, integrated_intensity, mz_extraction_window, ppm);
          }
          else if (used_filter == 2)
          {
            extract_value_bartlett(input[scan_idx], mz, peak_idx, integrated_intensity, mz_extraction_window, ppm);
          }


          p.setRT(current_rt);
          p.setIntensity(integrated_intensity);
          chromatograms[k].push_back(p);
        }
      }
      endProgress();

      // add all the chromatograms to the output
      output.setChromatograms(chromatograms);
    }

    /**
     * @brief Extract chromatograms at the m/z and RT defined by the ExtractionCoordinates.
     *
     * @param input The input spectra from which to extract chromatograms
     * @param output The output vector in which to store the chromatograms
     * (needs to be of the same length as the extraction coordinates, use
     * prepare_coordinates)
     * @param extraction_coordinates The extraction coordinates (m/z, RT, ion mobility)
     * @param mz_extraction_window Extracts a window of this size in m/z
     * dimension (e.g. a window of 50 ppm means an extraction of 25 ppm on
     * either side)
     * @param ppm Whether mz windows in in ppm
     * @param filter Which filter to use (bartlett or tophat)
     *
     * @note: whenever possible, please use this ChromatogramExtractorAlgorithm implementation
     *
    */
    void extractChromatograms(const OpenSwath::SpectrumAccessPtr input, 
                              std::vector< OpenSwath::ChromatogramPtr >& output,
                              const std::vector<ExtractionCoordinates>& extraction_coordinates,
                              double mz_extraction_window,
                              bool ppm,
                              const String& filter)
    {
      ChromatogramExtractorAlgorithm().extractChromatograms(input, output, 
          extraction_coordinates, mz_extraction_window, ppm, -1, filter);
    }

    /**
     * @brief Extract chromatograms at the m/z and RT defined by the ExtractionCoordinates.
     *
     * @param input The input spectra from which to extract chromatograms
     * @param output The output vector in which to store the chromatograms
     * (needs to be of the same length as the extraction coordinates, use
     * prepare_coordinates)
     * @param extraction_coordinates The extraction coordinates (m/z, RT, ion mobility)
     * @param mz_extraction_window Extracts a window of this size in m/z
     * dimension (e.g. a window of 50 ppm means an extraction of 25 ppm on
     * either side)
     * @param ppm Whether mz windows in in ppm
     * @param im_extraction_window Extracts a window of this size in ion mobility
     * @param filter Which filter to use (bartlett or tophat)
     *
     * @note: whenever possible, please use this ChromatogramExtractorAlgorithm implementation
     *
    */
    void extractChromatograms(const OpenSwath::SpectrumAccessPtr input,
                              std::vector< OpenSwath::ChromatogramPtr >& output,
                              const std::vector<ExtractionCoordinates>& extraction_coordinates,
                              double mz_extraction_window,
                              bool ppm,
                              double im_extraction_window,
                              const String& filter) 
    {
      ChromatogramExtractorAlgorithm().extractChromatograms(input, output, 
          extraction_coordinates, mz_extraction_window, ppm, im_extraction_window, filter);
    }

public:

    /**
     * @brief Prepare the extraction coordinates from a TargetedExperiment
     *
     * Will fill the coordinates vector with the appropriate extraction
     * coordinates (transitions for MS2 extraction, peptide m/z for MS1
     * extraction). The output will be sorted by m/z.
     *
     * @param output_chromatograms An empty vector which will be initialized correctly
     * @param coordinates An empty vector which will be filled with the
     *   appropriate extraction coordinates in m/z and rt and sorted by m/z (to
     *   be used as input to extractChromatograms)
     * @param transition_exp The transition experiment used as input (is constant)
     * @param rt_extraction_window If non-negative, full RT extraction window,
     *   centered on the first RT value (@p rt_end - @p rt_start will equal this
     *   window size). If negative, @p rt_end will be set to -1 and @p rt_start
     *   to 0 (i.e. full RT range). If NaN, exactly two RT entries are expected
     *   - the first is used as @p rt_start and the second as @p rt_end.
     * @param ms1 Whether to extract for MS1 (peptide level) or MS2 (transition level)
     *
     * @throw Exception::IllegalArgument if RT values are expected (depending on @p rt_extraction_window) but not provided
    */
    void prepare_coordinates(std::vector< OpenSwath::ChromatogramPtr > & output_chromatograms,
                             std::vector< ExtractionCoordinates > & coordinates,
                             const OpenMS::TargetedExperiment & transition_exp,
                             const double rt_extraction_window,
                             const bool ms1) const;

    /**
     * @brief This converts the ChromatogramPtr to MSChromatogram and adds meta-information.
     *
     * It sets
     * 1) the target m/z
     * 2) the isolation window (upper/lower)
     * 3) the peptide sequence
     * 4) the fragment m/z
     * 5) the meta-data, e.g. InstrumentSettings, AcquisitionInfo, 
     *     sourceFile and DataProcessing
     * 6) the native ID from the transition
     * 7) ion mobility extraction target and window (lower/upper)
     *
     */
    template <typename TransitionExpT>
<<<<<<< HEAD
    static void return_chromatogram(std::vector< OpenSwath::ChromatogramPtr > & chromatograms,
      std::vector< ChromatogramExtractor::ExtractionCoordinates > & coordinates,
      TransitionExpT& transition_exp_used,
      SpectrumSettings settings,
      std::vector<OpenMS::MSChromatogram > & output_chromatograms,
      bool ms1, double im_extraction_width = 0.0)
=======
    static void return_chromatogram(const std::vector< OpenSwath::ChromatogramPtr > & chromatograms,
                                    const std::vector< ChromatogramExtractor::ExtractionCoordinates > & coordinates,
                                    TransitionExpT& transition_exp_used,
                                    SpectrumSettings settings,
                                    std::vector<OpenMS::MSChromatogram > & output_chromatograms,
                                    bool ms1)
>>>>>>> 08772a72
    {
      typedef std::map<String, const typename TransitionExpT::Transition* > TransitionMapType;
      TransitionMapType trans_map;
      for (Size i = 0; i < transition_exp_used.getTransitions().size(); i++)
      {
        trans_map[transition_exp_used.getTransitions()[i].getNativeID()] = &transition_exp_used.getTransitions()[i];
      }

      for (Size i = 0; i < chromatograms.size(); i++)
      {
        const OpenSwath::ChromatogramPtr & chromptr = chromatograms[i];
        const ChromatogramExtractor::ExtractionCoordinates & coord = coordinates[i];

        // copy data
        OpenMS::MSChromatogram chrom;
        OpenSwathDataAccessHelper::convertToOpenMSChromatogram(chromptr, chrom);
        chrom.setNativeID(coord.id);

        // Create precursor and set
        // 1) the target m/z
        // 2) the isolation window (upper/lower)
        // 3) the peptide sequence
        Precursor prec;
        if (ms1) 
        {
          prec.setMZ(coord.mz);
          chrom.setChromatogramType(ChromatogramSettings::BASEPEAK_CHROMATOGRAM);

          // extract compound / peptide id from transition and store in
          // more-or-less default field
          int prec_charge = 0;
          String r = extract_id_(transition_exp_used, coord.id, prec_charge);
          prec.setCharge(prec_charge);
          prec.setMetaValue("peptide_sequence", r);
        }
        else 
        {
          typename TransitionExpT::Transition transition = (*trans_map[coord.id]);

          prec.setMZ(transition.getPrecursorMZ());
          if (settings.getPrecursors().size() > 0)
          {
            prec.setIsolationWindowLowerOffset(settings.getPrecursors()[0].getIsolationWindowLowerOffset());
            prec.setIsolationWindowUpperOffset(settings.getPrecursors()[0].getIsolationWindowUpperOffset());
          }

          // Create product and set its m/z
          Product prod;
          prod.setMZ(transition.getProductMZ());
          chrom.setProduct(prod);
          chrom.setChromatogramType(ChromatogramSettings::SELECTED_REACTION_MONITORING_CHROMATOGRAM);

          // extract compound / peptide id from transition and store in
          // more-or-less default field
          if (!transition.getPeptideRef().empty())
          {
            int prec_charge = 0;
            String r = extract_id_(transition_exp_used, transition.getPeptideRef(), prec_charge);
            prec.setCharge(prec_charge);
            prec.setMetaValue("peptide_sequence", r);
          }
          else
          {
            int prec_charge = 0;
            String r = extract_id_(transition_exp_used, transition.getCompoundRef(), prec_charge);
            prec.setCharge(prec_charge);
            prec.setMetaValue("peptide_sequence", r);
          }
        }

        if (coord.ion_mobility >= 0 && im_extraction_width > 0.0)
        {
          prec.setDriftTime(coord.ion_mobility);
          prec.setDriftTimeWindowLowerOffset(im_extraction_width / 2.0);
          prec.setDriftTimeWindowUpperOffset(im_extraction_width / 2.0);
        }
        chrom.setPrecursor(prec);

        // Set the rest of the meta-data
        chrom.setInstrumentSettings(settings.getInstrumentSettings());
        chrom.setAcquisitionInfo(settings.getAcquisitionInfo());
        chrom.setSourceFile(settings.getSourceFile());

        for (Size j = 0; j < settings.getDataProcessing().size(); ++j)
        {
          settings.getDataProcessing()[j]->setMetaValue("performed_on_spectra", "true");
          chrom.getDataProcessing().push_back(settings.getDataProcessing()[j]);
        }
        output_chromatograms.push_back(chrom);
      }
    }

     /// @note: TODO deprecate this function (use ChromatogramExtractorAlgorithm instead)
    template <typename SpectrumT>
    void extract_value_tophat(const SpectrumT& input,
                              const double mz,
                              Size& peak_idx,
                              double& integrated_intensity,
                              const double extract_window,
                              const bool ppm)
    {
      integrated_intensity = 0;
      if (input.size() == 0)
      {
        return;
      }

      // calculate extraction window
      double left, right;
      if (ppm)
      {
        left  = mz - mz * extract_window / 2.0 * 1.0e-6;
        right = mz + mz * extract_window / 2.0 * 1.0e-6;
      }
      else
      {
        left  = mz - extract_window / 2.0;
        right = mz + extract_window / 2.0;
      }

      Size walker;

      // advance the peak_idx until we hit the m/z value of the next transition
      while (peak_idx < input.size() && input[peak_idx].getMZ() < mz)
      {
        peak_idx++;
      }

      // walk right and left and add to our intensity
      walker = peak_idx;
      // if we moved past the end of the spectrum, we need to try the last peak
      // of the spectrum (it could still be within the window)
      if (peak_idx >= input.size())
      {
        walker = input.size() - 1;
      }

      // add the current peak if it is between right and left
      if (input[walker].getMZ() > left && input[walker].getMZ() < right)
      {
        integrated_intensity += input[walker].getIntensity();
      }

      // (i) Walk to the left one step and then keep walking left until we go
      // outside the window. Note for the first step to the left we have to
      // check for the walker becoming zero.
      walker = peak_idx;
      if (walker > 0)
      {
        walker--;
        // special case: walker is now zero
        if (walker == 0 && input[walker].getMZ() > left && input[walker].getMZ() < right)
        {
          integrated_intensity += input[walker].getIntensity();
        }
      }
      while (walker > 0 && input[walker].getMZ() > left && input[walker].getMZ() < right)
      {
        integrated_intensity += input[walker].getIntensity(); walker--;
      }

      // (ii) Walk to the right one step and then keep walking right until we
      // are outside the window
      walker = peak_idx;
      if (walker < input.size() )
      {
        walker++;
      }
      while (walker < input.size() && input[walker].getMZ() > left &&  input[walker].getMZ() < right)
      {
        integrated_intensity += input[walker].getIntensity(); walker++;
      }
    }

     /// @note: TODO deprecate this function (use ChromatogramExtractorAlgorithm instead)
    template <typename SpectrumT>
    void extract_value_bartlett(const SpectrumT& input,
                                const double mz,
                                Size& peak_idx,
                                double& integrated_intensity,
                                const double extract_window,
                                const bool ppm)
    {
      integrated_intensity = 0;
      if (input.size() == 0)
      {
        return;
      }

      // calculate extraction window
      double left, right, half_window_size, weight;
      if (ppm)
      {
        half_window_size = mz * extract_window / 2.0 * 1.0e-6;
        left  = mz - mz * extract_window / 2.0 * 1.0e-6;
        right = mz + mz * extract_window / 2.0 * 1.0e-6;
      }
      else
      {
        half_window_size = extract_window / 2.0;
        left  = mz - extract_window / 2.0;
        right = mz + extract_window / 2.0;
      }

      Size walker;

      // advance the peak_idx until we hit the m/z value of the next transition
      while (peak_idx < input.size() && input[peak_idx].getMZ() < mz)
      {
        peak_idx++;
      }

      // walk right and left and add to our intensity
      walker = peak_idx;
      // if we moved past the end of the spectrum, we need to try the last peak
      // of the spectrum (it could still be within the window)
      if (peak_idx >= input.size())
      {
        walker = input.size() - 1;
      }

      // add the current peak if it is between right and left
      if (input[walker].getMZ() > left && input[walker].getMZ() < right)
      {
        weight =  1 - fabs(input[walker].getMZ() - mz) / half_window_size;
        integrated_intensity += input[walker].getIntensity() * weight;
      }

      // (i) Walk to the left one step and then keep walking left until we go
      // outside the window. Note for the first step to the left we have to
      // check for the walker becoming zero.
      walker = peak_idx;
      if (walker > 0)
      {
        walker--;
        // special case: walker is now zero
        if (walker == 0 && input[walker].getMZ() > left && input[walker].getMZ() < right)
        {
          integrated_intensity += input[walker].getIntensity();
        }
      }
      while (walker > 0 && input[walker].getMZ() > left && input[walker].getMZ() < right)
      {
        weight =  1 - fabs(input[walker].getMZ() - mz) / half_window_size;
        integrated_intensity += input[walker].getIntensity() * weight; walker--;
      }

      // (ii) Walk to the right one step and then keep walking right until we
      // are outside the window
      walker = peak_idx;
      if (walker < input.size() )
      {
        walker++;
      }
      while (walker<input.size() && input[walker].getMZ()> left &&  input[walker].getMZ() < right)
      {
        weight = 1 - fabs(input[walker].getMZ() - mz) / half_window_size;
        integrated_intensity += input[walker].getIntensity() * weight; walker++;
      }
    }

private:

    /**
     * @brief Extracts id (peptide sequence or compound name) for a compound
     *
     * @param transition_exp The transition experiment used as input (is constant) and either of type LightTargetedExperiment or TargetedExperiment
     * @param id The identifier of the compound or peptide
     * @param prec_charge The charge state of the precursor
     *
    */
    template <typename TransitionExpT>
<<<<<<< HEAD
    static String extract_id_(TransitionExpT& transition_exp_used, String id, int& prec_charge);
=======
    static String extract_id_(TransitionExpT& transition_exp_used, const String& id);
>>>>>>> 08772a72
    
    /**
     * @brief This populates the chromatograms vector with empty chromatograms
     * (but sets their meta-information)
     *
     * It extracts
     * 1) the target m/z
     * 2) the isolation window (upper/lower)
     * 3) the peptide sequence
     * 4) the fragment m/z
     * 5) Copy the meta-data, e.g. InstrumentSettings, AcquisitionInfo, 
     *     sourceFile and DataProcessing
     * 6) the native ID from the transition
     *
     */
    template <class SpectrumSettingsT, class ChromatogramT>
    void prepareSpectra_(SpectrumSettingsT& settings,
                         std::vector<ChromatogramT>& chromatograms,
                         OpenMS::TargetedExperiment& transition_exp)
    {
      // first prepare all the spectra (but leave them empty)
      for (Size i = 0; i < transition_exp.getTransitions().size(); i++)
      {
        const ReactionMonitoringTransition* transition = &transition_exp.getTransitions()[i];

        // 1) and 2) Extract precursor m/z and isolation window
        ChromatogramT chrom;
        Precursor prec;
        prec.setMZ(transition->getPrecursorMZ());
        if (settings.getPrecursors().size() > 0)
        {
          prec.setIsolationWindowLowerOffset(settings.getPrecursors()[0].getIsolationWindowLowerOffset());
          prec.setIsolationWindowUpperOffset(settings.getPrecursors()[0].getIsolationWindowUpperOffset());
        }

        // 3) set precursor peptide sequence / compound id in more-or-less default field
        String pepref = transition->getPeptideRef();
        for (Size pep_idx = 0; pep_idx < transition_exp.getPeptides().size(); pep_idx++)
        {
          const OpenMS::TargetedExperiment::Peptide* pep = &transition_exp.getPeptides()[pep_idx];
          if (pep->id == pepref)
          {
            prec.setMetaValue("peptide_sequence", pep->sequence);
            break;
          }
        }
        String compref = transition->getCompoundRef();
        for (Size comp_idx = 0; comp_idx < transition_exp.getCompounds().size(); comp_idx++)
        {
          const OpenMS::TargetedExperiment::Compound* comp = &transition_exp.getCompounds()[comp_idx];
          if (comp->id == compref)
          {
            prec.setMetaValue("peptide_sequence", String(comp->id) );
            break;
          }
        }

        // add precursor to spectrum
        chrom.setPrecursor(prec);

        // 4) Create product and set its m/z
        Product prod;
        prod.setMZ(transition->getProductMZ());
        chrom.setProduct(prod);

        // 5) Set the rest of the meta-data
        chrom.setInstrumentSettings(settings.getInstrumentSettings());
        chrom.setAcquisitionInfo(settings.getAcquisitionInfo());
        chrom.setSourceFile(settings.getSourceFile());

        for (Size j = 0; j < settings.getDataProcessing().size(); ++j)
        {
          settings.getDataProcessing()[j]->setMetaValue("performed_on_spectra", "true");
          chrom.getDataProcessing().push_back(settings.getDataProcessing()[j]);
        }

        // Set the id of the chromatogram, using the id of the transition (this gives directly the mapping of the two)
        chrom.setNativeID(transition->getNativeID());
        chrom.setChromatogramType(ChromatogramSettings::SELECTED_REACTION_MONITORING_CHROMATOGRAM);
        chromatograms.push_back(chrom);
      }

    }

     /// @note: TODO deprecate this function (use ChromatogramExtractorAlgorithm instead)
    bool outsideExtractionWindow_(const ReactionMonitoringTransition& transition,
                                  double current_rt,
                                  const TransformationDescription& trafo,
                                  double rt_extraction_window);

     /// @note: TODO deprecate this function (use ChromatogramExtractorAlgorithm instead)
    int getFilterNr_(const String& filter);

     /// @note: TODO deprecate this function (use ChromatogramExtractorAlgorithm instead)
    void populatePeptideRTMap_(OpenMS::TargetedExperiment& transition_exp,
                               double rt_extraction_window);

    std::map<OpenMS::String, double> PeptideRTMap_;

  };
    
  // Specialization for template (LightTargetedExperiment)
  template<>
<<<<<<< HEAD
  inline String ChromatogramExtractor::extract_id_<OpenSwath::LightTargetedExperiment>(OpenSwath::LightTargetedExperiment& transition_exp_used,
                                                                                       String id, int & prec_charge)
  {
    OpenSwath::LightCompound comp = transition_exp_used.getCompoundByRef(id);
    prec_charge = comp.charge;
=======
  inline String ChromatogramExtractor::extract_id_<OpenSwath::LightTargetedExperiment>(OpenSwath::LightTargetedExperiment& transition_exp_used, const String& id)
  {
    const OpenSwath::LightCompound comp = transition_exp_used.getCompoundByRef(id);
>>>>>>> 08772a72
    if (!comp.sequence.empty())
    {
      return comp.sequence;
    }
    else
    {
      return comp.compound_name;
    }
  }


  // Specialization for template (TargetedExperiment)
  template<>
<<<<<<< HEAD
  inline String ChromatogramExtractor::extract_id_<OpenMS::TargetedExperiment>(OpenMS::TargetedExperiment& transition_exp_used,
                                                                               String id, int & prec_charge)
  {
    if (transition_exp_used.hasPeptide(id))
    {
      TargetedExperiment::Peptide p = transition_exp_used.getPeptideByRef(id);
      if (p.hasCharge()) {prec_charge = p.getChargeState();}
=======
  inline String ChromatogramExtractor::extract_id_<OpenMS::TargetedExperiment>(OpenMS::TargetedExperiment& transition_exp_used, const String& id)
  {
    if (transition_exp_used.hasPeptide(id))
    {
      const TargetedExperiment::Peptide p = transition_exp_used.getPeptideByRef(id);
>>>>>>> 08772a72
      return p.sequence;
    }
    else if (transition_exp_used.hasCompound(id))
    {
<<<<<<< HEAD
      TargetedExperiment::Compound c = transition_exp_used.getCompoundByRef(id);
      if (c.hasCharge()) {prec_charge = c.getChargeState();}
=======
      const TargetedExperiment::Compound c = transition_exp_used.getCompoundByRef(id);
>>>>>>> 08772a72
      return c.id;
    }
    else
    {
      return "";
    }
  }
}
<|MERGE_RESOLUTION|>--- conflicted
+++ resolved
@@ -274,21 +274,12 @@
      *
      */
     template <typename TransitionExpT>
-<<<<<<< HEAD
     static void return_chromatogram(std::vector< OpenSwath::ChromatogramPtr > & chromatograms,
       std::vector< ChromatogramExtractor::ExtractionCoordinates > & coordinates,
       TransitionExpT& transition_exp_used,
       SpectrumSettings settings,
       std::vector<OpenMS::MSChromatogram > & output_chromatograms,
       bool ms1, double im_extraction_width = 0.0)
-=======
-    static void return_chromatogram(const std::vector< OpenSwath::ChromatogramPtr > & chromatograms,
-                                    const std::vector< ChromatogramExtractor::ExtractionCoordinates > & coordinates,
-                                    TransitionExpT& transition_exp_used,
-                                    SpectrumSettings settings,
-                                    std::vector<OpenMS::MSChromatogram > & output_chromatograms,
-                                    bool ms1)
->>>>>>> 08772a72
     {
       typedef std::map<String, const typename TransitionExpT::Transition* > TransitionMapType;
       TransitionMapType trans_map;
@@ -561,12 +552,8 @@
      *
     */
     template <typename TransitionExpT>
-<<<<<<< HEAD
-    static String extract_id_(TransitionExpT& transition_exp_used, String id, int& prec_charge);
-=======
-    static String extract_id_(TransitionExpT& transition_exp_used, const String& id);
->>>>>>> 08772a72
-    
+    static String extract_id_(TransitionExpT& transition_exp_used, const String& id, int & prec_charge);
+
     /**
      * @brief This populates the chromatograms vector with empty chromatograms
      * (but sets their meta-information)
@@ -669,17 +656,12 @@
     
   // Specialization for template (LightTargetedExperiment)
   template<>
-<<<<<<< HEAD
   inline String ChromatogramExtractor::extract_id_<OpenSwath::LightTargetedExperiment>(OpenSwath::LightTargetedExperiment& transition_exp_used,
-                                                                                       String id, int & prec_charge)
-  {
-    OpenSwath::LightCompound comp = transition_exp_used.getCompoundByRef(id);
-    prec_charge = comp.charge;
-=======
-  inline String ChromatogramExtractor::extract_id_<OpenSwath::LightTargetedExperiment>(OpenSwath::LightTargetedExperiment& transition_exp_used, const String& id)
+                                                                                       const String& id,
+                                                                                       int & prec_charge)
   {
     const OpenSwath::LightCompound comp = transition_exp_used.getCompoundByRef(id);
->>>>>>> 08772a72
+    prec_charge = comp.charge;
     if (!comp.sequence.empty())
     {
       return comp.sequence;
@@ -693,31 +675,20 @@
 
   // Specialization for template (TargetedExperiment)
   template<>
-<<<<<<< HEAD
   inline String ChromatogramExtractor::extract_id_<OpenMS::TargetedExperiment>(OpenMS::TargetedExperiment& transition_exp_used,
-                                                                               String id, int & prec_charge)
+                                                                               const String& id,
+                                                                               int & prec_charge)
   {
     if (transition_exp_used.hasPeptide(id))
     {
-      TargetedExperiment::Peptide p = transition_exp_used.getPeptideByRef(id);
+      const TargetedExperiment::Peptide p = transition_exp_used.getPeptideByRef(id);
       if (p.hasCharge()) {prec_charge = p.getChargeState();}
-=======
-  inline String ChromatogramExtractor::extract_id_<OpenMS::TargetedExperiment>(OpenMS::TargetedExperiment& transition_exp_used, const String& id)
-  {
-    if (transition_exp_used.hasPeptide(id))
-    {
-      const TargetedExperiment::Peptide p = transition_exp_used.getPeptideByRef(id);
->>>>>>> 08772a72
       return p.sequence;
     }
     else if (transition_exp_used.hasCompound(id))
     {
-<<<<<<< HEAD
-      TargetedExperiment::Compound c = transition_exp_used.getCompoundByRef(id);
+      const TargetedExperiment::Compound c = transition_exp_used.getCompoundByRef(id);
       if (c.hasCharge()) {prec_charge = c.getChargeState();}
-=======
-      const TargetedExperiment::Compound c = transition_exp_used.getCompoundByRef(id);
->>>>>>> 08772a72
       return c.id;
     }
     else
