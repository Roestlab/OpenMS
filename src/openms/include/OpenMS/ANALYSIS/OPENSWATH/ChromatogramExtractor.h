// --------------------------------------------------------------------------
//                   OpenMS -- Open-Source Mass Spectrometry
// --------------------------------------------------------------------------
// Copyright The OpenMS Team -- Eberhard Karls University Tuebingen,
// ETH Zurich, and Freie Universitaet Berlin 2002-2017.
//
// This software is released under a three-clause BSD license:
//  * Redistributions of source code must retain the above copyright
//    notice, this list of conditions and the following disclaimer.
//  * Redistributions in binary form must reproduce the above copyright
//    notice, this list of conditions and the following disclaimer in the
//    documentation and/or other materials provided with the distribution.
//  * Neither the name of any author or any participating institution
//    may be used to endorse or promote products derived from this software
//    without specific prior written permission.
// For a full list of authors, refer to the file AUTHORS.
// --------------------------------------------------------------------------
// THIS SOFTWARE IS PROVIDED BY THE COPYRIGHT HOLDERS AND CONTRIBUTORS "AS IS"
// AND ANY EXPRESS OR IMPLIED WARRANTIES, INCLUDING, BUT NOT LIMITED TO, THE
// IMPLIED WARRANTIES OF MERCHANTABILITY AND FITNESS FOR A PARTICULAR PURPOSE
// ARE DISCLAIMED. IN NO EVENT SHALL ANY OF THE AUTHORS OR THE CONTRIBUTING
// INSTITUTIONS BE LIABLE FOR ANY DIRECT, INDIRECT, INCIDENTAL, SPECIAL,
// EXEMPLARY, OR CONSEQUENTIAL DAMAGES (INCLUDING, BUT NOT LIMITED TO,
// PROCUREMENT OF SUBSTITUTE GOODS OR SERVICES; LOSS OF USE, DATA, OR PROFITS;
// OR BUSINESS INTERRUPTION) HOWEVER CAUSED AND ON ANY THEORY OF LIABILITY,
// WHETHER IN CONTRACT, STRICT LIABILITY, OR TORT (INCLUDING NEGLIGENCE OR
// OTHERWISE) ARISING IN ANY WAY OUT OF THE USE OF THIS SOFTWARE, EVEN IF
// ADVISED OF THE POSSIBILITY OF SUCH DAMAGE.
//
// --------------------------------------------------------------------------
// $Maintainer: Hannes Roest $
// $Authors: Hannes Roest $
// --------------------------------------------------------------------------

#pragma once

#include <OpenMS/ANALYSIS/OPENSWATH/ChromatogramExtractorAlgorithm.h>

#include <OpenMS/KERNEL/MSExperiment.h>
#include <OpenMS/ANALYSIS/TARGETED/TargetedExperiment.h>
#include <OpenMS/ANALYSIS/MAPMATCHING/TransformationDescription.h>

#include <OpenMS/ANALYSIS/OPENSWATH/DATAACCESS/DataAccessHelper.h>

namespace OpenMS
{

  /**
   * @brief The ChromatogramExtractor extracts chromatograms from a spectra file.
   *
   * It will take as input a set of transitions coordinates and will extract
   * the signal of the provided map at the product ion m/z and retention time
   * (rt) values specified by the extraction coordinates. There are two
   * interfaces, the old interface will take a full TargetedExperiment and
   * assume that one wants to extract at the m/z of the transitions present in
   * the TargetedExperiment. The new interface (see also the
   * ChromatogramExtractorAlgorithm class) only expects a set of coordinates
   * which are up to the user to fill but a convenient prepare_coordinates
   * function is provided to create the coordinates for the most common case of
   * an MS2 and MS1 extraction.
   * 
   * In the case of MS2 extraction, the map is assumed to originate from a SWATH
   * (data-independent acquisition or DIA) experiment.
   *
  */
  class OPENMS_DLLAPI ChromatogramExtractor :
    public ProgressLogger
  {

public:

    typedef ChromatogramExtractorAlgorithm::ExtractionCoordinates ExtractionCoordinates;

    /**
     * @brief Extract chromatograms defined by the TargetedExperiment from the input map and write them to the output map.
     *
     * @param input The input spectra from which to extract chromatograms
     * @param output The output vector in which to store the chromatograms
     * @param transition_exp The extraction coordinates (m/z, RT, ion mobility)
     * @param mz_extraction_window Extracts a window of this size in m/z
     *                             dimension (e.g. a window of 50 ppm means an
     *                             extraction of 25 ppm on either side)
     * @param ppm Whether mz windows in in ppm
     * @param trafo A transformation description for RT space
     * @param rt_extraction_window Extracts a window of this size in RT
     *                             dimension (e.g. a window of 600 seconds
     *                             means an extraction of 300 seconds on either
     *                             side)
     * @param filter Which filter to use (bartlett or tophat)
     *
     * @note: it will replace chromatograms in the output map, not append to them!
     * @note: TODO deprecate this function (use ChromatogramExtractorAlgorithm instead)
    */
    template <typename ExperimentT>
    void extractChromatograms(const ExperimentT& input,
                              ExperimentT& output,
                              OpenMS::TargetedExperiment& transition_exp,
                              double mz_extraction_window,
                              bool ppm, TransformationDescription trafo,
                              double rt_extraction_window,
                              const String& filter)
    {
      // invert the trafo because we want to transform nRT values to "real" RT values
      trafo.invert();

      Size input_size = input.size();
      if (input_size < 1)
      {
        return;
      }

      int used_filter = getFilterNr_(filter);
      populatePeptideRTMap_(transition_exp, rt_extraction_window);

      // sort the transition experiment by product mass
      // this is essential because the algorithm assumes sorted transitions!
      transition_exp.sortTransitionsByProductMZ();

      // prepare all the spectra (but leave them empty)
      SpectrumSettings settings = input[0];
      std::vector<typename ExperimentT::ChromatogramType> chromatograms;
      prepareSpectra_(settings, chromatograms, transition_exp);

      //go through all spectra
      startProgress(0, input_size, "Extracting chromatograms");
      for (Size scan_idx = 0; scan_idx < input_size; ++scan_idx)
      {
        setProgress(scan_idx);

        if (input[scan_idx].size() == 0)
          continue;

        Size peak_idx = 0;

        double mz;
        double integrated_intensity = 0;

        // go through all transitions / chromatograms which are sorted by
        // ProductMZ. We can use this to step through the spectrum and at the
        // same time step through the transitions. We increase the peak counter
        // until we hit the next transition and then extract the signal.
        for (Size k = 0; k < chromatograms.size(); ++k)
        {

          double current_rt = input[scan_idx].getRT();
          if (outsideExtractionWindow_(transition_exp.getTransitions()[k], current_rt, trafo, rt_extraction_window))
          {
            continue;
          }

          typename ExperimentT::ChromatogramType::PeakType p;
          mz = transition_exp.getTransitions()[k].getProductMZ();

          if (used_filter == 1)
          {
            extract_value_tophat(input[scan_idx], mz, peak_idx, integrated_intensity, mz_extraction_window, ppm);
          }
          else if (used_filter == 2)
          {
            extract_value_bartlett(input[scan_idx], mz, peak_idx, integrated_intensity, mz_extraction_window, ppm);
          }


          p.setRT(current_rt);
          p.setIntensity(integrated_intensity);
          chromatograms[k].push_back(p);
        }
      }
      endProgress();

      // add all the chromatograms to the output
      output.setChromatograms(chromatograms);
    }

    /**
     * @brief Extract chromatograms at the m/z and RT defined by the ExtractionCoordinates.
     *
     * @param input The input spectra from which to extract chromatograms
     * @param output The output vector in which to store the chromatograms
     * (needs to be of the same length as the extraction coordinates, use
     * prepare_coordinates)
     * @param extraction_coordinates The extraction coordinates (m/z, RT, ion mobility)
     * @param mz_extraction_window Extracts a window of this size in m/z
     * dimension (e.g. a window of 50 ppm means an extraction of 25 ppm on
     * either side)
     * @param ppm Whether mz windows in in ppm
     * @param filter Which filter to use (bartlett or tophat)
     *
     * @note: whenever possible, please use this ChromatogramExtractorAlgorithm implementation
     *
    */
    void extractChromatograms(const OpenSwath::SpectrumAccessPtr input, 
                              std::vector< OpenSwath::ChromatogramPtr >& output,
                              const std::vector<ExtractionCoordinates>& extraction_coordinates,
                              double mz_extraction_window,
                              bool ppm,
                              const String& filter)
    {
      ChromatogramExtractorAlgorithm().extractChromatograms(input, output, 
          extraction_coordinates, mz_extraction_window, ppm, -1, filter);
    }

    /**
     * @brief Extract chromatograms at the m/z and RT defined by the ExtractionCoordinates.
     *
     * @param input The input spectra from which to extract chromatograms
     * @param output The output vector in which to store the chromatograms
     * (needs to be of the same length as the extraction coordinates, use
     * prepare_coordinates)
     * @param extraction_coordinates The extraction coordinates (m/z, RT, ion mobility)
     * @param mz_extraction_window Extracts a window of this size in m/z
     * dimension (e.g. a window of 50 ppm means an extraction of 25 ppm on
     * either side)
     * @param ppm Whether mz windows in in ppm
     * @param im_extraction_window Extracts a window of this size in ion mobility
     * @param filter Which filter to use (bartlett or tophat)
     *
     * @note: whenever possible, please use this ChromatogramExtractorAlgorithm implementation
     *
    */
    void extractChromatograms(const OpenSwath::SpectrumAccessPtr input,
                              std::vector< OpenSwath::ChromatogramPtr >& output,
                              const std::vector<ExtractionCoordinates>& extraction_coordinates,
                              double mz_extraction_window,
                              bool ppm,
                              double im_extraction_window,
                              const String& filter) 
    {
      ChromatogramExtractorAlgorithm().extractChromatograms(input, output, 
          extraction_coordinates, mz_extraction_window, ppm, im_extraction_window, filter);
    }

public:

    /**
     * @brief Prepare the extraction coordinates from a TargetedExperiment
     *
     * Will fill the coordinates vector with the appropriate extraction
     * coordinates (transitions for MS2 extraction, peptide m/z for MS1
     * extraction). The output will be sorted by m/z.
     *
     * @param output_chromatograms An empty vector which will be initialized correctly
     * @param coordinates An empty vector which will be filled with the
     *   appropriate extraction coordinates in m/z and rt and sorted by m/z (to
     *   be used as input to extractChromatograms)
     * @param transition_exp The transition experiment used as input (is constant)
     * @param rt_extraction_window If non-negative, full RT extraction window,
     *   centered on the first RT value (@p rt_end - @p rt_start will equal this
     *   window size). If negative, @p rt_end will be set to -1 and @p rt_start
     *   to 0 (i.e. full RT range). If NaN, exactly two RT entries are expected
     *   - the first is used as @p rt_start and the second as @p rt_end.
     * @param ms1 Whether to extract for MS1 (peptide level) or MS2 (transition level)
     *
     * @throw Exception::IllegalArgument if RT values are expected (depending on @p rt_extraction_window) but not provided
    */
    void prepare_coordinates(std::vector< OpenSwath::ChromatogramPtr > & output_chromatograms,
                             std::vector< ExtractionCoordinates > & coordinates,
                             const OpenMS::TargetedExperiment & transition_exp,
                             const double rt_extraction_window,
                             const bool ms1) const;

    /**
     * @brief This converts the ChromatogramPtr to MSChromatogram and adds meta-information.
     *
     * It sets
     * 1) the target m/z
     * 2) the isolation window (upper/lower)
     * 3) the peptide sequence
     * 4) the fragment m/z
     * 5) the meta-data, e.g. InstrumentSettings, AcquisitionInfo, 
     *     sourceFile and DataProcessing
     * 6) the native ID from the transition
     * 7) ion mobility extraction target and window (lower/upper)
     *
     */
    template <typename TransitionExpT>
    static void return_chromatogram(std::vector< OpenSwath::ChromatogramPtr > & chromatograms,
      std::vector< ChromatogramExtractor::ExtractionCoordinates > & coordinates,
      TransitionExpT& transition_exp_used,
      SpectrumSettings settings,
      std::vector<OpenMS::MSChromatogram > & output_chromatograms,
      bool ms1, double im_extraction_width = 0.0)
    {
      typedef std::map<String, const typename TransitionExpT::Transition* > TransitionMapType;
      TransitionMapType trans_map;
      for (Size i = 0; i < transition_exp_used.getTransitions().size(); i++)
      {
        trans_map[transition_exp_used.getTransitions()[i].getNativeID()] = &transition_exp_used.getTransitions()[i];
      }

      for (Size i = 0; i < chromatograms.size(); i++)
      {
        const OpenSwath::ChromatogramPtr & chromptr = chromatograms[i];
        const ChromatogramExtractor::ExtractionCoordinates & coord = coordinates[i];

        // copy data
        OpenMS::MSChromatogram chrom;
        OpenSwathDataAccessHelper::convertToOpenMSChromatogram(chromptr, chrom);
        chrom.setNativeID(coord.id);

        // Create precursor and set
        // 1) the target m/z
        // 2) the isolation window (upper/lower)
        // 3) the peptide sequence
        Precursor prec;
        if (ms1) 
        {
          prec.setMZ(coord.mz);
          chrom.setChromatogramType(ChromatogramSettings::BASEPEAK_CHROMATOGRAM);

          // extract compound / peptide id from transition and store in
          // more-or-less default field
          int prec_charge = 0;
          String r = extract_id_(transition_exp_used, coord.id, prec_charge);
          prec.setCharge(prec_charge);
          prec.setMetaValue("peptide_sequence", r);
        }
        else 
        {
          typename TransitionExpT::Transition transition = (*trans_map[coord.id]);

          prec.setMZ(transition.getPrecursorMZ());
          if (settings.getPrecursors().size() > 0)
          {
            prec.setIsolationWindowLowerOffset(settings.getPrecursors()[0].getIsolationWindowLowerOffset());
            prec.setIsolationWindowUpperOffset(settings.getPrecursors()[0].getIsolationWindowUpperOffset());
          }

          // Create product and set its m/z
          Product prod;
          prod.setMZ(transition.getProductMZ());
          chrom.setProduct(prod);
          chrom.setChromatogramType(ChromatogramSettings::SELECTED_REACTION_MONITORING_CHROMATOGRAM);

          // extract compound / peptide id from transition and store in
          // more-or-less default field
          if (!transition.getPeptideRef().empty())
          {
            int prec_charge = 0;
            String r = extract_id_(transition_exp_used, transition.getPeptideRef(), prec_charge);
            prec.setCharge(prec_charge);
            prec.setMetaValue("peptide_sequence", r);
          }
          else
          {
            int prec_charge = 0;
            String r = extract_id_(transition_exp_used, transition.getCompoundRef(), prec_charge);
            prec.setCharge(prec_charge);
            prec.setMetaValue("peptide_sequence", r);
          }
        }

        if (coord.ion_mobility >= 0 && im_extraction_width > 0.0)
        {
          prec.setDriftTime(coord.ion_mobility);
          prec.setDriftTimeWindowLowerOffset(im_extraction_width / 2.0);
          prec.setDriftTimeWindowUpperOffset(im_extraction_width / 2.0);
        }
        chrom.setPrecursor(prec);

        // Set the rest of the meta-data
        chrom.setInstrumentSettings(settings.getInstrumentSettings());
        chrom.setAcquisitionInfo(settings.getAcquisitionInfo());
        chrom.setSourceFile(settings.getSourceFile());

        for (Size j = 0; j < settings.getDataProcessing().size(); ++j)
        {
          settings.getDataProcessing()[j]->setMetaValue("performed_on_spectra", "true");
          chrom.getDataProcessing().push_back(settings.getDataProcessing()[j]);
        }
        output_chromatograms.push_back(chrom);
      }
    }

     /// @note: TODO deprecate this function (use ChromatogramExtractorAlgorithm instead)
    template <typename SpectrumT>
    void extract_value_tophat(const SpectrumT& input,
                              const double mz,
                              Size& peak_idx,
                              double& integrated_intensity,
                              const double extract_window,
                              const bool ppm)
    {
      integrated_intensity = 0;
      if (input.size() == 0)
      {
        return;
      }

      // calculate extraction window
      double left, right;
      if (ppm)
      {
        left  = mz - mz * extract_window / 2.0 * 1.0e-6;
        right = mz + mz * extract_window / 2.0 * 1.0e-6;
      }
      else
      {
        left  = mz - extract_window / 2.0;
        right = mz + extract_window / 2.0;
      }

      Size walker;

      // advance the peak_idx until we hit the m/z value of the next transition
      while (peak_idx < input.size() && input[peak_idx].getMZ() < mz)
      {
        peak_idx++;
      }

      // walk right and left and add to our intensity
      walker = peak_idx;
      // if we moved past the end of the spectrum, we need to try the last peak
      // of the spectrum (it could still be within the window)
      if (peak_idx >= input.size())
      {
        walker = input.size() - 1;
      }

      // add the current peak if it is between right and left
      if (input[walker].getMZ() > left && input[walker].getMZ() < right)
      {
        integrated_intensity += input[walker].getIntensity();
      }

      // (i) Walk to the left one step and then keep walking left until we go
      // outside the window. Note for the first step to the left we have to
      // check for the walker becoming zero.
      walker = peak_idx;
      if (walker > 0)
      {
        walker--;
        // special case: walker is now zero
        if (walker == 0 && input[walker].getMZ() > left && input[walker].getMZ() < right)
        {
          integrated_intensity += input[walker].getIntensity();
        }
      }
      while (walker > 0 && input[walker].getMZ() > left && input[walker].getMZ() < right)
      {
        integrated_intensity += input[walker].getIntensity(); walker--;
      }

      // (ii) Walk to the right one step and then keep walking right until we
      // are outside the window
      walker = peak_idx;
      if (walker < input.size() )
      {
        walker++;
      }
      while (walker < input.size() && input[walker].getMZ() > left &&  input[walker].getMZ() < right)
      {
        integrated_intensity += input[walker].getIntensity(); walker++;
      }
    }

     /// @note: TODO deprecate this function (use ChromatogramExtractorAlgorithm instead)
    template <typename SpectrumT>
    void extract_value_bartlett(const SpectrumT& input,
                                const double mz,
                                Size& peak_idx,
                                double& integrated_intensity,
                                const double extract_window,
                                const bool ppm)
    {
      integrated_intensity = 0;
      if (input.size() == 0)
      {
        return;
      }

      // calculate extraction window
      double left, right, half_window_size, weight;
      if (ppm)
      {
        half_window_size = mz * extract_window / 2.0 * 1.0e-6;
        left  = mz - mz * extract_window / 2.0 * 1.0e-6;
        right = mz + mz * extract_window / 2.0 * 1.0e-6;
      }
      else
      {
        half_window_size = extract_window / 2.0;
        left  = mz - extract_window / 2.0;
        right = mz + extract_window / 2.0;
      }

      Size walker;

      // advance the peak_idx until we hit the m/z value of the next transition
      while (peak_idx < input.size() && input[peak_idx].getMZ() < mz)
      {
        peak_idx++;
      }

      // walk right and left and add to our intensity
      walker = peak_idx;
      // if we moved past the end of the spectrum, we need to try the last peak
      // of the spectrum (it could still be within the window)
      if (peak_idx >= input.size())
      {
        walker = input.size() - 1;
      }

      // add the current peak if it is between right and left
      if (input[walker].getMZ() > left && input[walker].getMZ() < right)
      {
        weight =  1 - fabs(input[walker].getMZ() - mz) / half_window_size;
        integrated_intensity += input[walker].getIntensity() * weight;
      }

      // (i) Walk to the left one step and then keep walking left until we go
      // outside the window. Note for the first step to the left we have to
      // check for the walker becoming zero.
      walker = peak_idx;
      if (walker > 0)
      {
        walker--;
        // special case: walker is now zero
        if (walker == 0 && input[walker].getMZ() > left && input[walker].getMZ() < right)
        {
          integrated_intensity += input[walker].getIntensity();
        }
      }
      while (walker > 0 && input[walker].getMZ() > left && input[walker].getMZ() < right)
      {
        weight =  1 - fabs(input[walker].getMZ() - mz) / half_window_size;
        integrated_intensity += input[walker].getIntensity() * weight; walker--;
      }

      // (ii) Walk to the right one step and then keep walking right until we
      // are outside the window
      walker = peak_idx;
      if (walker < input.size() )
      {
        walker++;
      }
      while (walker<input.size() && input[walker].getMZ()> left &&  input[walker].getMZ() < right)
      {
        weight = 1 - fabs(input[walker].getMZ() - mz) / half_window_size;
        integrated_intensity += input[walker].getIntensity() * weight; walker++;
      }
    }

private:

    /**
     * @brief Extracts id (peptide sequence or compound name) for a compound
     *
     * @param transition_exp The transition experiment used as input (is constant) and either of type LightTargetedExperiment or TargetedExperiment
     * @param id The identifier of the compound or peptide
     * @param prec_charge The charge state of the precursor
     *
    */
    template <typename TransitionExpT>
<<<<<<< HEAD
    static String extract_id_(TransitionExpT& transition_exp_used, const String& id, int & prec_charge);

=======
    static String extract_id_(TransitionExpT& transition_exp_used, const String& id, int& prec_charge);
    
>>>>>>> f9d3bee8
    /**
     * @brief This populates the chromatograms vector with empty chromatograms
     * (but sets their meta-information)
     *
     * It extracts
     * 1) the target m/z
     * 2) the isolation window (upper/lower)
     * 3) the peptide sequence
     * 4) the fragment m/z
     * 5) Copy the meta-data, e.g. InstrumentSettings, AcquisitionInfo, 
     *     sourceFile and DataProcessing
     * 6) the native ID from the transition
     *
     */
    template <class SpectrumSettingsT, class ChromatogramT>
    void prepareSpectra_(SpectrumSettingsT& settings,
                         std::vector<ChromatogramT>& chromatograms,
                         OpenMS::TargetedExperiment& transition_exp)
    {
      // first prepare all the spectra (but leave them empty)
      for (Size i = 0; i < transition_exp.getTransitions().size(); i++)
      {
        const ReactionMonitoringTransition* transition = &transition_exp.getTransitions()[i];

        // 1) and 2) Extract precursor m/z and isolation window
        ChromatogramT chrom;
        Precursor prec;
        prec.setMZ(transition->getPrecursorMZ());
        if (settings.getPrecursors().size() > 0)
        {
          prec.setIsolationWindowLowerOffset(settings.getPrecursors()[0].getIsolationWindowLowerOffset());
          prec.setIsolationWindowUpperOffset(settings.getPrecursors()[0].getIsolationWindowUpperOffset());
        }

        // 3) set precursor peptide sequence / compound id in more-or-less default field
        String pepref = transition->getPeptideRef();
        for (Size pep_idx = 0; pep_idx < transition_exp.getPeptides().size(); pep_idx++)
        {
          const OpenMS::TargetedExperiment::Peptide* pep = &transition_exp.getPeptides()[pep_idx];
          if (pep->id == pepref)
          {
            prec.setMetaValue("peptide_sequence", pep->sequence);
            break;
          }
        }
        String compref = transition->getCompoundRef();
        for (Size comp_idx = 0; comp_idx < transition_exp.getCompounds().size(); comp_idx++)
        {
          const OpenMS::TargetedExperiment::Compound* comp = &transition_exp.getCompounds()[comp_idx];
          if (comp->id == compref)
          {
            prec.setMetaValue("peptide_sequence", String(comp->id) );
            break;
          }
        }

        // add precursor to spectrum
        chrom.setPrecursor(prec);

        // 4) Create product and set its m/z
        Product prod;
        prod.setMZ(transition->getProductMZ());
        chrom.setProduct(prod);

        // 5) Set the rest of the meta-data
        chrom.setInstrumentSettings(settings.getInstrumentSettings());
        chrom.setAcquisitionInfo(settings.getAcquisitionInfo());
        chrom.setSourceFile(settings.getSourceFile());

        for (Size j = 0; j < settings.getDataProcessing().size(); ++j)
        {
          settings.getDataProcessing()[j]->setMetaValue("performed_on_spectra", "true");
          chrom.getDataProcessing().push_back(settings.getDataProcessing()[j]);
        }

        // Set the id of the chromatogram, using the id of the transition (this gives directly the mapping of the two)
        chrom.setNativeID(transition->getNativeID());
        chrom.setChromatogramType(ChromatogramSettings::SELECTED_REACTION_MONITORING_CHROMATOGRAM);
        chromatograms.push_back(chrom);
      }

    }

     /// @note: TODO deprecate this function (use ChromatogramExtractorAlgorithm instead)
    bool outsideExtractionWindow_(const ReactionMonitoringTransition& transition,
                                  double current_rt,
                                  const TransformationDescription& trafo,
                                  double rt_extraction_window);

     /// @note: TODO deprecate this function (use ChromatogramExtractorAlgorithm instead)
    int getFilterNr_(const String& filter);

     /// @note: TODO deprecate this function (use ChromatogramExtractorAlgorithm instead)
    void populatePeptideRTMap_(OpenMS::TargetedExperiment& transition_exp,
                               double rt_extraction_window);

    std::map<OpenMS::String, double> PeptideRTMap_;

  };
    
  // Specialization for template (LightTargetedExperiment)
  template<>
  inline String ChromatogramExtractor::extract_id_<OpenSwath::LightTargetedExperiment>(OpenSwath::LightTargetedExperiment& transition_exp_used,
                                                                                       const String& id,
                                                                                       int & prec_charge)
  {
    const OpenSwath::LightCompound comp = transition_exp_used.getCompoundByRef(id);
    prec_charge = comp.charge;
    if (!comp.sequence.empty())
    {
      return comp.sequence;
    }
    else
    {
      return comp.compound_name;
    }
  }


  // Specialization for template (TargetedExperiment)
  template<>
  inline String ChromatogramExtractor::extract_id_<OpenMS::TargetedExperiment>(OpenMS::TargetedExperiment& transition_exp_used,
                                                                               const String& id,
                                                                               int & prec_charge)
  {
    if (transition_exp_used.hasPeptide(id))
    {
      const TargetedExperiment::Peptide p = transition_exp_used.getPeptideByRef(id);
      if (p.hasCharge()) {prec_charge = p.getChargeState();}
      return p.sequence;
    }
    else if (transition_exp_used.hasCompound(id))
    {
      const TargetedExperiment::Compound c = transition_exp_used.getCompoundByRef(id);
      if (c.hasCharge()) {prec_charge = c.getChargeState();}
      return c.id;
    }
    else
    {
      return "";
    }
  }
}
<|MERGE_RESOLUTION|>--- conflicted
+++ resolved
@@ -552,13 +552,8 @@
      *
     */
     template <typename TransitionExpT>
-<<<<<<< HEAD
-    static String extract_id_(TransitionExpT& transition_exp_used, const String& id, int & prec_charge);
-
-=======
     static String extract_id_(TransitionExpT& transition_exp_used, const String& id, int& prec_charge);
-    
->>>>>>> f9d3bee8
+
     /**
      * @brief This populates the chromatograms vector with empty chromatograms
      * (but sets their meta-information)
