--- conflicted
+++ resolved
@@ -255,18 +255,6 @@
      * @throw Exception::IllegalArgument if RT values are expected (depending on @p rt_extraction_window) but not provided
     */
     static void prepare_coordinates(std::vector< OpenSwath::ChromatogramPtr > & output_chromatograms,
-<<<<<<< HEAD
-                             std::vector< ExtractionCoordinates > & coordinates,
-                             const OpenMS::TargetedExperiment & transition_exp,
-                             const double rt_extraction_window,
-                             const bool ms1);
-
-    static void prepare_coordinates(std::vector< OpenSwath::ChromatogramPtr > & output_chromatograms,
-      std::vector< ExtractionCoordinates > & coordinates,
-      const OpenSwath::LightTargetedExperiment & transition_exp_used,
-      const double rt_extraction_window,
-      const bool ms1);
-=======
                                     std::vector< ExtractionCoordinates > & coordinates,
                                     const OpenMS::TargetedExperiment & transition_exp,
                                     const double rt_extraction_window,
@@ -279,7 +267,6 @@
                                     const double rt_extraction_window,
                                     const bool ms1 = false,
                                     const int ms1_isotopes = 0);
->>>>>>> 9087c9cc
 
     /**
      * @brief This converts the ChromatogramPtr to MSChromatogram and adds meta-information.
