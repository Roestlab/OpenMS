--- conflicted
+++ resolved
@@ -70,7 +70,7 @@
 
     /// Assignment operator
     DateTime& operator=(const DateTime& source);
-	  
+
     /// Move assignment operator
     DateTime& operator=(DateTime&&) & noexcept;
 
@@ -172,14 +172,14 @@
     /// Returns true if the date time is valid
     bool isValid() const;
 
-    /// return true if the date and time is null 
+    /// return true if the date and time is null
     bool isNull() const;
 
     /// Sets the undefined date: 00/00/0000 00:00:00
     void clear();
-    
+
     /* @brief Returns a string representation of the DateTime object.
-       @param format "yyyy-MM-ddThh:mm:ss" corresponds to ISO 8601 and should be preferred.	   
+       @param format "yyyy-MM-ddThh:mm:ss" corresponds to ISO 8601 and should be preferred.
 	*/
 	String toString(std::string format = "yyyy-MM-ddThh:mm:ss") const;
 
@@ -209,12 +209,9 @@
         @exception Exception::ParseError
     */
     void set(const String& date);
-<<<<<<< HEAD
-=======
 
 private:
     QDateTime dt_;
->>>>>>> c792811b
   };
 
 } // namespace OPENMS