### the directory name
set(directory include/OpenMS/QC)

### list all header files of the directory here
set(sources_list_h
<<<<<<< HEAD
Contaminants.h
=======
MissedCleavages.h
>>>>>>> d9a1e10e
Ms2IdentificationRate.h
QCBase.h
TIC.h
)

### add path to the filenames
set(sources_h)
foreach(i ${sources_list_h})
	list(APPEND sources_h ${directory}/${i})
endforeach(i)

### source group definition
source_group("Header Files\\OpenMS\\QC" FILES ${sources_h})

set(OpenMS_sources_h ${OpenMS_sources_h} ${sources_h})<|MERGE_RESOLUTION|>--- conflicted
+++ resolved
@@ -3,11 +3,8 @@
 
 ### list all header files of the directory here
 set(sources_list_h
-<<<<<<< HEAD
 Contaminants.h
-=======
 MissedCleavages.h
->>>>>>> d9a1e10e
 Ms2IdentificationRate.h
 QCBase.h
 TIC.h
