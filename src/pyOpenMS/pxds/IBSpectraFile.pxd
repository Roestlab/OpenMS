--- conflicted
+++ resolved
@@ -5,13 +5,10 @@
 cdef extern from "<OpenMS/FORMAT/IBSpectraFile.h>" namespace "OpenMS":
     
     cdef cppclass IBSpectraFile "OpenMS::IBSpectraFile":
-<<<<<<< HEAD
-        IBSpectraFile() nogil except +
+
+        IBSpectraFile() nogil except + # wrap-doc:Implements the export of consensusmaps into the IBSpectra format used by isobar to load quantification results
         IBSpectraFile(IBSpectraFile &) nogil except +
-        void store(const String & filename, ConsensusMap & cm) nogil except +
-=======
-        IBSpectraFile() nogil except + # wrap-doc:Implements the export of consensusmaps into the IBSpectra format used by isobar to load quantification results
-        IBSpectraFile(IBSpectraFile) nogil except + # wrap-ignore
+
         void store(const String & filename, ConsensusMap & cm) nogil except +
             # wrap-doc:
             #   Writes the contents of the ConsensusMap cm into the file named by filename.
@@ -19,5 +16,4 @@
             #   :param filename: The name of the file where the contents of cm should be stored.
             #   :param cm: The ConsensusMap that should be exported to filename.
             #   :raises:
-            #     Exception: InvalidParameter if the ConsensusMap does not hold the result of an isobaric quantification experiment (e.g., itraq).
->>>>>>> a9e07f0a
+            #     Exception: InvalidParameter if the ConsensusMap does not hold the result of an isobaric quantification experiment (e.g., itraq).