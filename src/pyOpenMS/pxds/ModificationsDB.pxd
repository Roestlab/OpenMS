--- conflicted
+++ resolved
@@ -20,11 +20,8 @@
                                  const String& residue,
                                  TermSpecificity term_spec) nogil except +
 
-<<<<<<< HEAD
-=======
         ResidueModification getModification(const String & mod_name) nogil except +
 
->>>>>>> 08772a72
         ResidueModification getModification(const String & mod_name,
                                             const String & residue,
                                             TermSpecificity term_spec) nogil except +
