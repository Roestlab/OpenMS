from MSExperiment  cimport *
from ChromatogramPeak cimport *
from Peak1D cimport *
from String cimport *
from ProgressLogger cimport *
from PeakFileOptions cimport *
from IMSDataConsumer cimport *

cdef extern from "<OpenMS/FORMAT/MzMLFile.h>" namespace "OpenMS":

    cdef cppclass MzMLFile(ProgressLogger):
        # wrap-inherits:
        #   ProgressLogger

        MzMLFile() nogil except +

<<<<<<< HEAD
        void load(const String&, MSExperiment &) nogil except+
        void store(const String&, MSExperiment &) nogil except+

        void transform(const String&, IMSDataConsumer[Peak1D, ChromatogramPeak] *) nogil except + # wrap-ignore
=======
        void load(const String& filename, MSExperiment &) nogil except+
        void store(const String& filename, MSExperiment &) nogil except+

        # COMMENT: store/load XML structure to/from a string
        void storeBuffer(String & output, MSExperiment exp) nogil except +
        void loadBuffer(libcpp_string output, MSExperiment & exp) nogil except +
>>>>>>> 08772a72

        void transform(const String&, IMSDataConsumer[Peak1D, ChromatogramPeak] *) nogil except + # wrap-ignore
        void transform(const String&, IMSDataConsumer[Peak1D, ChromatogramPeak] *,
                       bool skip_full_count, bool skip_first_pass) nogil except + # wrap-ignore

<<<<<<< HEAD
        bool isSemanticallyValid(const String & filename, StringList & errors, StringList & warnings) nogil except +

        # NAMESPACE # bool isValid(const String & filename, std::ostream & os)

        # void loadSize(const String & filename, Size & scount, Size & ccount) 
=======
        void transform(const String&, IMSDataConsumer[Peak1D, ChromatogramPeak] *, MSExperiment& e) nogil except + # wrap-ignore
        void transform(const String&, IMSDataConsumer[Peak1D, ChromatogramPeak] *, MSExperiment& e,
                       bool skip_full_count, bool skip_first_pass) nogil except + # wrap-ignore

        PeakFileOptions getOptions() nogil except +
        void setOptions(PeakFileOptions) nogil except +

        bool isSemanticallyValid(const String & filename, StringList & errors, StringList & warnings) nogil except +
>>>>>>> 08772a72
<|MERGE_RESOLUTION|>--- conflicted
+++ resolved
@@ -14,37 +14,21 @@
 
         MzMLFile() nogil except +
 
-<<<<<<< HEAD
-        void load(const String&, MSExperiment &) nogil except+
-        void store(const String&, MSExperiment &) nogil except+
-
-        void transform(const String&, IMSDataConsumer[Peak1D, ChromatogramPeak] *) nogil except + # wrap-ignore
-=======
         void load(const String& filename, MSExperiment &) nogil except+
         void store(const String& filename, MSExperiment &) nogil except+
 
         # COMMENT: store/load XML structure to/from a string
         void storeBuffer(String & output, MSExperiment exp) nogil except +
         void loadBuffer(libcpp_string output, MSExperiment & exp) nogil except +
->>>>>>> 08772a72
 
         void transform(const String&, IMSDataConsumer[Peak1D, ChromatogramPeak] *) nogil except + # wrap-ignore
         void transform(const String&, IMSDataConsumer[Peak1D, ChromatogramPeak] *,
                        bool skip_full_count, bool skip_first_pass) nogil except + # wrap-ignore
 
-<<<<<<< HEAD
-        bool isSemanticallyValid(const String & filename, StringList & errors, StringList & warnings) nogil except +
-
-        # NAMESPACE # bool isValid(const String & filename, std::ostream & os)
-
-        # void loadSize(const String & filename, Size & scount, Size & ccount) 
-=======
         void transform(const String&, IMSDataConsumer[Peak1D, ChromatogramPeak] *, MSExperiment& e) nogil except + # wrap-ignore
         void transform(const String&, IMSDataConsumer[Peak1D, ChromatogramPeak] *, MSExperiment& e,
                        bool skip_full_count, bool skip_first_pass) nogil except + # wrap-ignore
-
         PeakFileOptions getOptions() nogil except +
         void setOptions(PeakFileOptions) nogil except +
 
         bool isSemanticallyValid(const String & filename, StringList & errors, StringList & warnings) nogil except +
->>>>>>> 08772a72
