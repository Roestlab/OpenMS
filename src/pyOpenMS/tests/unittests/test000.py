--- conflicted
+++ resolved
@@ -1786,17 +1786,10 @@
 @report
 def testTransitionTSVFile():
     """
-<<<<<<< HEAD
-    @tests: TransitionTSVReader
-     TransitionTSVReader.__init__
-     TransitionTSVReader.calibrateMapGlobally
-     TransitionTSVReader.calibrateMapSpectrumwise
-=======
     @tests:
      TransitionTSVFile.__init__
      TransitionTSVFile.calibrateMapGlobally
      TransitionTSVFile.calibrateMapSpectrumwise
->>>>>>> 1135f657
     """
     ff = pyopenms.TransitionTSVFile()
 
