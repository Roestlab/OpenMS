--- conflicted
+++ resolved
@@ -39,12 +39,8 @@
 
 namespace OpenMS
 {
-<<<<<<< HEAD
   std::unique_ptr<LayerStatistics> LayerDataIdent::getStats() const
-=======
-  void LayerDataIdent::computeStats(LayerStatistics& /*visitor*/) const
->>>>>>> d7218c71
   {
     return make_unique<LayerStatisticsIdent>(peptides_);
   }
-}// namespace OpenMS+} // namespace OpenMS