// --------------------------------------------------------------------------
//                   OpenMS -- Open-Source Mass Spectrometry
// --------------------------------------------------------------------------
// Copyright The OpenMS Team -- Eberhard Karls University Tuebingen,
// ETH Zurich, and Freie Universitaet Berlin 2002-2017.
//
// This software is released under a three-clause BSD license:
//  * Redistributions of source code must retain the above copyright
//    notice, this list of conditions and the following disclaimer.
//  * Redistributions in binary form must reproduce the above copyright
//    notice, this list of conditions and the following disclaimer in the
//    documentation and/or other materials provided with the distribution.
//  * Neither the name of any author or any participating institution
//    may be used to endorse or promote products derived from this software
//    without specific prior written permission.
// For a full list of authors, refer to the file AUTHORS.
// --------------------------------------------------------------------------
// THIS SOFTWARE IS PROVIDED BY THE COPYRIGHT HOLDERS AND CONTRIBUTORS "AS IS"
// AND ANY EXPRESS OR IMPLIED WARRANTIES, INCLUDING, BUT NOT LIMITED TO, THE
// IMPLIED WARRANTIES OF MERCHANTABILITY AND FITNESS FOR A PARTICULAR PURPOSE
// ARE DISCLAIMED. IN NO EVENT SHALL ANY OF THE AUTHORS OR THE CONTRIBUTING
// INSTITUTIONS BE LIABLE FOR ANY DIRECT, INDIRECT, INCIDENTAL, SPECIAL,
// EXEMPLARY, OR CONSEQUENTIAL DAMAGES (INCLUDING, BUT NOT LIMITED TO,
// PROCUREMENT OF SUBSTITUTE GOODS OR SERVICES; LOSS OF USE, DATA, OR PROFITS;
// OR BUSINESS INTERRUPTION) HOWEVER CAUSED AND ON ANY THEORY OF LIABILITY,
// WHETHER IN CONTRACT, STRICT LIABILITY, OR TORT (INCLUDING NEGLIGENCE OR
// OTHERWISE) ARISING IN ANY WAY OUT OF THE USE OF THIS SOFTWARE, EVEN IF
// ADVISED OF THE POSSIBILITY OF SUCH DAMAGE.
//
// --------------------------------------------------------------------------
// $Maintainer: Timo Sachsenberg$
// $Authors: Marc Sturm, Timo Sachsenberg, Chris Bielow $
// --------------------------------------------------------------------------

// Qt
#include <QMouseEvent>
#include <QtWidgets/QMessageBox>
#include <QPainterPath>
#include <QPainter>
#include <QtCore/QTime>
#include <QtWidgets/QMenu>
#include <QtWidgets/QComboBox>
#include <QtWidgets/QFileDialog>
#include <QtWidgets/QInputDialog>
#include <QtSvg/QSvgGenerator>

// OpenMS
#include <OpenMS/VISUAL/Spectrum1DCanvas.h>
#include <OpenMS/VISUAL/AxisWidget.h>
#include <OpenMS/VISUAL/ColorSelector.h>
#include <OpenMS/VISUAL/SpectrumWidget.h>
#include <OpenMS/VISUAL/Spectrum1DWidget.h>
#include <OpenMS/VISUAL/APPLICATIONS/TOPPViewBase.h>
#include <OpenMS/VISUAL/ANNOTATION/Annotation1DItem.h>
#include <OpenMS/VISUAL/ANNOTATION/Annotation1DDistanceItem.h>
#include <OpenMS/VISUAL/ANNOTATION/Annotation1DTextItem.h>
#include <OpenMS/VISUAL/ANNOTATION/Annotation1DPeakItem.h>
#include <OpenMS/VISUAL/ANNOTATION/Annotations1DContainer.h>
#include <OpenMS/VISUAL/DIALOGS/Spectrum1DPrefDialog.h>
#include <OpenMS/COMPARISON/SPECTRA/SpectrumAlignment.h>
#include <OpenMS/COMPARISON/SPECTRA/SpectrumAlignmentScore.h>
#include <OpenMS/FORMAT/PeakTypeEstimator.h>
#include <OpenMS/FORMAT/FileHandler.h>
#include <OpenMS/MATH/MISC/MathFunctions.h>
#include <OpenMS/SYSTEM/FileWatcher.h>

#include <iostream>
#include <boost/math/special_functions/fpclassify.hpp>

using namespace std;

namespace OpenMS
{
  using namespace Math;
  using namespace Internal;

  Spectrum1DCanvas::Spectrum1DCanvas(const Param & preferences, QWidget * parent) :
    SpectrumCanvas(preferences, parent),
    mirror_mode_(false),
    moving_annotations_(false),
    show_alignment_(false),
    aligned_peaks_mz_delta_(),
    alignment_score_(0),
    is_swapped_(true),
    ion_ladder_visible_(true)
  {
    //Parameter handling
    defaults_.setValue("highlighted_peak_color", "#ff0000", "Highlighted peak color.");
    defaults_.setValue("icon_color", "#000000", "Peak icon color.");
    defaults_.setValue("peak_color", "#0000ff", "Peak color.");
    defaults_.setValue("annotation_color", "#000055", "Annotation color.");
    defaults_.setValue("background_color", "#ffffff", "Background color.");
    defaults_.setValue("show_legend", "false", "Annotate each layer with its name on the canvas.");
    defaultsToParam_();
    setName("Spectrum1DCanvas");
    setParameters(preferences);

    //connect preferences change to the right slot
    connect(this, SIGNAL(preferencesChange()), this, SLOT(currentLayerParamtersChanged_()));
  }

  Spectrum1DCanvas::~Spectrum1DCanvas()
  {
  }

  void Spectrum1DCanvas::activateLayer(Size layer_index)
  {
    if (layer_index >= getLayerCount() || layer_index == current_layer_)
    {
      return;
    }

    current_layer_ = layer_index;

    // no peak is selected
    selected_peak_.clear();

    emit layerActivated(this);
  }

  void Spectrum1DCanvas::setVisibleArea(DRange<2> range)
  {
    changeVisibleArea_(AreaType(range.minX(), visible_area_.minY(), range.maxX(), visible_area_.maxY()));
  }

  void Spectrum1DCanvas::changeVisibleArea_(double lo, double hi, bool repaint, bool add_to_stack)
  {
    changeVisibleArea_(AreaType(lo, visible_area_.minY(), hi, visible_area_.maxY()), repaint, add_to_stack);
  }

  void Spectrum1DCanvas::dataToWidget(const PeakType & peak, QPoint & point, bool flipped, bool percentage)
  {
    dataToWidget(peak.getMZ(), peak.getIntensity(), point, flipped, percentage);
  }

  void Spectrum1DCanvas::dataToWidget(double x, double y, QPoint & point, bool flipped, bool percentage)
  {
    QPoint tmp;
    if (percentage)
    {
      y *= getSnapFactor() * percentage_factor_;
    }
    SpectrumCanvas::dataToWidget_(x, y, tmp);
    point.setX(tmp.x());
    double alignment_shrink_factor = 1.0;
    if (height() > 10)
    {
      alignment_shrink_factor = (double)(height() - 10) / (double)height();
    }
    if (mirror_mode_)
    {
      if (flipped)
      {
        if (!show_alignment_)
        {
          point.setY(height() - (int)(tmp.y() / 2.0));
        }
        else         // show_alignment_
        {
          point.setY(height() - (int)((tmp.y() * alignment_shrink_factor) / 2.0));
        }
      }
      else       // !flipped
      {
        if (!show_alignment_)
        {
          point.setY((int)(tmp.y() / 2.0));
        }
        else         // show_alignment_
        {
          point.setY((int)((tmp.y() * alignment_shrink_factor) / 2.0));
        }
      }
    }
    else     // !mirror_mode_
    {
      point.setY((int)(tmp.y()));
    }
  }

  SpectrumCanvas::PointType Spectrum1DCanvas::widgetToData(const QPoint & pos, bool percentage)
  {
    return widgetToData(pos.x(), pos.y(), percentage);
  }

  SpectrumCanvas::PointType Spectrum1DCanvas::widgetToData(double x, double y, bool percentage)
  {
    double actual_y;
    double alignment_shrink_factor = 1.0;
    if (height() > 10)
    {
      alignment_shrink_factor = (double)(height() - 10) / (double)height();
    }

    if (mirror_mode_)
    {
      if (y > height() / 2)
      {
        if (!show_alignment_)
        {
          actual_y = (height() - y) * 2;
        }
        else
        {
          actual_y = (height() - y) * 2 / alignment_shrink_factor;
        }
      }
      else       // y <= height()/2
      {
        if (!show_alignment_)
        {
          actual_y = y * 2;
        }
        else
        {
          actual_y = y * 2 / alignment_shrink_factor;
        }
      }
    }
    else
    {
      actual_y = y;
    }
    PointType p = SpectrumCanvas::widgetToData_(x, actual_y);
    if (percentage)
    {
      p.setY(p.getY() / (getSnapFactor() * percentage_factor_));
    }
    return p;
  }

  //////////////////////////////////////////////////////////////////////////////////
  // Qt events

  void Spectrum1DCanvas::mousePressEvent(QMouseEvent * e)
  {
    if (current_layer_ >= getLayerCount())
    {
      return;
    }

    // get mouse position in widget coordinates
    last_mouse_pos_ = e->pos();

    if (e->button() == Qt::LeftButton)
    {
      // selection/deselection of annotation items
      Annotation1DItem* item = getCurrentLayer_().getCurrentAnnotations().getItemAt(last_mouse_pos_);
      if (item)
      {
        if (!(e->modifiers() & Qt::ControlModifier))
        {
          // edit via double-click
          if (e->type() == QEvent::MouseButtonDblClick)
          {
            item->editText();
          }
          else if (!item->isSelected())
          {
            // the item becomes the only selected item
            getCurrentLayer_().getCurrentAnnotations().deselectAll();
            item->setSelected(true);
          }
          // an item was clicked -> can be moved on the canvas
          moving_annotations_ = true;
        }
        else
        {
          // ctrl pressed -> allow selection/deselection of multiple items, do not deselect others
          item->setSelected(!item->isSelected());
        }

        // if item is a distance item: show distance of selected item in status bar
        Annotation1DDistanceItem * distance_item = dynamic_cast<Annotation1DDistanceItem *>(item);
        if (distance_item)
        {
          const double start_p = distance_item->getStartPoint().getX();
          const double end_p = distance_item->getEndPoint().getX();
          emit sendStatusMessage(QString("Measured: dMZ = %1").arg(end_p - start_p).toStdString(), 0);
        }
      }
      else
      {
        // no item was under the cursor
        getCurrentLayer_().getCurrentAnnotations().deselectAll();
      }

      if (action_mode_ == AM_ZOOM)
      {
        rubber_band_.setGeometry(QRect(e->pos(), QSize()));
        rubber_band_.show();
      }
      else if (action_mode_ == AM_MEASURE)
      {
        if (isMzToXAxis())
        {
          if (selected_peak_.isValid())
          {
            measurement_start_ = selected_peak_;
            const ExperimentType::PeakType & peak = getCurrentLayer().getCurrentSpectrum()[measurement_start_.peak];
            if (intensity_mode_ == IM_PERCENTAGE)
            {
              updatePercentageFactor_(current_layer_);
            }
            else
            {
              percentage_factor_ = 1.0;
            }
            dataToWidget(peak, measurement_start_point_, getCurrentLayer().flipped);
            measurement_start_point_.setY(last_mouse_pos_.y());
          }
          else
          {
            measurement_start_.clear();
          }
        }
        else         // !isMzToXAxis()
        {
          if (selected_peak_.isValid())
          {
            measurement_start_ = selected_peak_;
            const ExperimentType::PeakType & peak = getCurrentLayer().getCurrentSpectrum()[measurement_start_.peak];
            updatePercentageFactor_(current_layer_);
            dataToWidget(peak, measurement_start_point_, getCurrentLayer().flipped);
            measurement_start_point_.setX(last_mouse_pos_.x());
          }
          else
          {
            measurement_start_.clear();
          }
        }
      }
    }
    update_(OPENMS_PRETTY_FUNCTION);
  }

  void Spectrum1DCanvas::mouseMoveEvent(QMouseEvent * e)
  {
    if (current_layer_ >= getLayerCount())
    {
      return;
    }

    // mouse position relative to the diagram widget
    QPoint p = e->pos();
    PointType data_pos = widgetToData(p);
    emit sendCursorStatus(data_pos.getX(), getCurrentLayer_().getCurrentSpectrum().getRT());

    PeakIndex near_peak = findPeakAtPosition_(p);

    if (e->buttons() & Qt::LeftButton)
    {
      bool move = moving_annotations_;
      if (mirror_mode_ && (getCurrentLayer().flipped ^ (p.y() > height() / 2)))
      {
        move = false;
      }
      if (move)
      {
        updatePercentageFactor_(current_layer_);
        PointType delta = widgetToData(p, true) - widgetToData(last_mouse_pos_, true);

        Annotations1DContainer & ann_1d = getCurrentLayer_().getCurrentAnnotations();
        for (Annotations1DContainer::Iterator it = ann_1d.begin(); it != ann_1d.end(); ++it)
        {
          if ((*it)->isSelected())
          {
            (*it)->move(delta);
          }
        }
        update_(OPENMS_PRETTY_FUNCTION);
        last_mouse_pos_ = p;
      }
      else if (action_mode_ == AM_TRANSLATE)
      {
        // translation in data metric
        double shift = widgetToData(last_mouse_pos_).getX() - widgetToData(p).getX();
        double newLo = visible_area_.minX() + shift;
        double newHi = visible_area_.maxX() + shift;
        // check if we are falling out of bounds
        if (newLo < overall_data_range_.minX())
        {
          newLo = overall_data_range_.minX();
          newHi = newLo + visible_area_.width();
        }
        if (newHi > overall_data_range_.maxX())
        {
          newHi = overall_data_range_.maxX();
          newLo = newHi - visible_area_.width();
        }
        //chage data area
        changeVisibleArea_(newLo, newHi);
        last_mouse_pos_ = p;
      }
      else if (action_mode_ == AM_MEASURE)
      {
        if (near_peak.peak != measurement_start_.peak)
        {
          selected_peak_ = near_peak;
          last_mouse_pos_ = p;
          update_(OPENMS_PRETTY_FUNCTION);
        }
      }
      else if (action_mode_ == AM_ZOOM)
      {
        PointType pos = widgetToData(p);

        if (isMzToXAxis())
        {
          rubber_band_.setGeometry(QRect(last_mouse_pos_.x(), 0, p.x() - last_mouse_pos_.x(), height()).normalized());
        }
        else
        {
          rubber_band_.setGeometry(QRect(0, last_mouse_pos_.y(), width(), p.y() - last_mouse_pos_.y()).normalized());
        }
        rubber_band_.show();         //if the mouse button is pressed before the zoom key is pressed

        update_(OPENMS_PRETTY_FUNCTION);
      }
    }
    else if (!e->buttons())     //no buttons pressed
    {
      selected_peak_ = findPeakAtPosition_(p);
      update_(OPENMS_PRETTY_FUNCTION);
    }

    //show coordinates
    if (selected_peak_.isValid())
    {
      String status;
      const ExperimentType::SpectrumType & s = getCurrentLayer().getCurrentSpectrum();
      for (Size m = 0; m < s.getFloatDataArrays().size(); ++m)
      {
        if (selected_peak_.peak < s.getFloatDataArrays()[m].size())
        {
          status += s.getFloatDataArrays()[m].getName() + ": " + s.getFloatDataArrays()[m][selected_peak_.peak] + " ";
        }
      }
      for (Size m = 0; m < s.getIntegerDataArrays().size(); ++m)
      {
        if (selected_peak_.peak < s.getIntegerDataArrays()[m].size())
        {
          status += s.getIntegerDataArrays()[m].getName() + ": " + s.getIntegerDataArrays()[m][selected_peak_.peak] + " ";
        }
      }
      for (Size m = 0; m < s.getStringDataArrays().size(); ++m)
      {
        if (selected_peak_.peak < s.getStringDataArrays()[m].size())
        {
          status += s.getStringDataArrays()[m].getName() + ": " + s.getStringDataArrays()[m][selected_peak_.peak] + " ";
        }
      }
      emit sendStatusMessage(status, 0);
    }
  }

  void Spectrum1DCanvas::mouseReleaseEvent(QMouseEvent * e)
  {
    if (current_layer_ >= getLayerCount())
    {
      return;
    }
    if (e->button() == Qt::LeftButton)
    {
      if (action_mode_ == AM_ZOOM)
      {
        rubber_band_.hide();
        QRect rect = rubber_band_.geometry();
        if (rect.width() != 0)
        {
          AreaType area(widgetToData(rect.topLeft()), widgetToData(rect.bottomRight()));
          changeVisibleArea_(area.minX(), area.maxX(), true, true);
          emit layerZoomChanged(this);
        }
      }
      else if (action_mode_ == AM_MEASURE)
      {
        if (!selected_peak_.isValid())
        {
          measurement_start_.clear();
        }
        if (measurement_start_.isValid() && selected_peak_.peak != measurement_start_.peak)
        {
          const ExperimentType::PeakType & peak_1 = getCurrentLayer().getCurrentSpectrum()[measurement_start_.peak];
          const ExperimentType::PeakType & peak_2 = getCurrentLayer().getCurrentSpectrum()[selected_peak_.peak];
          updatePercentageFactor_(current_layer_);
          PointType p = widgetToData(measurement_start_point_, true);
          bool peak_1_less = peak_1.getMZ() < peak_2.getMZ();
          double start_mz = peak_1_less ? peak_1.getMZ() : peak_2.getMZ();
          double end_mz = peak_1_less ? peak_2.getMZ() : peak_1.getMZ();
          double distance = end_mz - start_mz;
          PointType start_p(start_mz, p.getY());
          PointType end_p(end_mz, p.getY());
          // draw line for measured distance between two peaks and annotate with distance in m/z -- use 4 digits to resolve 13C distances between isotopes
          Annotation1DItem * item = new Annotation1DDistanceItem(QString::number(distance, 'f', 4), start_p, end_p);
          getCurrentLayer_().getCurrentAnnotations().push_front(item);
        }
      }

      ensureAnnotationsWithinDataRange_();
      moving_annotations_ = false;

      measurement_start_.clear();
      update_(OPENMS_PRETTY_FUNCTION);
    }
  }

  void Spectrum1DCanvas::keyPressEvent(QKeyEvent * e)
  {
    // Delete pressed => delete selected annotations from the current layer
    if (e->key() == Qt::Key_Delete)
    {
      e->accept();
      getCurrentLayer_().removePeakAnnotationsFromPeptideHit(getCurrentLayer_().getCurrentAnnotations().getSelectedItems());
      getCurrentLayer_().getCurrentAnnotations().removeSelectedItems();
      update_(OPENMS_PRETTY_FUNCTION);
    }
    // 'a' pressed && in zoom mode (ctrl pressed) => select all annotation items
    else if ((e->modifiers() & Qt::ControlModifier) && (e->key() == Qt::Key_A))
    {
      e->accept();
      getCurrentLayer_().getCurrentAnnotations().selectAll();
      update_(OPENMS_PRETTY_FUNCTION);
    }
    else
    {
      SpectrumCanvas::keyPressEvent(e);
    }
  }

  PeakIndex Spectrum1DCanvas::findPeakAtPosition_(QPoint p)
  {
    //no layers => return invalid peak index
    if (layers_.empty())
      return PeakIndex();

    // mirror mode and p not on same half as active layer => return invalid peak index
    if (mirror_mode_ && (getCurrentLayer().flipped ^ (p.y() > height() / 2)))
      return PeakIndex();

    //reference to the current data
    const SpectrumType & spectrum = getCurrentLayer_().getCurrentSpectrum();
    Size spectrum_index = getCurrentLayer_().getCurrentSpectrumIndex();

    // get the interval (in diagramm metric) that will be projected on screen coordinate p.x() or p.y() (depending on orientation)
    PointType lt = widgetToData(p - QPoint(2, 2), true);
    PointType rb = widgetToData(p + QPoint(2, 2), true);

    // get iterator on first peak with higher position than interval_start
    PeakType temp;
    temp.setMZ(min(lt.getX(), rb.getX()));
    SpectrumConstIteratorType left_it = lower_bound(spectrum.begin(), spectrum.end(), temp, PeakType::PositionLess());

    // get iterator on first peak with higher position than interval_end
    temp.setMZ(max(lt.getX(), rb.getX()));
    SpectrumConstIteratorType   right_it = lower_bound(left_it, spectrum.end(), temp, PeakType::PositionLess());

    if (left_it == right_it)     // both are equal => no peak falls into this interval
    {
      return PeakIndex();
    }

    if (left_it == right_it - 1)
    {
      return PeakIndex(spectrum_index, left_it - spectrum.begin());
    }

    SpectrumConstIteratorType nearest_it = left_it;

    // select source interval start and end depending on diagram orientation
    updatePercentageFactor_(current_layer_);
    QPoint tmp;
    dataToWidget(0, overall_data_range_.minY(), tmp, getCurrentLayer().flipped, true);
    double dest_interval_start = tmp.y();
    dataToWidget(0, overall_data_range_.maxY(), tmp, getCurrentLayer().flipped, true);
    double dest_interval_end = tmp.y();

    int nearest_intensity = static_cast<int>(intervalTransformation(nearest_it->getIntensity(), visible_area_.minY(),
                                                                    visible_area_.maxY(), dest_interval_start, dest_interval_end));
    for (SpectrumConstIteratorType it = left_it; it != right_it; it++)
    {
      int current_intensity = static_cast<int>(intervalTransformation(it->getIntensity(), visible_area_.minY(), visible_area_.maxY(),
                                                                  dest_interval_start, dest_interval_end));
      if (abs(current_intensity - p.y()) < abs(nearest_intensity - p.y()))
      {
        nearest_intensity = current_intensity;
        nearest_it = it;
      }
    }
    return PeakIndex(spectrum_index, nearest_it - spectrum.begin());
  }

  //////////////////////////////////////////////////////////////////////////////////
  // SLOTS

  void Spectrum1DCanvas::removeLayer(Size layer_index)
  {
    if (layer_index >= getLayerCount())
    {
      return;
    }

    //remove settings
    layers_.erase(layers_.begin() + layer_index);
    draw_modes_.erase(draw_modes_.begin() + layer_index);
    peak_penstyle_.erase(peak_penstyle_.begin() + layer_index);

    //update current layer if it became invalid
    if (current_layer_ != 0 && current_layer_ >= getLayerCount())
      current_layer_ = getLayerCount() - 1;

    //update nearest peak
    selected_peak_.clear();

    //abort if there are no layers anymore
    if (layers_.empty())
    {
      overall_data_range_ = DRange<3>::empty;
      update_(OPENMS_PRETTY_FUNCTION);
      return;
    }

    if (!flippedLayersExist())
    {
      setMirrorModeActive(false);
    }

    //update range area
    recalculateRanges_(0, 2, 1);
    double width = overall_data_range_.width();
    overall_data_range_.setMinX(overall_data_range_.minX() - 0.002 * width);
    overall_data_range_.setMaxX(overall_data_range_.maxX() + 0.002 * width);
    overall_data_range_.setMaxY(overall_data_range_.maxY() + 0.002 * overall_data_range_.height());

    zoomClear_();

    if (overall_data_range_.maxX() - overall_data_range_.minX() < 1.0)
    {
      AreaType new_area(overall_data_range_.minX() - 1.0, overall_data_range_.minY(),
                        overall_data_range_.maxX() + 1.0, overall_data_range_.maxY());
      changeVisibleArea_(new_area, true, true);
    }
    else
    {
      AreaType new_area(overall_data_range_.minX(), overall_data_range_.minY(),
                        overall_data_range_.maxX(), overall_data_range_.maxY());
      changeVisibleArea_(new_area, true, true);
    }
    update_(OPENMS_PRETTY_FUNCTION);
  }

  void Spectrum1DCanvas::setDrawMode(DrawModes mode)
  {
    //no layers
    if (layers_.empty())
      return;

    if (draw_modes_[current_layer_] != mode)
    {
      draw_modes_[current_layer_] = mode;
      update_(OPENMS_PRETTY_FUNCTION);
    }
  }

  Spectrum1DCanvas::DrawModes Spectrum1DCanvas::getDrawMode() const
  {
    //no layers
    if (layers_.empty())
      return DM_PEAKS;

    return draw_modes_[current_layer_];
  }

  void Spectrum1DCanvas::paintEvent(QPaintEvent * e)
  {
    QPainter painter(this);
    paint(&painter, e);
    painter.end();
  }

  void Spectrum1DCanvas::paint(QPainter * painter, QPaintEvent * e)
  {
    // Fill background if no layer is present
    if (getLayerCount() == 0)
    {
      painter->fillRect(0, 
        0, 
        width(), 
        height(), 
        QColor(param_.getValue("background_color").toQString()));
      e->accept();
      return;
    }

    QTime timer;
    if (show_timing_) { timer.start(); }

    QPoint begin, end;

    // clear
    painter->fillRect(0, 
      0, 
      this->width(), 
      this->height(), 
      QColor(param_.getValue("background_color").toQString()));

    // gridlines
    emit recalculateAxes();
    paintGridLines_(*painter);

    SpectrumConstIteratorType vbegin, vend;
    for (Size i = 0; i < getLayerCount(); ++i)
    {
      const LayerData & layer = getLayer(i);

      // skip non peak data layer
      if (layer.type != LayerData::DT_PEAK) { continue; }

      if (layer.visible)
      {
        const ExperimentType::SpectrumType & spectrum = layer.getCurrentSpectrum();

        // get default icon and peak color
        QPen icon_pen = QPen(QColor(layer.param.getValue("icon_color").toQString()), 1);
        QPen pen(QColor(layer.param.getValue("peak_color").toQString()), 1);
        pen.setStyle(peak_penstyle_[i]);

        // TODO option for variable pen width
        // pen.setWidthF(1.5);
        painter->setPen(pen);
        updatePercentageFactor_(i);
        vbegin = getLayer_(i).getCurrentSpectrum().MZBegin(visible_area_.minX());
        vend = getLayer_(i).getCurrentSpectrum().MZEnd(visible_area_.maxX());

        // draw dashed elongations for pairs of peaks annotated with a distance
        for (auto it = layer.getCurrentAnnotations().begin();
             it != layer.getCurrentAnnotations().end(); ++it)
        {
          Annotation1DDistanceItem * distance_item = dynamic_cast<Annotation1DDistanceItem *>(*it);
          if (distance_item)
          {
            QPoint from, to;
            dataToWidget(distance_item->getStartPoint().getX(), 0, from, layer.flipped);

            dataToWidget(distance_item->getStartPoint().getX(), getVisibleArea().maxY(), to, layer.flipped);
            drawDashedLine_(from, to, *painter);

            dataToWidget(distance_item->getEndPoint().getX(), 0, from, layer.flipped);

            dataToWidget(distance_item->getEndPoint().getX(), getVisibleArea().maxY(), to, layer.flipped);
            drawDashedLine_(from, to, *painter);
          }
        }
        switch (draw_modes_[i])
        {
        case DM_PEAKS:
          //-----------------------------------------DRAWING PEAKS-------------------------------------------

          for (SpectrumConstIteratorType it = vbegin; it != vend; ++it)
          {
            if (layer.filters.passes(spectrum, it - spectrum.begin()))
            {
              // use peak colors stored in the layer, if available
              if (layer.peak_colors_1d.size() == spectrum.size())
              {
                // find correct peak index
                Size peak_index = std::distance(spectrum.begin(), it);
                pen.setColor(layer.peak_colors_1d[peak_index]);
                painter->setPen(pen);
              }
              
              // Warn if non-empty peak color array present but size doesn't match number of peaks
              // This indicates a bug but we gracefuly just issue a warning
              if (!layer.peak_colors_1d.empty() && 
               layer.peak_colors_1d.size() < spectrum.size())
              {
                LOG_ERROR << "Peak color array size (" 
                  << layer.peak_colors_1d.size() 
                  << ") doesn't match number of peaks ("
                  << spectrum.size()
                  << ") in spectrum." 
                  << endl;
              }

              dataToWidget(*it, end, layer.flipped);
              dataToWidget(it->getMZ(), 0.0f, begin, layer.flipped);

              // draw peak
              painter->drawLine(begin, end);
            }
          }
          break;

        case DM_CONNECTEDLINES:
        {
          //-------------------------------------DRAWING CONNECTED LINES-----------------------------------------
          QPainterPath path;

          // connect peaks in visible area; (no clipping needed)
          bool first_point = true;
          for (SpectrumConstIteratorType it = vbegin; it != vend; it++)
          {
            dataToWidget(*it, begin, layer.flipped);

            // connect lines
            if (first_point)
            {
              path.moveTo(begin);
              first_point = false;
            }
            else
            {
              path.lineTo(begin);
            }
          }
          painter->drawPath(path);

          // clipping on left side
          if (vbegin != spectrum.begin() && vbegin != spectrum.end())
          {
            dataToWidget(*(vbegin - 1), begin, layer.flipped);
            dataToWidget(*(vbegin), end, layer.flipped);
            painter->drawLine(begin, end);
          }

          // clipping on right side
          if (vend != spectrum.end() && vend != spectrum.begin())
          {
            dataToWidget(*(vend - 1), begin, layer.flipped);
            dataToWidget(*(vend), end, layer.flipped);
            painter->drawLine(begin, end);
          }
        }
        break;

        default:
          throw Exception::NotImplemented(__FILE__, __LINE__, OPENMS_PRETTY_FUNCTION);
        }

        // draw all annotation items
        drawAnnotations(i, *painter);

        // draw a legend
        if (param_.getValue("show_legend").toBool())
        {
          const SpectrumType & spectrum = getLayer_(i).getCurrentSpectrum();
          double xpos = getVisibleArea().maxX() - (getVisibleArea().maxX() - getVisibleArea().minX()) * 0.1;
          SpectrumConstIteratorType tmp  = max_element(spectrum.MZBegin(visible_area_.minX()), spectrum.MZEnd(xpos), PeakType::IntensityLess());
          if (tmp != spectrum.end())
          {
            PointType position(xpos, std::max<double>(tmp->getIntensity() - 100, tmp->getIntensity() * 0.8));
            Annotation1DPeakItem item = Annotation1DPeakItem(position, layer.name.toQString(), QColor(layer.param.getValue("peak_color").toQString()));
            item.draw(this, *painter);
          }
        }


      }
    }

    if (mirror_mode_)
    {
      painter->save();

      if (!show_alignment_)
      {
        // draw x-axis
        painter->setPen(Qt::black);
        painter->drawLine(0, height() / 2, width(), height() / 2);
      }
      else
      {
        drawAlignment(*painter);
        // two x-axes:
        painter->setPen(Qt::black);
        painter->drawLine(0, height() / 2 + 5, width(), height() / 2 + 5);
        painter->drawLine(0, height() / 2 - 5, width(), height() / 2 - 5);
      }
      painter->restore();
    }
    else   // !mirror_mode_
    {
      if (show_alignment_)
      {
        drawAlignment(*painter);
      }
    }

    // draw measuring line when in measure mode and valid measurement start peak selected
    if (action_mode_ == AM_MEASURE && measurement_start_.isValid())
    {
      QPoint measurement_end_point(last_mouse_pos_.x(), measurement_start_point_.y());
      // draw a complete temporary Annotation1DDistanceItem which includes the distance;
      // as an alternative to a simple line: painter->drawLine(measurement_start_point_, measurement_end_point);
      Annotation1DDistanceItem::PointType ps(widgetToData(measurement_start_point_, true));
      Annotation1DDistanceItem::PointType pe(widgetToData(measurement_end_point, true));
      Annotation1DDistanceItem(QString::number(pe.getX() - ps.getX(), 'f', 4), ps, pe).draw(this, *painter, false);
    }
    // draw highlighted measurement start peak and selected peak
    bool with_elongation = (action_mode_ == AM_MEASURE);
    drawHighlightedPeak_(current_layer_, measurement_start_, *painter, with_elongation);
    drawHighlightedPeak_(current_layer_, selected_peak_, *painter, with_elongation);

    //draw delta for measuring
    if (action_mode_ == AM_MEASURE && measurement_start_.isValid())
    {
      drawDeltas_(*painter, measurement_start_, selected_peak_);
    }
    else
    {
      drawCoordinates_(*painter, selected_peak_);
    }

    // draw text box (supporting HTML) on the right side of the canvas
    if (!text_box_content_.isEmpty())
    {
      painter->save();
      double w = text_box_content_.size().width();
      double h = text_box_content_.size().height();
      //draw text
      painter->setPen(Qt::black);
      painter->translate(width() - w - 2, 3);
      painter->fillRect(width() - w - 2, 3, w, h, QColor(255, 255, 255, 200));
      text_box_content_.drawContents(painter);
      painter->restore();
    }

    if (show_timing_)
    {
      cout << "paint event took " << timer.elapsed() << " ms" << endl;
    }
  }

  void Spectrum1DCanvas::drawHighlightedPeak_(Size layer_index, const PeakIndex & peak, QPainter & painter, bool draw_elongation)
  {
    if (peak.isValid())
    {
      QPoint begin;

      const ExperimentType::PeakType & sel = getLayer_(layer_index).getCurrentSpectrum()[peak.peak];

      painter.setPen(QPen(QColor(param_.getValue("highlighted_peak_color").toQString()), 2));

      updatePercentageFactor_(layer_index);

      dataToWidget(sel, begin, getLayer_(layer_index).flipped);
      QPoint top_end(begin);

      bool layer_flipped = getLayer_(layer_index).flipped;
      if (isMzToXAxis())
      {
        if (layer_flipped)
        {
          top_end.setY(height());
        }
        else
        {
          top_end.setY(0);
        }
      }
      else
      {
        if (!layer_flipped)
        {
          top_end.setX(width());
        }
        else // should not happen
        {
          top_end.setX(0);
        }
      }

      // paint the crosshair only for currently selected peaks of the current layer
      if (layer_index == current_layer_ && (peak == measurement_start_ || peak == selected_peak_))
      {
        painter.drawLine(begin.x(), begin.y() - 4, begin.x(), begin.y() + 4);
        painter.drawLine(begin.x() - 4, begin.y(), begin.x() + 4, begin.y());
      }
      // draw elongation as dashed line (while in measure mode and for all existing distance annotations)
      if (draw_elongation)
      {
        drawDashedLine_(begin, top_end, painter);
      }
    }
  }

  void Spectrum1DCanvas::drawDashedLine_(const QPoint & from, const QPoint & to, QPainter & painter)
  {
    QPen pen;
    QVector<qreal> dashes;
    dashes << 5 << 5 << 1 << 5;
    pen.setDashPattern(dashes);
    pen.setColor(QColor(param_.getValue("highlighted_peak_color").toQString()));
    painter.save();
    painter.setPen(pen);
    painter.drawLine(from, to);
    painter.restore();
  }

  void Spectrum1DCanvas::drawAnnotations(Size layer_index, QPainter & painter)
  {
    LayerData & layer = getLayer_(layer_index);
    bool flipped = layer.flipped;
    updatePercentageFactor_(layer_index);
    QPen pen(QColor(layer.param.getValue("annotation_color").toQString()));
    QPen selected_pen;

    // make selected items a little brighter
    int sel_red = pen.color().red() + 50;
    int sel_green = pen.color().green() + 50;
    int sel_blue = pen.color().blue() + 50;

    // check if rgb out of bounds
    sel_red = sel_red > 255 ? 255 : sel_red;
    sel_green = sel_green > 255 ? 255 : sel_green;
    sel_blue = sel_blue > 255 ? 255 : sel_blue;

    selected_pen.setColor(QColor(sel_red, sel_green, sel_blue));

    Annotations1DContainer & c = layer.getCurrentAnnotations();
    for (Annotations1DContainer::ConstIterator it = c.begin(); it != c.end(); ++it)
    {
      if (!(*it)->isSelected())
      {
        painter.setPen(pen);
      }
      else
      {
        painter.setPen(selected_pen);
      }
      (*it)->draw(this, painter, flipped);
    }
  }

  void Spectrum1DCanvas::changeVisibleArea_(const AreaType & new_area, bool repaint, bool add_to_stack)
  {
    if (new_area != visible_area_)
    {
      visible_area_ = new_area;
      updateScrollbars_();
      recalculateSnapFactor_();
      emit visibleAreaChanged(new_area);
    }

    //store old zoom state
    if (add_to_stack)
    {
      zoomAdd_(new_area);
    }

    if (repaint)
    {
      update_(OPENMS_PRETTY_FUNCTION);
    }
  }

  bool Spectrum1DCanvas::finishAdding_()
  {
    if (layers_.back().type != LayerData::DT_PEAK)
    {
      QMessageBox::critical(this, "Error", "This widget supports peak data only. Aborting!");
      return false;
    }

    current_layer_ = getLayerCount() - 1;
    getCurrentLayer_().updateRanges();

    // Abort if no data points are contained (note that all data could be on disk)
    if (getCurrentLayer().getCurrentSpectrum().size() == 0)
    {
      layers_.resize(getLayerCount() - 1);
      if (current_layer_ != 0)
      {
        current_layer_ = current_layer_ - 1;
      }
      QMessageBox::critical(this, "Error", "Cannot add a dataset that contains no survey scans. Aborting!");
      return false;
    }

    const MSSpectrum & spectrum = getCurrentLayer_().getCurrentSpectrum(); 

    // add new draw mode and style (default: peaks)
    draw_modes_.push_back(DM_PEAKS);
    SpectrumSettings::SpectrumType spectrum_type = spectrum.getType();

    if (spectrum_type == SpectrumSettings::PROFILE)
    {
      draw_modes_.back() = DM_CONNECTEDLINES;
    } 
    else if (spectrum_type == SpectrumSettings::UNKNOWN)
    {
      if (PeakTypeEstimator().estimateType(spectrum.begin(), spectrum.end()) == SpectrumSettings::PROFILE)
      {
        draw_modes_.back() = DM_CONNECTEDLINES;
      }
    }
    peak_penstyle_.push_back(Qt::SolidLine);


    // Change peak color if this is not the first layer
    switch (current_layer_ % 5)
    {
    case 0:
      getCurrentLayer_().param.setValue("peak_color", "#0000ff");
      getCurrentLayer_().param.setValue("annotation_color", "#005500");
      break;

    case 1:
      getCurrentLayer_().param.setValue("peak_color", "#00cc00");
      getCurrentLayer_().param.setValue("annotation_color", "#005500");
      break;

    case 2:
      getCurrentLayer_().param.setValue("peak_color", "#cc0000");
      getCurrentLayer_().param.setValue("annotation_color", "#550055");
      break;

    case 3:
      getCurrentLayer_().param.setValue("peak_color", "#00cccc");
      getCurrentLayer_().param.setValue("annotation_color", "#005555");
      break;

    case 4:
      getCurrentLayer_().param.setValue("peak_color", "#ffaa00");
      getCurrentLayer_().param.setValue("annotation_color", "#550000");
      break;
    }

    // sort spectra in ascending order of position (ensure that we sort all spectra as well as the currently 
    for (Size i = 0; i < getCurrentLayer_().getPeakData()->size(); ++i)
    {
<<<<<<< HEAD
      (*getCurrentLayer_().getPeakDataMuteable())[i].sortByPosition(); // TODO 
    }
    getCurrentLayer_().getCurrentSpectrumMuteable().sortByPosition();
=======
      (*getCurrentLayer_().getPeakDataMuteable())[i].sortByPosition();
    }
    getCurrentLayer_().sortCurrentSpectrumByPosition();
>>>>>>> 08772a72

    getCurrentLayer_().annotations_1d.resize(getCurrentLayer_().getPeakData()->size());

    // update nearest peak
    selected_peak_.clear();

    // update ranges
    recalculateRanges_(0, 2, 1);
    double width = overall_data_range_.width();
    overall_data_range_.setMinX(overall_data_range_.minX() - 0.002 * width);
    overall_data_range_.setMaxX(overall_data_range_.maxX() + 0.002 * width);
    overall_data_range_.setMaxY(overall_data_range_.maxY() + 0.002 * overall_data_range_.height());
    resetZoom(false);     //no repaint as this is done in intensityModeChange_() anyway

    // warn if negative intensities are contained
    if (getMinIntensity(current_layer_) < 0.0)
    {
      QMessageBox::warning(this, "Warning", "This dataset contains negative intensities. Use it at your own risk!");
    }

    if (getLayerCount() == 2)
    {
      setIntensityMode(IM_PERCENTAGE);
    }
    intensityModeChange_();

    emit layerActivated(this);

    return true;
  }

  void Spectrum1DCanvas::drawCoordinates_(QPainter & painter, const PeakIndex & peak)
  {
    if (!peak.isValid())
      return;

    //determine coordinates;
    double mz = 0.0;
    float it = 0.0;
    // only peak data is supported here
    if (getCurrentLayer().type != LayerData::DT_PEAK)
    {
      QMessageBox::critical(this, "Error", "This widget supports peak data only. Aborting!");
      return;
    }
    mz = getCurrentLayer().getCurrentSpectrum()[peak.peak].getMZ();
    it = getCurrentLayer().getCurrentSpectrum()[peak.peak].getIntensity();

    //draw text
    QStringList lines;
    String text;
    int precision(2);

    if (isMzToXAxis() ^ is_swapped_) // XOR
    { // only if either one of the conditions holds
      text = "RT:  "; // two spaces, ensuring same indentation as "m/z: " and "int: "
      precision = 2;
    }
    else // only if none or both are true
    {
      text = "m/z: ";
      precision = 8;
    }
    lines.push_back(text.c_str() +  QLocale::c().toString(mz, 'f', precision));  // adds group separators (consistency with intensity)
    lines.push_back("Int: " + QLocale::c().toString(it, 'f', 2));                // adds group separators (every 1e3), to better visualize large numbers (e.g. 23.009.646.54,3));
    drawText_(painter, lines);
  }

  void Spectrum1DCanvas::drawDeltas_(QPainter & painter, const PeakIndex & start, const PeakIndex & end)
  {
    if (!start.isValid())
      return;

    //determine coordinates;
    double mz;
    float it;
    float ppm;

    if (getCurrentLayer().type != LayerData::DT_PEAK)
    {
      QMessageBox::critical(this, "Error", "This widget supports peak data only. Aborting!");
      return;
    }

    if (end.isValid())
    {
      mz = getCurrentLayer().getCurrentSpectrum()[end.peak].getMZ() - getCurrentLayer().getCurrentSpectrum()[start.peak].getMZ();
      it = getCurrentLayer().getCurrentSpectrum()[end.peak].getIntensity() - getCurrentLayer().getCurrentSpectrum()[start.peak].getIntensity();
    }
    else
    {
      PointType point = widgetToData_(last_mouse_pos_);
      mz = point[0] - getCurrentLayer().getCurrentSpectrum()[start.peak].getMZ();
      it = std::numeric_limits<double>::quiet_NaN();
    }
    ppm = (mz / getCurrentLayer().getCurrentSpectrum()[start.peak].getMZ()) * 1e6;

    //draw text
    QStringList lines;
    String text;
    int precision(2);
    if (isMzToXAxis() ^ is_swapped_) // XOR
    { // only if either one of the conditions holds
      text = "RT delta: ";
      precision = 2;
    }
    else // only if none or both are true
    {
      text = "m/z delta: ";
      precision = 6;
    }
    lines.push_back(text.c_str() + QString::number(mz, 'f', precision) + " (" + QString::number(ppm, 'f', 1) +" ppm)");

    if (boost::math::isinf(it) || boost::math::isnan(it))
    {
      lines.push_back("Int ratio: n/a");
    }
    else
    {
      lines.push_back("Int ratio: " + QString::number(it, 'f', 2));
    }
    drawText_(painter, lines);
  }

  void Spectrum1DCanvas::recalculateSnapFactor_()
  {
    if (intensity_mode_ == IM_SNAP)
    {
      double local_max  = -numeric_limits<double>::max();
      for (Size i = 0; i < getLayerCount(); ++i)
      {
        const SpectrumType & spectrum = getLayer_(i).getCurrentSpectrum();
        SpectrumConstIteratorType tmp  = max_element(spectrum.MZBegin(visible_area_.minX()), spectrum.MZEnd(visible_area_.maxX()), PeakType::IntensityLess());
        if (tmp != spectrum.end() && tmp->getIntensity() > local_max)
        {
          local_max = tmp->getIntensity();
        }
      }
      snap_factors_[0] = overall_data_range_.maxPosition()[1] / local_max;
    }
    else
    {
      snap_factors_[0] = 1.0;
    }
  }

  void Spectrum1DCanvas::updateScrollbars_()
  {
    emit updateHScrollbar(overall_data_range_.minPosition()[0], visible_area_.minPosition()[0], visible_area_.maxPosition()[0], overall_data_range_.maxPosition()[0]);
    emit updateVScrollbar(1, 1, 1, 1);
  }

  void Spectrum1DCanvas::horizontalScrollBarChange(int value)
  {
    changeVisibleArea_(value, value + (visible_area_.maxPosition()[0] - visible_area_.minPosition()[0]));
    emit layerZoomChanged(this);
  }

  void Spectrum1DCanvas::showCurrentLayerPreferences()
  {
    Internal::Spectrum1DPrefDialog dlg(this);
    LayerData & layer = getCurrentLayer_();

    ColorSelector * peak_color = dlg.findChild<ColorSelector *>("peak_color");
    ColorSelector * icon_color = dlg.findChild<ColorSelector *>("icon_color");
    ColorSelector * annotation_color = dlg.findChild<ColorSelector *>("annotation_color");
    ColorSelector * bg_color = dlg.findChild<ColorSelector *>("bg_color");
    ColorSelector * selected_color = dlg.findChild<ColorSelector *>("selected_color");

    peak_color->setColor(QColor(layer.param.getValue("peak_color").toQString()));
    icon_color->setColor(QColor(layer.param.getValue("icon_color").toQString()));
    annotation_color->setColor(QColor(layer.param.getValue("annotation_color").toQString()));
    bg_color->setColor(QColor(param_.getValue("background_color").toQString()));
    selected_color->setColor(QColor(param_.getValue("highlighted_peak_color").toQString()));

    if (dlg.exec())
    {
      layer.param.setValue("peak_color", peak_color->getColor().name());
      layer.param.setValue("icon_color", icon_color->getColor().name());
      layer.param.setValue("annotation_color", annotation_color->getColor().name());
      param_.setValue("background_color", bg_color->getColor().name());
      param_.setValue("highlighted_peak_color", selected_color->getColor().name());

      emit preferencesChange();
    }
  }

  void Spectrum1DCanvas::currentLayerParamtersChanged_()
  {
    update_(OPENMS_PRETTY_FUNCTION);
  }

  void Spectrum1DCanvas::contextMenuEvent(QContextMenuEvent * e)
  {
    if (layers_.empty()) { return; }

    QMenu * context_menu = new QMenu(this);
    QAction * result = nullptr;

    Annotations1DContainer & annots_1d = getCurrentLayer_().getCurrentAnnotations();
    Annotation1DItem * annot_item = annots_1d.getItemAt(e->pos());
    if (annot_item)
    {
      annots_1d.deselectAll();
      annots_1d.selectItemAt(e->pos());
      update_(OPENMS_PRETTY_FUNCTION);

      context_menu->addAction("Edit");
      context_menu->addAction("Delete");
      if ((result = context_menu->exec(mapToGlobal(e->pos()))))
      {
        if (result->text() == "Delete")
        {
<<<<<<< HEAD
          // Remove peak annotation also from fragment annotations
          Annotation1DPeakItem * pa = dynamic_cast<Annotation1DPeakItem *>(annot_item);
          if (pa != nullptr)
          {
            // check if present in current fragment annotation vector and also delete from there
            MSSpectrum & spectrum = getCurrentLayer_().getCurrentSpectrumMuteable(); // TODO 

            // store user fragment annotations
            vector<PeptideIdentification>& pep_id = spectrum.getPeptideIdentifications();
            int pep_id_index = getCurrentLayer_().peptide_id_index;
            int pep_hit_index = getCurrentLayer_().peptide_hit_index;

            if (!pep_id.empty() && pep_id_index != -1)
            {
              vector<PeptideHit>& hits = pep_id[pep_id_index].getHits();

              if (!hits.empty() && pep_hit_index != -1)
              {
                PeptideHit& hit = hits[pep_hit_index];

                vector<PeptideHit::PeakAnnotation> fas = hit.getPeakAnnotations();

                // erase fragment annotations that match the visual peak annotation
                fas.erase(std::remove_if(fas.begin(), fas.end(),
                  [pa](const PeptideHit::PeakAnnotation& p)
                  {
                   return (fabs(p.mz - pa->getPeakPosition()[0]) < 1e-6);
                  }), fas.end());
                hit.setPeakAnnotations(fas);
              }
            }
          }
=======
          vector<Annotation1DItem *> as;
          as.push_back(annot_item);          
          getCurrentLayer_().removePeakAnnotationsFromPeptideHit(as);
>>>>>>> 08772a72
          annots_1d.removeSelectedItems();
        }
        else if (result->text() == "Edit")
        {
          annot_item->editText();
          getCurrentLayer_().synchronizePeakAnnotations();
        }
        update_(OPENMS_PRETTY_FUNCTION);
      }
    }
    else // !annot_item
    {
      //Display name and warn if current layer invisible
      String layer_name = String("Layer: ") + getCurrentLayer().name;
      if (!getCurrentLayer().visible)
      {
        layer_name += " (invisible)";
      }
      context_menu->addAction(layer_name.toQString())->setEnabled(false);
      context_menu->addSeparator();
      QAction * new_action = context_menu->addAction("Add label");
      if (mirror_mode_ && (getCurrentLayer().flipped ^ (e->pos().y() > height() / 2)))
      {
        new_action->setEnabled(false);
      }
      new_action = context_menu->addAction("Add peak annotation");
      PeakIndex near_peak = findPeakAtPosition_(e->pos());
      if (!near_peak.isValid())
      {
        new_action->setEnabled(false);
      }
      new_action = context_menu->addAction("Add peak annotation mz");
      if (!near_peak.isValid())
      {
        new_action->setEnabled(false);
      }
      context_menu->addSeparator();
      new_action = context_menu->addAction("Reset alignment");
      if (!show_alignment_)
      {
        new_action->setEnabled(false);
      }
      context_menu->addSeparator();

      context_menu->addAction("Layer meta data");

      QMenu * save_menu = new QMenu("Save");
      save_menu->addAction("Layer");
      save_menu->addAction("Visible layer data");
      save_menu->addAction("As image");

      QMenu * settings_menu = new QMenu("Settings");
      settings_menu->addAction("Show/hide grid lines");
      settings_menu->addAction("Show/hide axis legends");
      settings_menu->addAction("Style: Stick <--> Area");
      settings_menu->addAction("Intensity: Absolute <--> Percent");
      settings_menu->addAction("Show/hide ion ladder in ID view");
      settings_menu->addSeparator();
      settings_menu->addAction("Preferences");

      context_menu->addMenu(save_menu);
      context_menu->addMenu(settings_menu);

      // only add to context menu if there is a MS1 map
      if (TOPPViewBase::containsMS1Scans(*getCurrentLayer().getPeakData()))
      {
        context_menu->addAction("Switch to 2D view");
        context_menu->addAction("Switch to 3D view");
      }

      if (TOPPViewBase::containsIMData(getCurrentLayer().getCurrentSpectrum()))
      {
        context_menu->addAction("Switch to ion mobility view");
      }

      if (getCurrentLayer().isDIAData())
      {
        context_menu->addAction("Switch to DIA-MS view");
      }

      //add external context menu
      if (context_add_)
      {
        context_menu->addSeparator();
        context_menu->addMenu(context_add_);
      }

      //evaluate menu
      if ((result = context_menu->exec(mapToGlobal(e->pos()))))
      {
        if (result->text() == "Preferences")
        {
          showCurrentLayerPreferences();
        }
        else if (result->text() == "Show/hide grid lines")
        {
          showGridLines(!gridLinesShown());
        }
        else if (result->text() == "Show/hide axis legends")
        {
          emit changeLegendVisibility();
        }
        else if (result->text() == "Layer" || result->text() == "Visible layer data")
        {
          saveCurrentLayer(result->text() == "Visible layer data");
        }
        else if (result->text() == "As image")
        {
          spectrum_widget_->saveAsImage();
        }
        else if (result->text() == "Style: Stick <--> Area")
        {
          if (getDrawMode() != DM_PEAKS)
          {
            setDrawMode(DM_PEAKS);
          }
          else
          {
            setDrawMode(DM_CONNECTEDLINES);
          }
        }
        else if (result->text() == "Intensity: Absolute <--> Percent")
        {
          if (getIntensityMode() != IM_PERCENTAGE)
          {
            setIntensityMode(IM_PERCENTAGE);
          }
          else
          {
            setIntensityMode(IM_SNAP);
          }
        }
        else if (result->text() == "Layer meta data")
        {
          showMetaData(true);
        }
        else if (result->text() == "Add label")
        {
          addUserLabelAnnotation_(e->pos());
        }
        else if (result->text() == "Add peak annotation")
        {
          addUserPeakAnnotation_(near_peak);
        }
        else if (result->text() == "Add peak annotation mz")
        {
          QString label = String::number(getCurrentLayer().getCurrentSpectrum()[near_peak.peak].getMZ(), 4).toQString();
          addPeakAnnotation(near_peak, label, getCurrentLayer_().param.getValue("peak_color").toQString());
        }
        else if (result->text() == "Reset alignment")
        {
          resetAlignment();
        }
        else if (result->text() == "Switch to 2D view")
        {
          emit showCurrentPeaksAs2D();
        }
        else if (result->text() == "Switch to 3D view")
        {
          emit showCurrentPeaksAs3D();
        }
        else if (result->text() == "Switch to ion mobility view")
        {
          emit showCurrentPeaksAsIonMobility();
        }
        else if (result->text() == "Switch to DIA-MS view")
        {
          emit showCurrentPeaksAsDIA();
        }
<<<<<<< HEAD
=======
        else if (result->text() == "Show/hide ion ladder in ID view")
        {
          // toggle visibility of ion ladder
          setIonLadderVisible(!isIonLadderVisible());
        }
>>>>>>> 08772a72
      }
    }
    e->accept();
  }

  void Spectrum1DCanvas::setTextBox(const QString& html)
  {
    text_box_content_.setHtml(html);
  }

  void Spectrum1DCanvas::addUserLabelAnnotation_(const QPoint & screen_position)
  {
    bool ok;
    QString text = QInputDialog::getText(this, "Add label", "Enter text:", QLineEdit::Normal, "", &ok);
    if (ok && !text.isEmpty())
    {
      addLabelAnnotation_(screen_position, text);
    }
  }

  void Spectrum1DCanvas::addLabelAnnotation_(const QPoint & screen_position, QString text)
  {
    updatePercentageFactor_(current_layer_);

    PointType position = widgetToData(screen_position, true);
    Annotation1DItem * item = new Annotation1DTextItem(position, text);
    getCurrentLayer_().getCurrentAnnotations().push_front(item);

    update_(OPENMS_PRETTY_FUNCTION);
  }

  void Spectrum1DCanvas::addUserPeakAnnotation_(PeakIndex near_peak)
  {
    bool ok;
    QString text = QInputDialog::getText(this, "Add peak annotation", "Enter text:", QLineEdit::Normal, "", &ok);
    if (ok && !text.isEmpty())
    {
      addPeakAnnotation(near_peak, text, QColor(getCurrentLayer_().param.getValue("peak_color").toQString()));
    }
  }

  Annotation1DItem * Spectrum1DCanvas::addPeakAnnotation(const PeakIndex& peak_index, const QString& text, const QColor& color)
  {
    PeakType peak = getCurrentLayer().getCurrentSpectrum()[peak_index.peak];
    PointType position(peak.getMZ(), peak.getIntensity());
    Annotation1DItem * item = new Annotation1DPeakItem(position, text, color);
    item->setSelected(false);
    getCurrentLayer_().getCurrentAnnotations().push_front(item);
    update_(OPENMS_PRETTY_FUNCTION);
    return item;
  }

  void Spectrum1DCanvas::saveCurrentLayer(bool visible)
  {
    const LayerData & layer = getCurrentLayer();

    //determine proposed filename
    String proposed_name = param_.getValue("default_path");
    if (visible == false && layer.filename != "")
    {
      proposed_name = layer.filename;
    }

    QString selected_filter = "";
    QString file_name = QFileDialog::getSaveFileName(this, "Save file", proposed_name.toQString(), "mzML files (*.mzML);;mzData files (*.mzData);;mzXML files (*.mzXML);;All files (*)", &selected_filter);
    if (!file_name.isEmpty())
    {
      // check whether a file type suffix has been given
      // first check mzData and mzXML then mzML
      // if the setting is at "All files"
      // mzML will be used
      String upper_filename = file_name;
      upper_filename.toUpper();
      if (selected_filter == "mzData files (*.mzData)")
      {
        if (!upper_filename.hasSuffix(".MZDATA"))
        {
          file_name += ".mzData";
        }
      }
      else if (selected_filter == "mzXML files (*.mzXML)")
      {
        if (!upper_filename.hasSuffix(".MZXML"))
        {
          file_name += ".mzXML";
        }
      }
      else
      {
        if (!upper_filename.hasSuffix(".MZML"))
        {
          file_name += ".mzML";
        }
      }

      if (visible)
      {
        ExperimentType out;
        getVisiblePeakData(out);
        addDataProcessing_(out, DataProcessing::FILTERING);
        FileHandler().storeExperiment(file_name, out, ProgressLogger::GUI);
      }
      else
      {
        // TODO: this will not work if the data is cached on disk
        FileHandler().storeExperiment(file_name, *layer.getPeakData(), ProgressLogger::GUI);
      }
    }
  }

  bool Spectrum1DCanvas::flippedLayersExist()
  {
    bool has_flipped_layers = false;
    for (Size i = 0; i < getLayerCount(); ++i)
    {
      if (layers_[i].flipped)
      {
        has_flipped_layers = true;
        break;
      }
    }
    return has_flipped_layers;
  }

  void Spectrum1DCanvas::updateLayer(Size i)
  {
    //update nearest peak
    selected_peak_.clear();

    //update ranges
    recalculateRanges_(0, 2, 1);
    double width = overall_data_range_.width();
    overall_data_range_.setMinX(overall_data_range_.minX() - 0.002 * width);
    overall_data_range_.setMaxX(overall_data_range_.maxX() + 0.002 * width);
    overall_data_range_.setMaxY(overall_data_range_.maxY() + 0.002 * overall_data_range_.height());

    resetZoom();
    modificationStatus_(i, false);
  }

  void Spectrum1DCanvas::zoom_(int x, int y, bool zoom_in)
  {
    if (!zoom_in)
    {
      zoomBack_();
    }
    else
    {
      const PointType::CoordinateType zoom_factor = 0.8;
      AreaType new_area;
      if (isMzToXAxis())
      {
        new_area.setMinX(visible_area_.min_[0] + (1.0 - zoom_factor) * (visible_area_.max_[0] - visible_area_.min_[0]) * (PointType::CoordinateType)x / width());
        new_area.setMaxX(new_area.min_[0] + zoom_factor * (visible_area_.max_[0] - visible_area_.min_[0]));
        new_area.setMinY(visible_area_.minY());
        new_area.setMaxY(visible_area_.maxY());
      }
      else
      {
        new_area.setMinX(visible_area_.min_[0] + (1.0 - zoom_factor) * (visible_area_.max_[0] - visible_area_.min_[0]) * (PointType::CoordinateType)(height() - y) / height());
        new_area.setMaxX(new_area.min_[0] + zoom_factor * (visible_area_.max_[0] - visible_area_.min_[0]));
        new_area.setMinY(visible_area_.minY());
        new_area.setMaxY(visible_area_.maxY());
      }

      if (new_area != visible_area_)
      {
        zoomAdd_(new_area);
        zoom_pos_ = --zoom_stack_.end(); // set to last position
        changeVisibleArea_(*zoom_pos_);
      }
    }
    return;
  }

  /// Go forward in zoom history
  void Spectrum1DCanvas::zoomForward_()
  {
    // if at end of zoom level then simply add a new zoom
    if (zoom_pos_ == zoom_stack_.end() || (zoom_pos_ + 1) == zoom_stack_.end())
    {
      AreaType new_area;
      // distance of areas center to border times a zoom factor of 0.8
      AreaType::CoordinateType size0 = visible_area_.width() / 2 * 0.8;
      new_area.setMinX(visible_area_.center()[0] - size0);
      new_area.setMaxX(visible_area_.center()[0] + size0);
      new_area.setMinY(visible_area_.minY());
      new_area.setMaxY(visible_area_.maxY());
      zoomAdd_(new_area);
      zoom_pos_ = --zoom_stack_.end(); // set to last position
    }
    else
    {
      // goto next zoom level
      ++zoom_pos_;
    }
    changeVisibleArea_(*zoom_pos_);
    emit layerZoomChanged(this);
  }

  void Spectrum1DCanvas::translateLeft_(Qt::KeyboardModifiers m)
  {
    double newLo = visible_area_.minX();
    double newHi = visible_area_.maxX();
    if (m == Qt::NoModifier)
    { // 5% shift
      double shift = 0.05 * visible_area_.width();
      newLo -= shift;
      newHi -= shift;
    }
    else if (m == Qt::ShiftModifier)
    { // jump to the next peak (useful for sparse data)
      const LayerData::ExperimentType::SpectrumType& spec = getCurrentLayer_().getCurrentSpectrum();
      PeakType p_temp(visible_area_.minX(), 0);
      SpectrumConstIteratorType it_next = lower_bound(spec.begin(), spec.end(), p_temp, PeakType::MZLess()); // find first peak in current range
      if (it_next != spec.begin()) --it_next; // move one peak left
      if (it_next == spec.end()) return;
      newLo = it_next->getMZ() - visible_area_.width() / 2; // center the next peak to the left
      newHi = it_next->getMZ() + visible_area_.width() / 2;
    }

    // check if we are falling out of bounds
    if (newLo < overall_data_range_.minX())
    {
      newLo = overall_data_range_.minX();
      newHi = newLo + visible_area_.width();
    }
    // change data area
    changeVisibleArea_(newLo, newHi);
    emit layerZoomChanged(this);
  }

  void Spectrum1DCanvas::translateRight_(Qt::KeyboardModifiers m)
  {
    double newLo = visible_area_.minX();
    double newHi = visible_area_.maxX();
    if (m == Qt::NoModifier)
    { // 5% shift
      double shift = 0.05 * visible_area_.width();
      newLo += shift;
      newHi += shift;
    }
    else if (m == Qt::ShiftModifier)
    { // jump to the next peak (useful for sparse data)
      const LayerData::ExperimentType::SpectrumType& spec = getCurrentLayer_().getCurrentSpectrum();
      PeakType p_temp(visible_area_.maxX(), 0);
      SpectrumConstIteratorType it_next = upper_bound(spec.begin(), spec.end(), p_temp, PeakType::MZLess()); // first right-sided peak outside the current range
      if (it_next == spec.end()) return;
      newLo = it_next->getMZ() - visible_area_.width() / 2; // center the next peak to the right
      newHi = it_next->getMZ() + visible_area_.width() / 2;
    }

    // check if we are falling out of bounds
    if (newHi > overall_data_range_.maxX())
    {
      newHi = overall_data_range_.maxX();
      newLo = newHi - visible_area_.width();
    }
    // change data area
    changeVisibleArea_(newLo, newHi);
    emit layerZoomChanged(this);
  }

  /// Returns whether this widget is currently in mirror mode
  bool Spectrum1DCanvas::mirrorModeActive()
  {
    return mirror_mode_;
  }

  /// Sets whether this widget is currently in mirror mode
  void Spectrum1DCanvas::setMirrorModeActive(bool b)
  {
    mirror_mode_ = b;
    qobject_cast<Spectrum1DWidget *>(spectrum_widget_)->toggleMirrorView(b);
    update_(OPENMS_PRETTY_FUNCTION);
  }

  void Spectrum1DCanvas::paintGridLines_(QPainter & painter)
  {
    if (!show_grid_ || !spectrum_widget_)
      return;

    QPen p1(QColor(130, 130, 130));
    p1.setStyle(Qt::DashLine);
    QPen p2(QColor(170, 170, 170));
    p2.setStyle(Qt::DotLine);

    painter.save();

    unsigned int xl, xh, yl, yh;     //width/height of the diagram area, x, y coordinates of lo/hi x,y values

    xl = 0;
    xh = width();

    yl = height();
    yh = 0;

    // drawing of grid lines and associated text
    for (Size j = 0; j != spectrum_widget_->xAxis()->gridLines().size(); j++)
    {
      // style definitions
      switch (j)
      {
      case 0:           // style settings for big intervals
        painter.setPen(p1);
        break;

      case 1:           // style settings for small intervals
        painter.setPen(p2);
        break;

      default:
        std::cout << "empty vertical grid line vector error!" << std::endl;
        painter.setPen(QPen(QColor(0, 0, 0)));
        break;
      }

      for (std::vector<double>::const_iterator it = spectrum_widget_->xAxis()->gridLines()[j].begin(); it != spectrum_widget_->xAxis()->gridLines()[j].end(); ++it)
      {
        int x = static_cast<int>(Math::intervalTransformation(*it, spectrum_widget_->xAxis()->getAxisMinimum(), spectrum_widget_->xAxis()->getAxisMaximum(), xl, xh));
        painter.drawLine(x, yl, x, yh);
      }
    }

    for (Size j = 0; j != spectrum_widget_->yAxis()->gridLines().size(); j++)
    {

      // style definitions
      switch (j)
      {
      case 0:           // style settings for big intervals
        painter.setPen(p1);
        break;

      case 1:           // style settings for small intervals
        painter.setPen(p2);
        break;

      default:
        std::cout << "empty vertical grid line vector error!" << std::endl;
        painter.setPen(QPen(QColor(0, 0, 0)));
        break;
      }

      for (std::vector<double>::const_iterator it = spectrum_widget_->yAxis()->gridLines()[j].begin(); it != spectrum_widget_->yAxis()->gridLines()[j].end(); ++it)
      {
        int y = static_cast<int>(Math::intervalTransformation(*it, spectrum_widget_->yAxis()->getAxisMinimum(), spectrum_widget_->yAxis()->getAxisMaximum(), yl, yh));
        if (!mirror_mode_)
        {
          painter.drawLine(xl, y, xh, y);
        }
        else
        {
          if (!show_alignment_)
          {
            painter.drawLine(xl, y / 2, xh, y / 2);
            painter.drawLine(xl, yl - y / 2, xh, yl - y / 2);
          }
          else
          {
            double alignment_shrink_factor = 1.0;
            if (height() > 10)
            {
              alignment_shrink_factor = (double)(height() - 10) / (double)height();
            }
            painter.drawLine(xl, (int)((double)(y) * alignment_shrink_factor / 2.0), xh, (int)((double)(y) * alignment_shrink_factor / 2.0));
            painter.drawLine(xl, yl - (int)((double)(y) * alignment_shrink_factor / 2.0), xh, yl - (int)((double)(y) * alignment_shrink_factor / 2.0));
          }
        }
      }
    }

    painter.restore();
  }

  void Spectrum1DCanvas::performAlignment(Size layer_index_1, Size layer_index_2, const Param & param)
  {
    alignment_layer_1_ = layer_index_1;
    alignment_layer_2_ = layer_index_2;
    aligned_peaks_mz_delta_.clear();
    aligned_peaks_indices_.clear();

    if (layer_index_1 >= getLayerCount() || layer_index_2 >= getLayerCount())
    {
      return;
    }
    LayerData & layer_1 = getLayer_(layer_index_1);
    LayerData & layer_2 = getLayer_(layer_index_2);
    const ExperimentType::SpectrumType & spectrum_1 = layer_1.getCurrentSpectrum();
    const ExperimentType::SpectrumType & spectrum_2 = layer_2.getCurrentSpectrum();

    SpectrumAlignment aligner;
    aligner.setParameters(param);
    aligner.getSpectrumAlignment(aligned_peaks_indices_, spectrum_1, spectrum_2);

    for (Size i = 0; i < aligned_peaks_indices_.size(); ++i)
    {
      double line_begin_mz = spectrum_1[aligned_peaks_indices_[i].first].getMZ();
      double line_end_mz = spectrum_2[aligned_peaks_indices_[i].second].getMZ();
      aligned_peaks_mz_delta_.push_back(std::make_pair(line_begin_mz, line_end_mz));
    }

    show_alignment_ = true;
    update_(OPENMS_PRETTY_FUNCTION);

    SpectrumAlignmentScore scorer;
    scorer.setParameters(param);

    alignment_score_ = scorer(spectrum_1, spectrum_2);
  }

  void Spectrum1DCanvas::resetAlignment()
  {
    aligned_peaks_indices_.clear();
    aligned_peaks_mz_delta_.clear();
    qobject_cast<Spectrum1DWidget *>(spectrum_widget_)->resetAlignment();
    show_alignment_ = false;
    update_(OPENMS_PRETTY_FUNCTION);
  }

  void Spectrum1DCanvas::drawAlignment(QPainter & painter)
  {
    painter.save();

    //draw peak-connecting lines between the two spectra
    if (mirror_mode_)
    {
      painter.setPen(Qt::red);
      QPoint begin_p, end_p;
      double dummy = 0.0;

      for (Size i = 0; i < getAlignmentSize(); ++i)
      {
        dataToWidget(aligned_peaks_mz_delta_[i].first, dummy, begin_p);
        dataToWidget(aligned_peaks_mz_delta_[i].second, dummy, end_p);
        painter.drawLine(begin_p.x(), height() / 2 - 5, end_p.x(), height() / 2 + 5);
      }
    }
    else
    {
      painter.setPen(Qt::red);
      QPoint begin_p, end_p;
      const ExperimentType::SpectrumType & spectrum_1 = getLayer(alignment_layer_1_).getCurrentSpectrum();
      updatePercentageFactor_(alignment_layer_1_);
      for (Size i = 0; i < getAlignmentSize(); ++i)
      {
        dataToWidget(spectrum_1[aligned_peaks_indices_[i].first].getMZ(), 0, begin_p, false, true);
        dataToWidget(spectrum_1[aligned_peaks_indices_[i].first].getMZ(), spectrum_1[aligned_peaks_indices_[i].first].getIntensity(), end_p, false, true);
        painter.drawLine(begin_p.x(), begin_p.y(), end_p.x(), end_p.y());
      }
    }
    painter.restore();
  }

  Size Spectrum1DCanvas::getAlignmentSize()
  {
    return aligned_peaks_mz_delta_.size();
  }

  double Spectrum1DCanvas::getAlignmentScore()
  {
    return alignment_score_;
  }

  void Spectrum1DCanvas::intensityModeChange_()
  {
    recalculateSnapFactor_();
    ensureAnnotationsWithinDataRange_();
    update_(OPENMS_PRETTY_FUNCTION);
  }

  void Spectrum1DCanvas::ensureAnnotationsWithinDataRange_()
  {
    for (Size i = 0; i < getLayerCount(); ++i)
    {
      updatePercentageFactor_(i);
      Annotations1DContainer & ann_1d = getLayer_(i).getCurrentAnnotations();
      for (Annotations1DContainer::Iterator it = ann_1d.begin(); it != ann_1d.end(); ++it)
      {
        (*it)->ensureWithinDataRange(this);
      }
    }
  }

  void Spectrum1DCanvas::updatePercentageFactor_(Size layer_index)
  {
    if (intensity_mode_ == IM_PERCENTAGE)
    {
      percentage_factor_ = overall_data_range_.maxPosition()[1] / getLayer_(layer_index).getCurrentSpectrum().getMaxInt();
    }
    else
    {
      percentage_factor_ = 1.0;
    }
  }

  void Spectrum1DCanvas::flipLayer(Size index)
  {
    if (index < getLayerCount())
    {
      getLayer_(index).flipped = !getLayer_(index).flipped;
    }
  }

  void Spectrum1DCanvas::activateSpectrum(Size index, bool repaint)
  {
    // Note: even though the current spectrum may be on disk, there will still
    // be an in-memory representation in the peak data structure. Using
    // setCurrentSpectrumIndex will select the appropriate spectrum and load it
    // into memory.
    if (index < getCurrentLayer_().getPeakData()->size())
    {
      getCurrentLayer_().setCurrentSpectrumIndex(index);
      recalculateSnapFactor_();
      if (repaint)
      {
        update_(OPENMS_PRETTY_FUNCTION);
      }
    }
  }

  void Spectrum1DCanvas::setSwappedAxis(bool swapped)
  {
    is_swapped_ = swapped;
  }

  void Spectrum1DCanvas::setCurrentLayerPeakPenStyle(Qt::PenStyle ps)
  {
    // no layers
    if (layers_.empty())
    {
      return;
    }

    if (peak_penstyle_[current_layer_] != ps)
    {
      peak_penstyle_[current_layer_] = ps;
      update_(OPENMS_PRETTY_FUNCTION);
    }
  }

  std::vector<std::pair<Size, Size> > Spectrum1DCanvas::getAlignedPeaksIndices()
  {
    return aligned_peaks_indices_;
  }

  void Spectrum1DCanvas::setIonLadderVisible(bool show)
  {
    if (ion_ladder_visible_ != show)
    {
      ion_ladder_visible_ = show;
      update_(OPENMS_PRETTY_FUNCTION);
    }
  }

  bool Spectrum1DCanvas::isIonLadderVisible() const
  {
    return ion_ladder_visible_;
  }

} //Namespace<|MERGE_RESOLUTION|>--- conflicted
+++ resolved
@@ -1129,15 +1129,9 @@
     // sort spectra in ascending order of position (ensure that we sort all spectra as well as the currently 
     for (Size i = 0; i < getCurrentLayer_().getPeakData()->size(); ++i)
     {
-<<<<<<< HEAD
-      (*getCurrentLayer_().getPeakDataMuteable())[i].sortByPosition(); // TODO 
-    }
-    getCurrentLayer_().getCurrentSpectrumMuteable().sortByPosition();
-=======
       (*getCurrentLayer_().getPeakDataMuteable())[i].sortByPosition();
     }
     getCurrentLayer_().sortCurrentSpectrumByPosition();
->>>>>>> 08772a72
 
     getCurrentLayer_().annotations_1d.resize(getCurrentLayer_().getPeakData()->size());
 
@@ -1351,44 +1345,9 @@
       {
         if (result->text() == "Delete")
         {
-<<<<<<< HEAD
-          // Remove peak annotation also from fragment annotations
-          Annotation1DPeakItem * pa = dynamic_cast<Annotation1DPeakItem *>(annot_item);
-          if (pa != nullptr)
-          {
-            // check if present in current fragment annotation vector and also delete from there
-            MSSpectrum & spectrum = getCurrentLayer_().getCurrentSpectrumMuteable(); // TODO 
-
-            // store user fragment annotations
-            vector<PeptideIdentification>& pep_id = spectrum.getPeptideIdentifications();
-            int pep_id_index = getCurrentLayer_().peptide_id_index;
-            int pep_hit_index = getCurrentLayer_().peptide_hit_index;
-
-            if (!pep_id.empty() && pep_id_index != -1)
-            {
-              vector<PeptideHit>& hits = pep_id[pep_id_index].getHits();
-
-              if (!hits.empty() && pep_hit_index != -1)
-              {
-                PeptideHit& hit = hits[pep_hit_index];
-
-                vector<PeptideHit::PeakAnnotation> fas = hit.getPeakAnnotations();
-
-                // erase fragment annotations that match the visual peak annotation
-                fas.erase(std::remove_if(fas.begin(), fas.end(),
-                  [pa](const PeptideHit::PeakAnnotation& p)
-                  {
-                   return (fabs(p.mz - pa->getPeakPosition()[0]) < 1e-6);
-                  }), fas.end());
-                hit.setPeakAnnotations(fas);
-              }
-            }
-          }
-=======
           vector<Annotation1DItem *> as;
           as.push_back(annot_item);          
           getCurrentLayer_().removePeakAnnotationsFromPeptideHit(as);
->>>>>>> 08772a72
           annots_1d.removeSelectedItems();
         }
         else if (result->text() == "Edit")
@@ -1558,14 +1517,11 @@
         {
           emit showCurrentPeaksAsDIA();
         }
-<<<<<<< HEAD
-=======
         else if (result->text() == "Show/hide ion ladder in ID view")
         {
           // toggle visibility of ion ladder
           setIonLadderVisible(!isIonLadderVisible());
         }
->>>>>>> 08772a72
       }
     }
     e->accept();
