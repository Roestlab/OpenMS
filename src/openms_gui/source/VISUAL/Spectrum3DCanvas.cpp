--- conflicted
+++ resolved
@@ -195,11 +195,7 @@
     // make sure OpenGL already properly initialized
     QOpenGLContext *ctx = QOpenGLContext::currentContext();
     if (!ctx || !ctx->isValid()) return;
-<<<<<<< HEAD
-        
-=======
     
->>>>>>> 08772a72
     if (update_buffer_)
     {
       update_buffer_ = false;
@@ -208,13 +204,9 @@
         openglwidget()->updateIntensityScale();
       }
       openglwidget()->initializeGL();
-      openglwidget()->scrollRepaint(); // maybe this works as well? -- this works !!! 
+      // openglwidget()->scrollRepaint(); // maybe this works as well? -- this works !!! 
     }
     openglwidget()->resizeGL(width(), height());
-<<<<<<< HEAD
-    // openglwidget()->paintGL();
-=======
->>>>>>> 08772a72
     openglwidget()->repaint();
   }
 
