// --------------------------------------------------------------------------
//                   OpenMS -- Open-Source Mass Spectrometry
// --------------------------------------------------------------------------
// Copyright The OpenMS Team -- Eberhard Karls University Tuebingen,
// ETH Zurich, and Freie Universitaet Berlin 2002-2017.
//
// This software is released under a three-clause BSD license:
//  * Redistributions of source code must retain the above copyright
//    notice, this list of conditions and the following disclaimer.
//  * Redistributions in binary form must reproduce the above copyright
//    notice, this list of conditions and the following disclaimer in the
//    documentation and/or other materials provided with the distribution.
//  * Neither the name of any author or any participating institution
//    may be used to endorse or promote products derived from this software
//    without specific prior written permission.
// For a full list of authors, refer to the file AUTHORS.
// --------------------------------------------------------------------------
// THIS SOFTWARE IS PROVIDED BY THE COPYRIGHT HOLDERS AND CONTRIBUTORS "AS IS"
// AND ANY EXPRESS OR IMPLIED WARRANTIES, INCLUDING, BUT NOT LIMITED TO, THE
// IMPLIED WARRANTIES OF MERCHANTABILITY AND FITNESS FOR A PARTICULAR PURPOSE
// ARE DISCLAIMED. IN NO EVENT SHALL ANY OF THE AUTHORS OR THE CONTRIBUTING
// INSTITUTIONS BE LIABLE FOR ANY DIRECT, INDIRECT, INCIDENTAL, SPECIAL,
// EXEMPLARY, OR CONSEQUENTIAL DAMAGES (INCLUDING, BUT NOT LIMITED TO,
// PROCUREMENT OF SUBSTITUTE GOODS OR SERVICES; LOSS OF USE, DATA, OR PROFITS;
// OR BUSINESS INTERRUPTION) HOWEVER CAUSED AND ON ANY THEORY OF LIABILITY,
// WHETHER IN CONTRACT, STRICT LIABILITY, OR TORT (INCLUDING NEGLIGENCE OR
// OTHERWISE) ARISING IN ANY WAY OUT OF THE USE OF THIS SOFTWARE, EVEN IF
// ADVISED OF THE POSSIBILITY OF SUCH DAMAGE.
//
// --------------------------------------------------------------------------
// $Maintainer: Timo Sachsenberg $
// $Authors: Marc Sturm $
// --------------------------------------------------------------------------

#include <OpenMS/VISUAL/Spectrum3DOpenGLCanvas.h>

#include <OpenMS/VISUAL/Spectrum3DCanvas.h>
#include <OpenMS/VISUAL/AxisTickCalculator.h>

#include <QMouseEvent>
#include <QKeyEvent>

using std::cout;
using std::endl;
using std::max;

namespace OpenMS
{

  Spectrum3DOpenGLCanvas::Spectrum3DOpenGLCanvas(QWidget * parent, Spectrum3DCanvas & canvas_3d) :
    QOpenGLWidget(parent),
    canvas_3d_(canvas_3d)
  {
    canvas_3d.rubber_band_.setParent(this);

    x_label_ = (String(Peak2D::shortDimensionName(Peak2D::MZ)) + " [" + String(Peak2D::shortDimensionUnit(Peak2D::MZ)) + "]").toQString();
    y_label_ = (String(Peak2D::shortDimensionName(Peak2D::RT)) + " [" + String(Peak2D::shortDimensionUnit(Peak2D::RT)) + "]").toQString();

    //Set focus policy and mouse tracking in order to get keyboard events
    setMouseTracking(true);
    setFocusPolicy(Qt::StrongFocus);

    corner_ = 100.0;
    near_ = 0.0;
    far_ = 600.0;
    zoom_ = 1.5;
    xrot_ = 220;
    yrot_ = 220;
    zrot_ = 0;
    trans_x_ = 0.0;
    trans_y_ = 0.0;
  }

  Spectrum3DOpenGLCanvas::~Spectrum3DOpenGLCanvas()
  {
  }

  void Spectrum3DOpenGLCanvas::calculateGridLines_()
  {
    switch (canvas_3d_.intensity_mode_)
    {
    case SpectrumCanvas::IM_SNAP:
      updateIntensityScale();
      AxisTickCalculator::calcGridLines(0.0, int_scale_.max_[0], grid_intensity_);
      break;

    case SpectrumCanvas::IM_NONE:
      AxisTickCalculator::calcGridLines(0.0, canvas_3d_.overall_data_range_.max_[2], grid_intensity_);
      break;

    case SpectrumCanvas::IM_PERCENTAGE:
      AxisTickCalculator::calcGridLines(0.0, 100.0, grid_intensity_);
      break;

    case SpectrumCanvas::IM_LOG:
      AxisTickCalculator::calcLogGridLines(0.0, log10(1 + max(0.0, canvas_3d_.overall_data_range_.max_[2])), grid_intensity_);
      break;
    }

    AxisTickCalculator::calcGridLines(canvas_3d_.visible_area_.min_[1], canvas_3d_.visible_area_.max_[1], grid_rt_);
    AxisTickCalculator::calcGridLines(canvas_3d_.visible_area_.min_[0], canvas_3d_.visible_area_.max_[0], grid_mz_);
  }

  void Spectrum3DOpenGLCanvas::transformPoint_(GLdouble out[4], const GLdouble m[16], const GLdouble in[4])
  {
  #define M(row,col)  m[col*4+row]
    out[0] = M(0, 0) * in[0] + M(0, 1) * in[1] + M(0, 2) * in[2] + M(0, 3) * in[3];
    out[1] = M(1, 0) * in[0] + M(1, 1) * in[1] + M(1, 2) * in[2] + M(1, 3) * in[3];
    out[2] = M(2, 0) * in[0] + M(2, 1) * in[1] + M(2, 2) * in[2] + M(2, 3) * in[3];
    out[3] = M(3, 0) * in[0] + M(3, 1) * in[1] + M(3, 2) * in[2] + M(3, 3) * in[3];
  #undef M
  }

  GLint Spectrum3DOpenGLCanvas::project_(GLdouble objx, GLdouble objy, GLdouble objz, GLdouble * winx, GLdouble * winy)
  {
    int height= this->height();
    int width = this->width();

    GLdouble in[4], out[4];

    in[0] = objx;
    in[1] = objy;
    in[2] = objz;
    in[3] = 1.0;


    GLdouble model[16];
    GLdouble proj[16];

    glGetDoublev(GL_MODELVIEW_MATRIX, model);
    glGetDoublev(GL_PROJECTION_MATRIX, proj);

    transformPoint_(out, model, in);
    transformPoint_(in, proj, out);

    // transform homogeneous coordinates into normalized device coordinates
    if (in[3] == 0.0) { return GL_FALSE; }
    in[0] /= in[3];
    in[1] /= in[3];
    in[2] /= in[3];

    // viewport transformation (0,0 is in corner of screen not in middle of screen)
    *winx = 0 + (1 + in[0]) * width / 2;
    *winy = 0 + (1 + in[1]) * height / 2;

    return GL_TRUE;
  }  

  void Spectrum3DOpenGLCanvas::renderText_(double x, double y, double z, const QString & text) 
  {
    // project to screen coordinates
    GLdouble textPosX = 0, textPosY = 0;
    project_(x, y, z, &textPosX, &textPosY);
    const int height = this->height();
    textPosY = height - textPosY; // y is inverted

    // cout << x << " " << y << " " << z << " : " << textPosX << " " << textPosY << " " << textPosZ << endl;

    // render text using the current font and color
    painter_->drawText(textPosX, textPosY, text);
  }

  void Spectrum3DOpenGLCanvas::qglColor_(QColor color) 
  {
    glColor4f(color.redF(), color.greenF(), color.blueF(), color.alphaF());
  }

  void Spectrum3DOpenGLCanvas::qglClearColor_(QColor clearColor) 
  {
    glClearColor(clearColor.redF(), clearColor.greenF(), clearColor.blueF(), clearColor.alphaF());
  }

  void Spectrum3DOpenGLCanvas::resizeGL(int w, int h)
  {
    width_ = (float)w;
    height_ = (float)h;
    glViewport(0, 0, (GLsizei) w, (GLsizei) h);
    glMatrixMode(GL_PROJECTION);
    glLoadIdentity();
    glOrtho(-corner_ * zoom_, corner_ * zoom_, -corner_ * zoom_, corner_ * zoom_, near_, far_);
    glMatrixMode(GL_MODELVIEW);
  }

  void Spectrum3DOpenGLCanvas::initializeGL()
  {
    initializeOpenGLFunctions();

    // The following line triggered a bug where the whole screen would turn
    // black during scrolling (specifically it seems that multiple calls to
    // this function causes the issue):
    // glEnable(GL_DEPTH_TEST);

    glEnable(GL_BLEND);
    glBlendFunc(GL_SRC_ALPHA, GL_ONE_MINUS_SRC_ALPHA);
    QColor color(canvas_3d_.param_.getValue("background_color").toQString());
    qglClearColor_(color);
    calculateGridLines_();

    scrollRepaint();
  }

  void Spectrum3DOpenGLCanvas::scrollRepaint()
  {
    //abort if no layers are displayed
    if (canvas_3d_.getLayerCount() == 0) { return; }

    if (canvas_3d_.action_mode_ == SpectrumCanvas::AM_ZOOM)
    {
      if (!canvas_3d_.rubber_band_.isVisible())
      {
        axes_ = makeAxes_();
        if (canvas_3d_.show_grid_)
        {
          gridlines_ = makeGridLines_();
        }
        xrot_ = 90 * 16;
        yrot_ = 0;
        zrot_ = 0;
        zoom_ = 1.25;

        if (stickdata_ != 0)
        {
          glDeleteLists(stickdata_, 1);
#ifdef DEBUG_TOPPVIEW
          cout << "BEGIN " << OPENMS_PRETTY_FUNCTION << endl;
          std::cout << "Deleting sticklist near makeDataAsTopView" << std::endl;
#endif
        }

        stickdata_ = makeDataAsTopView_();
        axes_ticks_ = makeAxesTicks_();
        //drawAxesLegend_();
      }
    }
    else if (canvas_3d_.action_mode_ == SpectrumCanvas::AM_TRANSLATE)
    {
      if (canvas_3d_.show_grid_) { gridlines_ = makeGridLines_(); }
      axes_ = makeAxes_();
      ground_ = makeGround_();
      x_1_ = 0.0;
      y_1_ = 0.0;
      x_2_ = 0.0;
      y_2_ = 0.0;

      if (stickdata_ != 0)
      {
        glDeleteLists(stickdata_, 1);
#ifdef DEBUG_TOPPVIEW
        cout << "BEGIN " << OPENMS_PRETTY_FUNCTION << endl;
        std::cout << "Deleting sticklist near makeDataAsTopView" << std::endl;
#endif
      }

      stickdata_ =  makeDataAsStick_();
      axes_ticks_ = makeAxesTicks_();
      //drawAxesLegend_();
    }
  }

  void Spectrum3DOpenGLCanvas::resetTranslation()
  {
    trans_x_ = 0.0;
    trans_y_ = 0.0;
  }

  void Spectrum3DOpenGLCanvas::storeRotationAndZoom()
  {
    xrot_tmp_ = xrot_;
    yrot_tmp_ = yrot_;
    zrot_tmp_ = zrot_;
    zoom_tmp_ = zoom_;
  }

  void Spectrum3DOpenGLCanvas::restoreRotationAndZoom()
  {
    xrot_ = xrot_tmp_;
    yrot_ = yrot_tmp_;
    zrot_ = zrot_tmp_;
    zoom_ = zoom_tmp_;
  }

  void Spectrum3DOpenGLCanvas::paintGL()
  {
    glClear(GL_COLOR_BUFFER_BIT | GL_DEPTH_BUFFER_BIT);
    glLoadIdentity();

    glTranslated(0.0, 0.0, -3.0 * corner_);
    glRotated(xrot_ / 16.0, 1.0, 0.0, 0.0);
    glRotated(yrot_ / 16.0, 0.0, 1.0, 0.0);
    glRotated(zrot_ / 16.0, 0.0, 0.0, 1.0);
    glTranslated(trans_x_, trans_y_, 3.0 * corner_);

    glEnable(GL_DEPTH_TEST);
    glEnable(GL_BLEND);
    glBlendFunc(GL_SRC_ALPHA, GL_ONE_MINUS_SRC_ALPHA);

    if (canvas_3d_.getLayerCount() != 0)
    {
      glCallList(ground_);

      if (canvas_3d_.show_grid_) { glCallList(gridlines_); }

      glCallList(axes_);
      glCallList(axes_ticks_);

      if (canvas_3d_.action_mode_ == SpectrumCanvas::AM_ZOOM 
       || canvas_3d_.action_mode_ == SpectrumCanvas::AM_TRANSLATE)
      {
        glCallList(stickdata_);
      }

      // draw axes legend
      if (this->paintEngine()) // check if the paint device is properly initialized to surpress Qt warning
      {
        painter_ = new QPainter(this);
        if (painter_->isActive())
        {
          drawAxesLegend_(); 
          painter_->end();
        }
        delete(painter_);
      }
    }
<<<<<<< HEAD
    // update();
=======
>>>>>>> 08772a72
  }

  void Spectrum3DOpenGLCanvas::drawAxesLegend_()
  {
    QFont font("Typewriter");
    font.setPixelSize(10);

    QString text;
    qglColor_(Qt::black);

    // Draw x and y axis legend
    if (canvas_3d_.legend_shown_)
    {
      font.setPixelSize(12);
      renderText_(0.0, -corner_ - 20.0, -near_ - 2 * corner_ + 20.0, x_label_);
      renderText_(-corner_ - 20.0, -corner_ - 20.0, -near_ - 3 * corner_, y_label_);
      font.setPixelSize(10);
    }

    // RT tick labels
    {
      if (grid_rt_.size() > 0)
      {
        for (Size i = 0; i < grid_rt_[0].size(); i++)
        {
          text = QString::number(grid_rt_[0][i]);
          renderText_(-corner_ - 15.0, -corner_ - 5.0, -near_ - 2 * corner_ - scaledRT_(grid_rt_[0][i]), text);
        }
      }
      if (zoom_ < 3.0 && grid_rt_.size() >= 2)
      {
        for (Size i = 0; i < grid_rt_[1].size(); i++)
        {
          text = QString::number(grid_rt_[1][i]);
          renderText_(-corner_ - 15.0, -corner_ - 5.0, -near_ - 2 * corner_ - scaledRT_(grid_rt_[1][i]), text);
        }
      }
      if (zoom_ < 2.0 && grid_rt_.size() >= 3)
      {
        for (Size i = 0; i < grid_rt_[2].size(); i++)
        {
          text = QString::number(grid_rt_[2][i]);
          renderText_(-corner_ - 15.0, -corner_ - 5.0, -near_ - 2 * corner_ - scaledRT_(grid_rt_[2][i]), text);
        }
      }
    }

    // m/z tick labels
    {
      if (grid_mz_.size() > 0)
      {
        for (Size i = 0; i < grid_mz_[0].size(); i++)
        {
          text = QString::number(grid_mz_[0][i]);
          renderText_(-corner_ - text.length() + scaledMZ_(grid_mz_[0][i]), -corner_ - 5.0, -near_ - 2 * corner_ + 15.0, text);
        }
      }
      if (zoom_ < 3.0 && grid_mz_.size() >= 2)
      {
        for (Size i = 0; i < grid_mz_[1].size(); i++)
        {
          text = QString::number(grid_mz_[1][i]);
          renderText_(-corner_ - text.length() + scaledMZ_(grid_mz_[1][i]), -corner_ - 5.0, -near_ - 2 * corner_ + 15.0, text);
        }
      }
      if (zoom_ < 2.0 && grid_mz_.size() >= 3)
      {
        for (Size i = 0; i < grid_mz_[2].size(); i++)
        {
          text = QString::number(grid_mz_[2][i]);
          renderText_(-corner_ - text.length() + scaledMZ_(grid_mz_[2][i]), -corner_ - 5.0, -near_ - 2 * corner_ + 15.0, text);
        }
      }
    }

    // draw intensity legend if not in zoom mode
    if (canvas_3d_.action_mode_ != SpectrumCanvas::AM_ZOOM)
    {
      switch (canvas_3d_.intensity_mode_)
      {
      case SpectrumCanvas::IM_LOG:

        if (canvas_3d_.legend_shown_)
        {
          font.setPixelSize(12);
          text = QString("intensity log");
          renderText_(-corner_ - 20.0, corner_ + 10.0, -near_ - 2 * corner_ + 20.0, text);
          font.setPixelSize(10);
        }

        if (zoom_ < 3.0 && grid_intensity_.size() >= 2)
        {
          for (Size i = 0; i < grid_intensity_[0].size(); i++)
          {
            double intensity = (double)grid_intensity_[0][i];
            text = QString("%1").arg(intensity, 0, 'f', 0);
            renderText_(-corner_ - text.length() - width_ / 200.0 - 5.0, -corner_ + scaledIntensity_(pow(10.0, grid_intensity_[0][i]) - 1, canvas_3d_.current_layer_), -near_ - 2 * corner_, text);
          }
        }
        break;

      case SpectrumCanvas::IM_PERCENTAGE:
        if (canvas_3d_.legend_shown_)
        {
          font.setPixelSize(12);
          renderText_(-corner_ - 20.0, corner_ + 10.0, -near_ - 2 * corner_ + 20.0, "intensity %");
          font.setPixelSize(10);
        }

        for (Size i = 0; i < grid_intensity_[0].size(); i++)
        {
          text = QString::number(grid_intensity_[0][i]);
          renderText_(-corner_ - text.length() - width_ / 200.0 - 5.0, -corner_ + (2.0 * grid_intensity_[0][i]), -near_ - 2 * corner_, text);
        }
        break;

      case SpectrumCanvas::IM_NONE:
      case SpectrumCanvas::IM_SNAP:
        int expo = 0;
        if (grid_intensity_.size() >= 1)
        {
          expo = (int)ceil(log10(grid_intensity_[0][0]));
        }
        if (grid_intensity_.size() >= 2)
        {
          if (expo >= ceil(log10(grid_intensity_[1][0])))
          {
            expo = (int)ceil(log10(grid_intensity_[1][0]));
          }
        }
        if (grid_intensity_.size() >= 3)
        {
          if (expo >= ceil(log10(grid_intensity_[2][0])))
          {
            expo = (int) ceil(log10(grid_intensity_[2][0]));
          }
        }

        if (canvas_3d_.legend_shown_)
        {
          font.setPixelSize(12);
          text = QString("intensity e+%1").arg((double)expo, 0, 'f', 1);
          renderText_(-corner_ - 20.0, corner_ + 10.0, -near_ - 2 * corner_ + 20.0, text);
          font.setPixelSize(10);
        }


        if (zoom_ < 3.0 && grid_intensity_.size() >= 2)
        {
          for (Size i = 0; i < grid_intensity_[0].size(); i++)
          {
            double intensity = (double)grid_intensity_[0][i] / pow(10.0, expo);
            text = QString("%1").arg(intensity, 0, 'f', 1);
            renderText_(-corner_ - text.length() - width_ / 200.0 - 5.0, -corner_ + scaledIntensity_(grid_intensity_[0][i], canvas_3d_.current_layer_), -near_ - 2 * corner_, text);
          }
          for (Size i = 0; i < grid_intensity_[1].size(); i++)
          {
            double intensity = (double)grid_intensity_[1][i] / pow(10.0, expo);
            text = QString("%1").arg(intensity, 0, 'f', 1);
            renderText_(-corner_ - text.length() - width_ / 200.0 - 5.0, -corner_ + scaledIntensity_(grid_intensity_[1][i], canvas_3d_.current_layer_), -near_ - 2 * corner_, text);
          }
        }
        if (width_ > 800 && height_ > 600 && zoom_ < 2.0 && grid_intensity_.size() >= 3)
        {
          for (Size i = 0; i < grid_intensity_[2].size(); i++)
          {
            double intensity = (double)grid_intensity_[2][i] / pow(10.0, expo);
            text = QString("%1").arg(intensity, 0, 'f', 1);
            renderText_(-corner_ - text.length() - width_ / 200.0 - 5.0, -corner_ + scaledIntensity_(grid_intensity_[2][i], canvas_3d_.current_layer_), -near_ - 2 * corner_, text);
          }
        }
        break;

      }
    }
  }

  GLuint Spectrum3DOpenGLCanvas::makeGround_()
  {
    GLuint list = glGenLists(1);
    glNewList(list, GL_COMPILE);
    glBegin(GL_QUADS);
    QColor color(canvas_3d_.param_.getValue("background_color").toQString());
    qglColor_(color);
    glVertex3d(-corner_, -corner_ - 2.0, -near_ - 2 * corner_);
    glVertex3d(-corner_, -corner_ - 2.0, -far_ + 2 * corner_);
    glVertex3d(corner_, -corner_ - 2.0, -far_ + 2 * corner_);
    glVertex3d(corner_, -corner_ - 2.0, -near_ - 2 * corner_);
    glEnd();
    glEndList();
    return list;
  }

  GLuint Spectrum3DOpenGLCanvas::makeAxes_()
  {
    GLuint list = glGenLists(1);
    glNewList(list, GL_COMPILE);
    glLineWidth(3.0);
    glShadeModel(GL_FLAT);
    glBegin(GL_LINES);
    qglColor_(Qt::black);
    // x
    glVertex3d(-corner_, -corner_, -near_ - 2 * corner_);
    glVertex3d(corner_, -corner_, -near_ - 2 * corner_);
    // z
    glVertex3d(-corner_, -corner_, -near_ - 2 * corner_);
    glVertex3d(-corner_, -corner_, -far_ + 2 * corner_);
    // y
    glVertex3d(-corner_, -corner_, -near_ - 2 * corner_);
    glVertex3d(-corner_, corner_, -near_ - 2 * corner_);
    glEnd();
    glEndList();
    return list;
  }

  GLuint Spectrum3DOpenGLCanvas::makeDataAsTopView_()
  {
    GLuint list = glGenLists(1);
    glNewList(list, GL_COMPILE);
    glPointSize(3.0);

    for (Size i = 0; i < canvas_3d_.getLayerCount(); ++i)
    {
      const LayerData & layer = canvas_3d_.getLayer(i);
      if (layer.visible)
      {
        if ((Int)layer.param.getValue("dot:shade_mode"))
        {
          glShadeModel(GL_SMOOTH);
        }
        else
        {
          glShadeModel(GL_FLAT);
        }

        auto begin_it = layer.getPeakData()->areaBeginConst(canvas_3d_.visible_area_.min_[1], canvas_3d_.visible_area_.max_[1], canvas_3d_.visible_area_.min_[0], canvas_3d_.visible_area_.max_[0]);
        auto end_it = layer.getPeakData()->areaEndConst();

        // count peaks in area
        int count = std::distance(begin_it, end_it);

        int max_displayed_peaks = 10000;
        int step = 1;
        if (count > max_displayed_peaks)
        {
          step = 1 + count / max_displayed_peaks;
        }

        for (auto it = begin_it; it != end_it; ++it)
        {
          if (step > 1)
          {
            for (int i = 0; i < step - 1; ++i)
            {
              ++it;
            }
          }
          if (it == end_it)
          {
            glEndList();
            return list;
          }

          PeakIndex pi = it.getPeakIndex();
          if (layer.filters.passes((*layer.getPeakData())[pi.spectrum], pi.peak))
          {
            glBegin(GL_POINTS);
            double intensity = 0;
            switch (canvas_3d_.intensity_mode_)
            {
            case SpectrumCanvas::IM_NONE:
              qglColor_(layer.gradient.precalculatedColorAt(it->getIntensity()));
              break;

            case SpectrumCanvas::IM_PERCENTAGE:
              intensity = it->getIntensity() * 100.0 / canvas_3d_.getMaxIntensity(i);
              qglColor_(layer.gradient.precalculatedColorAt(intensity));
              break;

            case SpectrumCanvas::IM_SNAP:
              qglColor_(layer.gradient.precalculatedColorAt(it->getIntensity()));
              break;

            case SpectrumCanvas::IM_LOG:
              qglColor_(layer.gradient.precalculatedColorAt(log10(1 + max(0.0, (double)(it->getIntensity())))));
              break;

            }
            glVertex3f(-corner_ + (GLfloat)scaledMZ_(it->getMZ()),
                       -corner_,
                       -near_ - 2 * corner_ - (GLfloat)scaledRT_(it.getRT()));
            glEnd();
          }
        }
      }
    }
    glEndList();
    return list;
  }

  GLuint Spectrum3DOpenGLCanvas::makeDataAsStick_()
  {
    GLuint list = glGenLists(1);
    glNewList(list, GL_COMPILE);

    for (Size i = 0; i < canvas_3d_.getLayerCount(); i++)
    {
      const LayerData & layer = canvas_3d_.getLayer(i);
      if (layer.visible)
      {
        recalculateDotGradient_(i);

        if ((Int)layer.param.getValue("dot:shade_mode"))
        {
          glShadeModel(GL_SMOOTH);
        }
        else
        {
          glShadeModel(GL_FLAT);
        }

        glLineWidth(layer.param.getValue("dot:line_width"));

        auto begin_it = layer.getPeakData()->areaBeginConst(canvas_3d_.visible_area_.min_[1], canvas_3d_.visible_area_.max_[1], canvas_3d_.visible_area_.min_[0], canvas_3d_.visible_area_.max_[0]);
        auto end_it = layer.getPeakData()->areaEndConst();
        // count peaks in area
        int count = std::distance(begin_it, end_it);

        int max_displayed_peaks = 100000;
        int step = 1;
        if (count > max_displayed_peaks)
        {
          step = 1 + count / max_displayed_peaks;
        }

        for (auto it = begin_it; it != end_it; ++it)
        {
          if (step > 1)
          {
            for (int i = 0; i < step - 1; ++i)
            {
              ++it;
            }
          }
          if (it == end_it)
          {
            glEndList();
            return list;
          }

          PeakIndex pi = it.getPeakIndex();
          if (layer.filters.passes((*layer.getPeakData())[pi.spectrum], pi.peak))
          {
            glBegin(GL_LINES);
            double intensity = 0;
            switch (canvas_3d_.intensity_mode_)
            {

            case SpectrumCanvas::IM_PERCENTAGE:

              intensity = it->getIntensity() * 100.0 / canvas_3d_.getMaxIntensity(i);
              qglColor_(layer.gradient.precalculatedColorAt(0.0));
              glVertex3d(-corner_ + (GLfloat)scaledMZ_(it->getMZ()),
                         -corner_,
                         -near_ - 2 * corner_ - (GLfloat)scaledRT_(it.getRT()));
              qglColor_(layer.gradient.precalculatedColorAt(intensity));
              glVertex3d(-corner_ + (GLfloat)scaledMZ_(it->getMZ()),
                         -corner_ + (GLfloat)scaledIntensity_(it->getIntensity(), i),
                         -near_ - 2 * corner_ - (GLfloat)scaledRT_(it.getRT()));
              break;

            case SpectrumCanvas::IM_NONE:

              qglColor_(layer.gradient.precalculatedColorAt(0.0));
              glVertex3d(-corner_ + (GLfloat)scaledMZ_(it->getMZ()),
                         -corner_,
                         -near_ - 2 * corner_ - (GLfloat)scaledRT_(it.getRT()));
              qglColor_(layer.gradient.precalculatedColorAt(it->getIntensity()));
              glVertex3d(-corner_ + (GLfloat)scaledMZ_(it->getMZ()),
                         -corner_ + (GLfloat)scaledIntensity_(it->getIntensity(), i),
                         -near_ - 2 * corner_ - (GLfloat)scaledRT_(it.getRT()));
              break;

            case SpectrumCanvas::IM_SNAP:

              qglColor_(layer.gradient.precalculatedColorAt(0.0));
              glVertex3d(-corner_ + (GLfloat)scaledMZ_(it->getMZ()),
                         -corner_,
                         -near_ - 2 * corner_ - (GLfloat)scaledRT_(it.getRT()));
              qglColor_(layer.gradient.precalculatedColorAt(it->getIntensity()));
              glVertex3d(-corner_ + (GLfloat)scaledMZ_(it->getMZ()),
                         -corner_ + (GLfloat)scaledIntensity_(it->getIntensity(), i),
                         -near_ - 2 * corner_ - (GLfloat)scaledRT_(it.getRT()));

              break;

            case SpectrumCanvas::IM_LOG:

              qglColor_(layer.gradient.precalculatedColorAt(0.0));
              glVertex3d(-corner_ + (GLfloat)scaledMZ_(it->getMZ()),
                         -corner_,
                         -near_ - 2 * corner_ - (GLfloat)scaledRT_(it.getRT()));
              qglColor_(layer.gradient.precalculatedColorAt(log10(1 + max(0.0, (double)(it->getIntensity())))));
              glVertex3d(-corner_ + (GLfloat)scaledMZ_(it->getMZ()),
                         -corner_ + (GLfloat)scaledIntensity_(it->getIntensity(), i),
                         -near_ - 2 * corner_ - (GLfloat)scaledRT_(it.getRT()));

              break;
            }
            glEnd();
          }
        }
      }
    }
    glEndList();
    return list;
  }

  GLuint Spectrum3DOpenGLCanvas::makeGridLines_()
  {
    GLuint list = glGenLists(1);
    glNewList(list, GL_COMPILE);
    glEnable(GL_LINE_STIPPLE);
    glLineStipple(1, 0x0101);
    glBegin(GL_LINES);
    glColor4ub(0, 0, 0, 80);
    // mz
    if (grid_mz_.size() >= 1)
    {
      for (Size i = 0; i < grid_mz_[0].size(); i++)
      {
        glVertex3d(-corner_ + scaledMZ_(grid_mz_[0][i]), -corner_, -near_ - 2 * corner_);
        glVertex3d(-corner_ + scaledMZ_(grid_mz_[0][i]), -corner_, -far_ + 2 * corner_);
      }
    }
    if (grid_mz_.size() >= 2)
    {
      for (Size i = 0; i < grid_mz_[1].size(); i++)
      {
        glVertex3d(-corner_ + scaledMZ_(grid_mz_[1][i]), -corner_, -near_ - 2 * corner_);
        glVertex3d(-corner_ + scaledMZ_(grid_mz_[1][i]), -corner_, -far_ + 2 * corner_);
      }
    }
    if (grid_mz_.size() >= 3)
    {
      for (Size i = 0; i < grid_mz_[2].size(); i++)
      {
        glVertex3d(-corner_ + scaledMZ_(grid_mz_[2][i]), -corner_, -near_ - 2 * corner_);
        glVertex3d(-corner_ + scaledMZ_(grid_mz_[2][i]), -corner_, -far_ + 2 * corner_);
      }
    }
    // rt
    if (grid_rt_.size() >= 1)
    {
      for (Size i = 0; i < grid_rt_[0].size(); i++)
      {
        glVertex3d(-corner_, -corner_, -near_ - 2 * corner_ - scaledRT_(grid_rt_[0][i]));
        glVertex3d(corner_, -corner_, -near_ - 2 * corner_ - scaledRT_(grid_rt_[0][i]));
      }
    }
    if (grid_rt_.size() >= 2)
    {
      for (Size i = 0; i < grid_rt_[1].size(); i++)
      {
        glVertex3d(-corner_, -corner_, -near_ - 2 * corner_ - scaledRT_(grid_rt_[1][i]));
        glVertex3d(corner_, -corner_, -near_ - 2 * corner_ - scaledRT_(grid_rt_[1][i]));
      }
    }
    if (grid_rt_.size() >= 3)
    {
      for (Size i = 0; i < grid_rt_[2].size(); i++)
      {
        glVertex3d(-corner_, -corner_, -near_ - 2 * corner_ - scaledRT_(grid_rt_[2][i]));
        glVertex3d(corner_, -corner_, -near_ - 2 * corner_ - scaledRT_(grid_rt_[2][i]));
      }
    }
    glEnd();
    glDisable(GL_LINE_STIPPLE);
    glEndList();
    return list;
  }

  GLuint Spectrum3DOpenGLCanvas::makeAxesTicks_()
  {
    GLuint list = glGenLists(1);
    glNewList(list, GL_COMPILE);
    glShadeModel(GL_FLAT);
    glLineWidth(2.0);
    glBegin(GL_LINES);
    qglColor_(Qt::black);

    // mz
    if (grid_mz_.size() >= 1)
    {
      for (Size i = 0; i < grid_mz_[0].size(); i++)
      {
        glVertex3d(-corner_ + scaledMZ_(grid_mz_[0][i]), -corner_, -near_ - 2 * corner_);
        glVertex3d(-corner_ + scaledMZ_(grid_mz_[0][i]), -corner_ + 4.0, -near_ - 2 * corner_);
      }
    }
    if (grid_mz_.size() >= 2)
    {
      for (Size i = 0; i < grid_mz_[1].size(); i++)
      {
        glVertex3d(-corner_ + scaledMZ_(grid_mz_[1][i]), -corner_, -near_ - 2 * corner_);
        glVertex3d(-corner_ + scaledMZ_(grid_mz_[1][i]), -corner_ + 3.0, -near_ - 2 * corner_);
      }
    }
    if (grid_mz_.size() >= 3)
    {
      for (Size i = 0; i < grid_mz_[2].size(); i++)
      {
        glVertex3d(-corner_ + scaledMZ_(grid_mz_[2][i]), -corner_, -near_ - 2 * corner_);
        glVertex3d(-corner_ + scaledMZ_(grid_mz_[2][i]), -corner_ + 2.0, -near_ - 2 * corner_);
      }
    }

    // rt
    if (grid_rt_.size() >= 1)
    {
      for (Size i = 0; i < grid_rt_[0].size(); i++)
      {
        glVertex3d(-corner_, -corner_, -near_ - 2 * corner_ - scaledRT_(grid_rt_[0][i]));
        glVertex3d(-corner_, -corner_ + 4.0, -near_ - 2 * corner_ - scaledRT_(grid_rt_[0][i]));
      }
    }
    if (grid_rt_.size() >= 2)
    {
      for (Size i = 0; i < grid_rt_[1].size(); i++)
      {
        glVertex3d(-corner_, -corner_, -near_ - 2 * corner_ - scaledRT_(grid_rt_[1][i]));
        glVertex3d(-corner_, -corner_ + 3.0, -near_ - 2 * corner_ - scaledRT_(grid_rt_[1][i]));
      }
    }
    if (grid_rt_.size() >= 3)
    {
      for (Size i = 0; i < grid_rt_[2].size(); i++)
      {
        glVertex3d(-corner_, -corner_, -near_ - 2 * corner_ - scaledRT_(grid_rt_[2][i]));
        glVertex3d(-corner_, -corner_ + 2.0, -near_ - 2 * corner_ - scaledRT_(grid_rt_[2][i]));
      }
    }

    //Intensity
    switch (canvas_3d_.intensity_mode_)
    {
    case SpectrumCanvas::IM_PERCENTAGE:
      if (grid_intensity_.size() >= 1)
      {
        for (Size i = 0; i < grid_intensity_[0].size(); i++)
        {
          glVertex3d(-corner_, -corner_ + (2.0 * grid_intensity_[0][i]), -near_ - 2 * corner_);
          glVertex3d(-corner_ + 4.0, -corner_ + (2.0 * grid_intensity_[0][i]), -near_ - 2 * corner_ - 4.0);
        }
      }
      break;

    case SpectrumCanvas::IM_NONE:
    case SpectrumCanvas::IM_SNAP:
      if (grid_intensity_.size() >= 1)
      {
        for (Size i = 0; i < grid_intensity_[0].size(); i++)
        {
          glVertex3d(-corner_, -corner_ + scaledIntensity_(grid_intensity_[0][i], canvas_3d_.current_layer_), -near_ - 2 * corner_);
          glVertex3d(-corner_ + 4.0, -corner_ + scaledIntensity_(grid_intensity_[0][i], canvas_3d_.current_layer_), -near_ - 2 * corner_ - 4.0);
        }
      }
      if (grid_intensity_.size() >= 2)
      {
        for (Size i = 0; i < grid_intensity_[1].size(); i++)
        {
          glVertex3d(-corner_, -corner_ + scaledIntensity_(grid_intensity_[1][i], canvas_3d_.current_layer_), -near_ - 2 * corner_);
          glVertex3d(-corner_ + 3.0, -corner_ + scaledIntensity_(grid_intensity_[1][i], canvas_3d_.current_layer_), -near_ - 2 * corner_ - 3.0);
        }
      }
      if (grid_intensity_.size() >= 3)
      {
        for (Size i = 0; i < grid_intensity_[2].size(); i++)
        {
          glVertex3d(-corner_, -corner_ + scaledIntensity_(grid_intensity_[2][i], canvas_3d_.current_layer_), -near_ - 2 * corner_);
          glVertex3d(-corner_ + 2.0, -corner_ + scaledIntensity_(grid_intensity_[2][i], canvas_3d_.current_layer_), -near_ - 2 * corner_ - 2.0);
        }
      }
      break;

    case SpectrumCanvas::IM_LOG:
      if (grid_intensity_.size())
      {
        for (Size i = 0; i < grid_intensity_[0].size(); i++)
        {
          glVertex3d(-corner_, -corner_ + scaledIntensity_(pow(10.0, grid_intensity_[0][i]) - 1, canvas_3d_.current_layer_), -near_ - 2 * corner_);
          glVertex3d(-corner_ + 4.0, -corner_ + scaledIntensity_(pow(10.0, grid_intensity_[0][i]) - 1, canvas_3d_.current_layer_), -near_ - 2 * corner_ - 4.0);
        }
      }
      break;

    }
    glEnd();
    glEndList();
    return list;
  }

  double Spectrum3DOpenGLCanvas::scaledRT_(double rt)
  {
    double scaledrt = rt - canvas_3d_.visible_area_.min_[1];
    scaledrt = scaledrt * 2.0 * corner_ / (canvas_3d_.visible_area_.max_[1] - canvas_3d_.visible_area_.min_[1]);
    return scaledrt;
  }

  double Spectrum3DOpenGLCanvas::scaledInversRT_(double rt)
  {
    double i_rt = (rt * canvas_3d_.visible_area_.max_[1] - canvas_3d_.visible_area_.min_[1] * rt);
    i_rt = i_rt / 200.0;
    i_rt = i_rt + canvas_3d_.visible_area_.min_[1];
    // cout<<"rt"<<rt<<"  "<<"scaledinver"<<i_rt<<endl;
    return i_rt;
  }

  double Spectrum3DOpenGLCanvas::scaledMZ_(double mz)
  {
    double scaledmz = mz - canvas_3d_.visible_area_.min_[0];
    scaledmz = scaledmz * 2.0 * corner_ / (canvas_3d_.visible_area_.max_[0] - canvas_3d_.visible_area_.min_[0]) /*dis_mz_*/;
    return scaledmz;
  }

  double Spectrum3DOpenGLCanvas::scaledInversMZ_(double mz)
  {
    double i_mz = (mz * canvas_3d_.visible_area_.max_[0] - mz * canvas_3d_.visible_area_.min_[0]);
    i_mz = i_mz / 200;
    i_mz = i_mz + canvas_3d_.visible_area_.min_[0];
    return i_mz;
  }

  double Spectrum3DOpenGLCanvas::scaledIntensity_(float intensity, Size layer_index)
  {
    double scaledintensity = intensity * 2.0 * corner_;
    switch (canvas_3d_.intensity_mode_)
    {
    case SpectrumCanvas::IM_SNAP:
      scaledintensity /= int_scale_.max_[0];
      break;

    case SpectrumCanvas::IM_NONE:
      scaledintensity /= canvas_3d_.overall_data_range_.max_[2];
      break;

    case SpectrumCanvas::IM_PERCENTAGE:
      scaledintensity /= canvas_3d_.getMaxIntensity(layer_index);
      break;

    case SpectrumCanvas::IM_LOG:
      scaledintensity = log10(1 + max(0.0, (double)intensity)) * 2.0 * corner_ / log10(1 + max(0.0, canvas_3d_.overall_data_range_.max_[2]));
      break;
    }
    return scaledintensity;
  }

  void Spectrum3DOpenGLCanvas::normalizeAngle(int * angle)
  {
    while (*angle < 0) { *angle += 360 * 16; }
    while (*angle > 360 * 16) { *angle -= 360 * 16; }
  }

  ///////////////wheel- and MouseEvents//////////////////

  void Spectrum3DOpenGLCanvas::actionModeChange()
  {
    //change from translate to zoom
    if (canvas_3d_.action_mode_ == SpectrumCanvas::AM_ZOOM)
    {
      storeRotationAndZoom();
      xrot_ = 220;
      yrot_ = 220;
      zrot_ = 0;
      canvas_3d_.update_buffer_ = true;
      canvas_3d_.update_(OPENMS_PRETTY_FUNCTION);
    }
    //change from zoom to translate
    else if (canvas_3d_.action_mode_ == SpectrumCanvas::AM_TRANSLATE)
    {
      // if still in selection mode, quit selection mode first:
      if (canvas_3d_.rubber_band_.isVisible())
      {
        computeSelection_();
      }
      restoreRotationAndZoom();
      canvas_3d_.update_buffer_ = true;
      canvas_3d_.update_(OPENMS_PRETTY_FUNCTION);
    }
    update();
  }

  void Spectrum3DOpenGLCanvas::focusOutEvent(QFocusEvent * e)
  {
    canvas_3d_.focusOutEvent(e);
    update();
  }

  void Spectrum3DOpenGLCanvas::mousePressEvent(QMouseEvent * e)
  {
    mouse_move_begin_ = e->pos();
    mouse_move_end_ = e->pos();

    if (canvas_3d_.action_mode_ == SpectrumCanvas::AM_ZOOM && e->button() == Qt::LeftButton)
    {
      canvas_3d_.rubber_band_.setGeometry(QRect(e->pos(), QSize()));
      canvas_3d_.rubber_band_.show();
      canvas_3d_.update_buffer_ = true;
      canvas_3d_.update_(OPENMS_PRETTY_FUNCTION);
    }
    update();
  }

  void Spectrum3DOpenGLCanvas::mouseMoveEvent(QMouseEvent * e)
  {
    if (e->buttons() & Qt::LeftButton)
    {
      if (canvas_3d_.action_mode_ == SpectrumCanvas::AM_ZOOM)
      {
        canvas_3d_.rubber_band_.setGeometry(QRect(mouse_move_begin_, e->pos()).normalized());
        canvas_3d_.update_(OPENMS_PRETTY_FUNCTION);
      }
      else if (canvas_3d_.action_mode_ == SpectrumCanvas::AM_TRANSLATE)
      {
        Int x_angle = xrot_ + 8 * (e->y() - mouse_move_end_.y());
        normalizeAngle(&x_angle);
        xrot_ = x_angle;

        Int y_angle = yrot_ + 8 * (e->x() - mouse_move_end_.x());
        normalizeAngle(&y_angle);
        yrot_ = y_angle;

        //drawAxesLegend_();

        mouse_move_end_ = e->pos();
        canvas_3d_.update_(OPENMS_PRETTY_FUNCTION);
      }
    }
    update();
  }

  void Spectrum3DOpenGLCanvas::mouseReleaseEvent(QMouseEvent * e)
  {
    if (canvas_3d_.action_mode_ == SpectrumCanvas::AM_ZOOM && e->button() == Qt::LeftButton)
    {
      computeSelection_();
    }
    update();
  }

  void Spectrum3DOpenGLCanvas::computeSelection_()
  {
    QRect rect = canvas_3d_.rubber_band_.geometry();
    x_1_ = ((rect.topLeft().x() - width_ / 2) * corner_ * 1.25 * 2) / width_;
    y_1_ = -300 + (((rect.topLeft().y() - height_ / 2) * corner_ * 1.25 * 2) / height_);
    x_2_ = ((rect.bottomRight().x() - width_ / 2) * corner_ * 1.25 * 2) / width_;
    y_2_ = -300 + (((rect.bottomRight().y() - height_ / 2) * corner_ * 1.25 * 2) / height_);
    dataToZoomArray_(x_1_, y_1_, x_2_, y_2_);
    canvas_3d_.rubber_band_.hide();
    canvas_3d_.update_buffer_ = true;
    canvas_3d_.update_(OPENMS_PRETTY_FUNCTION);
  }

  void Spectrum3DOpenGLCanvas::dataToZoomArray_(double x_1, double y_1, double x_2, double y_2)
  {
    double scale_x1 = scaledInversMZ_(x_1 + 100.0);
    double scale_x2 = scaledInversMZ_(x_2 + 100.0);
    double scale_y1 = scaledInversRT_(-200 - y_1);
    double scale_y2 = scaledInversRT_(-200 - y_2);
    DRange<2> new_area_;
    if (scale_x1 <= scale_x2)
    {
      new_area_.min_[0] = scale_x1;
      new_area_.max_[0] = scale_x2;
    }
    else
    {
      new_area_.min_[0] = scale_x2;
      new_area_.max_[0] = scale_x1;
    }
    if (scale_y1 <= scale_y2)
    {
      new_area_.min_[1] = scale_y1;
      new_area_.max_[1] = scale_y2;
    }
    else
    {
      new_area_.min_[1] = scale_y2;
      new_area_.max_[1] = scale_y1;
    }
    canvas_3d_.changeVisibleArea_(new_area_, true, true);
  }

  void Spectrum3DOpenGLCanvas::updateIntensityScale()
  {
    int_scale_.min_[0] = canvas_3d_.overall_data_range_.max_[2];
    int_scale_.max_[0] = canvas_3d_.overall_data_range_.min_[2];

    for (Size i = 0; i < canvas_3d_.getLayerCount(); i++)
    {
      auto rt_begin_it = canvas_3d_.getLayer(i).getPeakData()->RTBegin(canvas_3d_.visible_area_.min_[1]);
      auto rt_end_it = canvas_3d_.getLayer(i).getPeakData()->RTEnd(canvas_3d_.visible_area_.max_[1]);

      for (auto spec_it = rt_begin_it; spec_it != rt_end_it; ++spec_it)
      {
        for (auto it = spec_it->MZBegin(canvas_3d_.visible_area_.min_[0]); it != spec_it->MZEnd(canvas_3d_.visible_area_.max_[0]); ++it)
        {
          if (int_scale_.min_[0] >= it->getIntensity()) { int_scale_.min_[0] = it->getIntensity(); }
          if (int_scale_.max_[0] <= it->getIntensity()) { int_scale_.max_[0] = it->getIntensity(); }
        }
      }
    }
  }

  void Spectrum3DOpenGLCanvas::recalculateDotGradient_(Size layer)
  {
    canvas_3d_.getLayer_(layer).gradient.fromString(canvas_3d_.getLayer_(layer).param.getValue("dot:gradient"));
    switch (canvas_3d_.intensity_mode_)
    {
    case SpectrumCanvas::IM_SNAP:
      canvas_3d_.getLayer_(layer).gradient.activatePrecalculationMode(0.0, int_scale_.max_[0], UInt(canvas_3d_.param_.getValue("dot:interpolation_steps")));
      break;

    case SpectrumCanvas::IM_NONE:
      canvas_3d_.getLayer_(layer).gradient.activatePrecalculationMode(0.0, canvas_3d_.overall_data_range_.max_[2], UInt(canvas_3d_.param_.getValue("dot:interpolation_steps")));
      break;

    case SpectrumCanvas::IM_PERCENTAGE:
      canvas_3d_.getLayer_(layer).gradient.activatePrecalculationMode(0.0, 100.0, UInt(canvas_3d_.param_.getValue("dot:interpolation_steps")));
      break;

    case SpectrumCanvas::IM_LOG:
      canvas_3d_.getLayer_(layer).gradient.activatePrecalculationMode(0.0, log10(1 + max(0.0, canvas_3d_.overall_data_range_.max_[2])), UInt(canvas_3d_.param_.getValue("dot:interpolation_steps")));
      break;
    }
  }

} //end of namespace
<|MERGE_RESOLUTION|>--- conflicted
+++ resolved
@@ -310,7 +310,7 @@
       }
 
       // draw axes legend
-      if (this->paintEngine()) // check if the paint device is properly initialized to surpress Qt warning
+      if (this->paintEngine()) // check if the paint device is properly initialized to suppress Qt warning
       {
         painter_ = new QPainter(this);
         if (painter_->isActive())
@@ -321,10 +321,6 @@
         delete(painter_);
       }
     }
-<<<<<<< HEAD
-    // update();
-=======
->>>>>>> 08772a72
   }
 
   void Spectrum3DOpenGLCanvas::drawAxesLegend_()
