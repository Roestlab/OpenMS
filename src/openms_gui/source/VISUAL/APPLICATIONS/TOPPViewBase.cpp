--- conflicted
+++ resolved
@@ -1265,21 +1265,13 @@
                 peak_map_sptr->getSpectrum(k) = on_disc_peaks->getSpectrum(k);
               }
             }
-<<<<<<< HEAD
             for (Size k = 0; k < indexed_mzml_file_.getNrChromatograms() && !cache_ms2_on_disc; k++)
-=======
-            for (Size k = 0; k < indexed_mzml_file_.getNrChromatograms(); k++)
->>>>>>> 08772a72
             {
               peak_map_sptr->getChromatogram(k) = on_disc_peaks->getChromatogram(k);
             }
 
             // Load at least one spectrum into memory (TOPPView assumes that at least one spectrum is in memory)
-<<<<<<< HEAD
             if (cache_ms1_on_disc && peak_map_sptr->getNrSpectra() > 0) peak_map_sptr->getSpectrum(0) = on_disc_peaks->getSpectrum(0);
-=======
-            if (cache_ms1_on_disc) peak_map_sptr->getSpectrum(0) = on_disc_peaks->getSpectrum(0);
->>>>>>> 08772a72
           }
         }
 
@@ -1288,10 +1280,7 @@
         {
           fh.loadExperiment(abs_filename, *peak_map_sptr, file_type, ProgressLogger::GUI);
         }
-<<<<<<< HEAD
         LOG_INFO << "INFO: done loading all " << std::endl;
-=======
->>>>>>> 08772a72
 
         // a mzML file may contain both, chromatogram and peak data
         // -> this is handled in SpectrumCanvas::addLayer
@@ -3586,25 +3575,6 @@
     }
 
     // Get current spectrum
-<<<<<<< HEAD
-    auto spidx = layer.getCurrentSpectrumIndex();
-    MSSpectrum tmps = layer.getCurrentSpectrum();
-
-    // Add spectra into a MSExperiment, sort and prepare it for display
-    ExperimentSharedPtrType tmpe(new OpenMS::MSExperiment() );
-
-    // Collect all MS2 spectra with the same precursor as the current spectrum
-    // (they are in the same SWATH window)
-    double upper(0), lower(0);
-    String caption_add = "";
-    if (!tmps.getPrecursors().empty())
-    {
-      // Get precursor isolation windows
-      const auto& prec = tmps.getPrecursors()[0];
-      lower = prec.getMZ() - prec.getIsolationWindowLowerOffset();
-      upper = prec.getMZ() + prec.getIsolationWindowUpperOffset();
-
-=======
     MSSpectrum tmps = layer.getCurrentSpectrum();
 
     // Add spectra into a MSExperiment, sort and prepare it for display
@@ -3620,7 +3590,6 @@
       double lower = prec.getMZ() - prec.getIsolationWindowLowerOffset();
       double upper = prec.getMZ() + prec.getIsolationWindowUpperOffset();
 
->>>>>>> 08772a72
       Size k = 0;
       for (const auto& spec : (*layer.getPeakData() ) )
       {
@@ -3722,21 +3691,12 @@
       Spectrum3DWidget* w = new Spectrum3DWidget(getSpectrumParameters(3), ws_);
 
       ExperimentSharedPtrType exp_sptr = layer.getPeakDataMuteable();
-<<<<<<< HEAD
 
       if (layer.isIonMobilityData())
       {
         w->canvas()->openglwidget()->setYLabel("Ion Mobility [ms]");
       }
 
-=======
-
-      if (layer.isIonMobilityData())
-      {
-        w->canvas()->openglwidget()->setYLabel("Ion Mobility [ms]");
-      }
-
->>>>>>> 08772a72
       if (!w->canvas()->addLayer(exp_sptr, SpectrumCanvas::ODExperimentSharedPtrType(new OnDiscMSExperiment()), layer.filename))
       {
         return;
