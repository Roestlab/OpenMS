// --------------------------------------------------------------------------
//                   OpenMS -- Open-Source Mass Spectrometry
// --------------------------------------------------------------------------
// Copyright The OpenMS Team -- Eberhard Karls University Tuebingen,
// ETH Zurich, and Freie Universitaet Berlin 2002-2021.
//
// This software is released under a three-clause BSD license:
//  * Redistributions of source code must retain the above copyright
//    notice, this list of conditions and the following disclaimer.
//  * Redistributions in binary form must reproduce the above copyright
//    notice, this list of conditions and the following disclaimer in the
//    documentation and/or other materials provided with the distribution.
//  * Neither the name of any author or any participating institution
//    may be used to endorse or promote products derived from this software
//    without specific prior written permission.
// For a full list of authors, refer to the file AUTHORS.
// --------------------------------------------------------------------------
// THIS SOFTWARE IS PROVIDED BY THE COPYRIGHT HOLDERS AND CONTRIBUTORS "AS IS"
// AND ANY EXPRESS OR IMPLIED WARRANTIES, INCLUDING, BUT NOT LIMITED TO, THE
// IMPLIED WARRANTIES OF MERCHANTABILITY AND FITNESS FOR A PARTICULAR PURPOSE
// ARE DISCLAIMED. IN NO EVENT SHALL ANY OF THE AUTHORS OR THE CONTRIBUTING
// INSTITUTIONS BE LIABLE FOR ANY DIRECT, INDIRECT, INCIDENTAL, SPECIAL,
// EXEMPLARY, OR CONSEQUENTIAL DAMAGES (INCLUDING, BUT NOT LIMITED TO,
// PROCUREMENT OF SUBSTITUTE GOODS OR SERVICES; LOSS OF USE, DATA, OR PROFITS;
// OR BUSINESS INTERRUPTION) HOWEVER CAUSED AND ON ANY THEORY OF LIABILITY,
// WHETHER IN CONTRACT, STRICT LIABILITY, OR TORT (INCLUDING NEGLIGENCE OR
// OTHERWISE) ARISING IN ANY WAY OUT OF THE USE OF THIS SOFTWARE, EVEN IF
// ADVISED OF THE POSSIBILITY OF SUCH DAMAGE.
//
// --------------------------------------------------------------------------
// $Maintainer: Timo Sachsenberg $
// $Authors: Timo Sachsenberg $
// --------------------------------------------------------------------------

#include <OpenMS/VISUAL/SpectraIDViewTab.h>
#include <OpenMS/VISUAL/SequenceVisualizer.h>


#include <OpenMS/VISUAL/TableView.h>
#include <OpenMS/FORMAT/IdXMLFile.h>
#include <OpenMS/FORMAT/MzIdentMLFile.h>
#include <OpenMS/METADATA/MetaInfoInterfaceUtils.h>
#include <OpenMS/VISUAL/MISC/GUIHelpers.h>
#include <OpenMS/CHEMISTRY/AASequence.h>

#include <QtWidgets/QVBoxLayout>
#include <QtWidgets/QHBoxLayout>
#include <QtWidgets/QPushButton>
#include <QtWidgets/QFileDialog>
#include <QtWidgets/QLabel>
#include <QtWidgets/QListWidget>
#include <QRegExp>
#include <QJsonArray>
#include <QJsonDocument>
#include <QJsonObject>
#include <QJsonValue>
#include <QString>
#include <QStringList>

#include <vector>
#include <string>

using namespace std;

///@improvement write the visibility-status of the columns in toppview.ini and read at start

// Use a namespace to encapsulate names, yet use c-style 'enum' for fast conversion to int.
// So we can write: 'Clmn::MS_LEVEL', but get implicit conversion to int
namespace Clmn
{
  enum HeaderNames
  { // indices into QTableWidget's columns (which start at index 0)
    MS_LEVEL, SPEC_INDEX, RT, PRECURSOR_MZ, DISSOCIATION, SCANTYPE, ZOOM, SCORE, RANK, 
    CHARGE, SEQUENCE, ACCESSIONS, ID_NR, PEPHIT_NR, CURATED, PREC_PPM, PREC_INT, PEAK_ANNOTATIONS, /* last entry --> */ SIZE_OF_HEADERNAMES
  };
  // keep in SYNC with enum HeaderNames
  const QStringList HEADER_NAMES = QStringList()
                                    << "MS" << "index" << "RT"
                                    << "precursor m/z" << "dissociation" << "scan type" << "zoom" << "score"
                                    << "rank" << "charge" << "sequence" << "accessions" << "#ID" << "#PH"
                                    << "Curated" << "precursor error (|ppm|)" << "precursor intensity" << "peak annotations";
}

// Use a namespace to encapsulate names, yet use c-style 'enum' for fast conversion to int.
// So we can write: 'Clmn::MS_LEVEL', but get implicit conversion to int
namespace ProteinClmn
{
  enum HeaderNames
      { // indices into QTableWidget's columns (which start at index 0)
    ACCESSION, DESCRIPTION, SCORE, COVERAGE, NR_PEPTIDES, /* last entry --> */ SIZE_OF_HEADERNAMES
      };
  // keep in SYNC with enum HeaderNames
  const QStringList HEADER_NAMES = QStringList()
      << "accession" << "description" << "score" << "coverage" << "#peptides";
}

namespace OpenMS
{

  SpectraIDViewTab::SpectraIDViewTab(const Param&, QWidget* parent) :
    QWidget(parent),
    DefaultParamHandler("SpectraIDViewTab")
  {
    setObjectName("Identifications");

    // make sure they are in sync
    assert(Clmn::HEADER_NAMES.size() == Clmn::HeaderNames::SIZE_OF_HEADERNAMES);

    // id view
    defaults_.setValue("a_intensity", 1.0, "Default intensity of a-ions");
    defaults_.setValue("b_intensity", 1.0, "Default intensity of b-ions");
    defaults_.setValue("c_intensity", 1.0, "Default intensity of c-ions");
    defaults_.setValue("x_intensity", 1.0, "Default intensity of x-ions");
    defaults_.setValue("y_intensity", 1.0, "Default intensity of y-ions");
    defaults_.setValue("z_intensity", 1.0, "Default intensity of z-ions");
    defaults_.setValue("relative_loss_intensity", 0.1, "Relative loss in percent");
    defaults_.setValue("max_isotope", 2, "Maximum number of isotopes");
    defaults_.setValue("charge", 1, "Charge state");
    defaults_.setValue("show_a_ions", "false", "Show a-ions");
    defaults_.setValue("show_b_ions", "true", "Show b-ions");
    defaults_.setValue("show_c_ions", "false", "Show c-ions");
    defaults_.setValue("show_x_ions", "false", "Show x-ions");
    defaults_.setValue("show_y_ions", "true", "Show y-ions");
    defaults_.setValue("show_z_ions", "false", "Show z-ions");
    defaults_.setValue("show_precursor", "false", "Show precursor");
    defaults_.setValue("add_losses", "false", "Show neutral losses");
    defaults_.setValue("add_isotopes", "false", "Show isotopes");
    defaults_.setValue("add_abundant_immonium_ions", "false", "Show abundant immonium ions");
    defaults_.setValue("tolerance", 0.5, "Mass tolerance in Th used in the automatic alignment."); // unfortunately we don't support alignment with ppm error

    QVBoxLayout* all = new QVBoxLayout(this);
    QSplitter* tables_splitter = new QSplitter(Qt::Horizontal);
    table_widget_ = new TableView(this);
    table_widget_->setWhatsThis("Spectrum selection bar<BR><BR>Here all spectra of the current experiment are shown. Left-click on a spectrum to open it.");

    tables_splitter->addWidget(table_widget_);

    protein_table_widget_ = new TableView(this);
    protein_table_widget_->setWhatsThis("Protein selection bar<BR><BR>Here all proteins of the current experiment are shown. TODO what can you do with it");

    tables_splitter->addWidget(protein_table_widget_);
    all->addWidget(tables_splitter);
    ////////////////////////////////////
    // additional checkboxes and buttons
    QHBoxLayout* buttons_hbox_layout = new QHBoxLayout();

    hide_no_identification_ = new QCheckBox("Only hits", this);
    hide_no_identification_->setChecked(true);

    create_rows_for_commmon_metavalue_ = new QCheckBox("Show advanced\nannotations", this);

    QPushButton* save_IDs = new QPushButton("Save IDs", this);
    connect(save_IDs, &QPushButton::clicked, this, &SpectraIDViewTab::saveIDs_);

    QPushButton* export_table = new QPushButton("Export table", this);

    buttons_hbox_layout->addWidget(hide_no_identification_);
    buttons_hbox_layout->addWidget(create_rows_for_commmon_metavalue_);
    buttons_hbox_layout->addWidget(save_IDs);
    buttons_hbox_layout->addWidget(export_table);
    all->addLayout(buttons_hbox_layout);
    //TODO add search boxes like in spectrum list view
    //TODO add score filter box or Apply Tool to identifications

    connect(table_widget_, &QTableWidget::currentCellChanged, this, &SpectraIDViewTab::currentCellChanged_);
    connect(table_widget_, &QTableWidget::itemChanged, this, &SpectraIDViewTab::updatedSingleCell_);
    connect(table_widget_->selectionModel(), &QItemSelectionModel::selectionChanged, this, &SpectraIDViewTab::currentSpectraSelectionChanged_);
    connect(protein_table_widget_, &QTableWidget::currentCellChanged, this, &SpectraIDViewTab::currentProteinCellChanged_);
    connect(protein_table_widget_, &QTableWidget::itemChanged, this, &SpectraIDViewTab::updatedSingleProteinCell_);
    connect(hide_no_identification_, &QCheckBox::toggled, this, &SpectraIDViewTab::updateEntries_);
    connect(create_rows_for_commmon_metavalue_, &QCheckBox::toggled, this, &SpectraIDViewTab::updateEntries_);
    connect(export_table, &QPushButton::clicked, table_widget_, &TableView::exportEntries);
  }

  void SpectraIDViewTab::clear()
  {
    table_widget_->clear();
    protein_table_widget_->clear();
    layer_ = nullptr;
  }
 
  // Create the protein accession to peptide identification map using C++ STL unordered_map
  void SpectraIDViewTab::createProteinToPeptideIDMap_()
  {
    if (is_first_time_loading)
    {
      for (const auto& spec : *layer_->getPeakData())
      {
        if (!spec.getPeptideIdentifications().empty())
        {
          const vector<PeptideIdentification>& peptide_ids = spec.getPeptideIdentifications();
          
          for (int i = 0; i < peptide_ids.size(); ++i)
          {
            const vector<PeptideHit>& pep_hits = peptide_ids[i].getHits();
            const PeptideHit& hit = pep_hits[i];
            const String& pep_seq = hit.getSequence().toString();

            //add id_accession as the key of the map and push the peptideID to the vector value-
            for (int j = 0; j < pep_hits.size(); ++j)
            {
              const vector<PeptideEvidence>& evidences = pep_hits[j].getPeptideEvidences();

              for (int k = 0; k < evidences.size(); ++k)
              {
                const String& id_accession = evidences[k].getProteinAccession();
                protein_to_peptide_id_map[id_accession].push_back(peptide_ids[0]);
              }
            }
          }
        }
      }
      // set is_first_time_loading to false so that the map gets created only the first time!
      is_first_time_loading = false;
    }
  }

  //extract required part of accession and open browser
  void SpectraIDViewTab::extractNumFromAccession_(QString listItem)
  {
    //regex for matching accession
    QRegExp reg_pre_accession("(tr|sp)");
    reg_pre_accession.setCaseSensitivity(Qt::CaseInsensitive);
    QRegExp reg_uniprot_accession("[OPQ][0-9][A-Z0-9]{3}[0-9]|[A-NR-Z][0-9]([A-Z][A-Z0-9]{2}[0-9]){1,2}");

    QStringList acsn = listItem.split("|");

    foreach (QString substr, acsn)
    {
      //eg, substr2 = tr, substr2 = p02769 etc
      if (reg_pre_accession.exactMatch(substr.simplified()))
      {
        continue;
      }
      else
      {
        if (reg_uniprot_accession.exactMatch(substr.simplified()))
        {
          QString base_url = "https://www.uniprot.org/uniprot/";
          QString url = base_url + substr.simplified();

          GUIHelpers::openURL(url);
        }
        else
        {
          std::cout << "Accession not valid " << substr.simplified();
        }
        break;
      }
    }
  }


  void SpectraIDViewTab::currentProteinCellChanged_(int row, int column, int /*old_row*/, int /*old_column*/)
  {
    //TODO maybe highlight/filter all PepHits that may provide evidence for this protein (or at least that are top scorer)
  }

  void SpectraIDViewTab::currentSpectraSelectionChanged_()
  {
    if (table_widget_->selectionModel()->selectedRows().empty())
    {
      // deselect whatever is currently shown
      int last_spectrum_index = int(layer_->getCurrentSpectrumIndex());
      emit spectrumDeselected(last_spectrum_index);
      updateProteinEntries_(-1);
    }
    //TODO if you deselected the current spectrum, you currently cannot click on/navigate to the same spectrum
    // because currentCellChanged_ will not trigger. We would need to do it here.
  }

  void SpectraIDViewTab::currentCellChanged_(int row, int column, int /*old_row*/, int /*old_column*/)
  {
    // sometimes Qt calls this function when table empty during refreshing
    if (row < 0 || column < 0)
      return;

    if (row >= table_widget_->rowCount() || column >= table_widget_->columnCount())
    {
      throw Exception::InvalidValue(__FILE__, __LINE__, OPENMS_PRETTY_FUNCTION, "invalid cell clicked.", String(row) + " " + column);
    }

    // deselect whatever is currently shown
    int last_spectrum_index = int(layer_->getCurrentSpectrumIndex());
    emit spectrumDeselected(last_spectrum_index);

    int current_spectrum_index = table_widget_->item(row, Clmn::SPEC_INDEX)->data(Qt::DisplayRole).toInt();
    const auto& exp = *layer_->getPeakData();
    const auto& spec2 = exp[current_spectrum_index];

    //
    // Signal for a new spectrum to be shown
    //
    // show precursor spectrum (usually MS1)
    if (column == Clmn::PRECURSOR_MZ)
    {
      const auto prec_it = exp.getPrecursorSpectrum(exp.begin() + current_spectrum_index);

      if (prec_it != exp.end() && !spec2.getPrecursors().empty())
      {
        double precursor_mz = spec2.getPrecursors()[0].getMZ();
        // determine start and stop of isolation window
        double isolation_window_lower_mz = precursor_mz - spec2.getPrecursors()[0].getIsolationWindowLowerOffset();
        double isolation_window_upper_mz = precursor_mz + spec2.getPrecursors()[0].getIsolationWindowUpperOffset();

        emit spectrumSelected(std::distance(exp.begin(), prec_it), -1, -1);// no identification or hit selected (-1)
        // zoom into precursor area
        emit requestVisibleArea1D(isolation_window_lower_mz - 50.0, isolation_window_upper_mz + 50.0);
      }
    }
    else
    {// if spectrum with no PepIDs is selected, there is nothing to show...
      auto item_pepid = table_widget_->item(row, Clmn::ID_NR);
      if (item_pepid == nullptr// null for MS1 spectra
          || (!(item_pepid->data(Qt::DisplayRole).isValid())))
      {
        return;
      }
      int current_identification_index = item_pepid->data(Qt::DisplayRole).toInt();
      int current_peptide_hit_index = table_widget_->item(row, Clmn::PEPHIT_NR)->data(Qt::DisplayRole).toInt();
      emit spectrumSelected(current_spectrum_index, current_identification_index, current_peptide_hit_index);
    }

    // Open browser with accession when clicked on the accession column on a row
    if (column == Clmn::ACCESSIONS)
    {

      // This stores the complete accession, eg, "tr|P02769|ALBU_BOVIN"
      QString accession = table_widget_->item(row, Clmn::ACCESSIONS)->data(Qt::DisplayRole).toString();

      //if the accession column of the peptide row includes multiple accession, store them in this list (even if it has only one 
      // accession, store it)
      QStringList single_accessions = accession.split(",");

      //check if accession list contains more than one accession, if so, show a new fragment window and list
      // the accessions, otherwise open browser for the only available window
      if (single_accessions.size() > 1)
      {
        
          accession_window_ = new QWidget();
          accession_window_->resize(400, 400);
          
          QLabel* txt = new QLabel();
          QListWidget* accession_list = new QListWidget();
          QVBoxLayout* layout = new QVBoxLayout();
          
          txt->setText("Click on any accession to get more details externally in your default web browser...");
          layout->addWidget(txt);

          for (auto acc : single_accessions) 
          {
            accession_list->addItem(acc.simplified());
          }

          layout->addWidget(accession_list);
          connect(accession_list, &QListWidget::itemClicked, [=]() {
            //eg, listItem = tr|P02769|ALBU_BOVIN
            QString listItem = accession_list->currentItem()->text();
            extractNumFromAccession_(listItem);
          });

          accession_window_->setLayout(layout);
          accession_window_->setWindowTitle("Select Accession");
          accession_window_->show();
          accession_window_->setFocus(Qt::ActiveWindowFocusReason);
          QApplication::setActiveWindow(accession_window_);
        
      }
      else
      {
        extractNumFromAccession_(single_accessions.at(0));
      }
    }

    if (column == Clmn::SEQUENCE)
    {
      //current sequence clicked
      QString sequence = table_widget_->item(row, Clmn::SEQUENCE)->data(Qt::DisplayRole).toString();
      //return whole accession as string, might have multiple accessions
      QString current_accession = table_widget_->item(row, Clmn::ACCESSIONS)->data(Qt::DisplayRole).toString();
      //store each accession in QStringList(doesnot matter if it has or dont have multiple accessions
      QStringList single_accessions = current_accession.split(",");

      auto item_pepid = table_widget_->item(row, Clmn::ID_NR);
      if (item_pepid)
      {

        int current_identification_index = item_pepid->data(Qt::DisplayRole).toInt();
        int current_peptide_hit_index = table_widget_->item(row, Clmn::PEPHIT_NR)->data(Qt::DisplayRole).toInt();

        //array to store object of start and end postion of peptides;
        QJsonArray peptides_data;
        // Array to objects of mod data of peptides, peptides start position and sequence
        QJsonArray peptides_mod_data;

        //use data from the protein_to_peptide_id_map map and store the start/end position to the QJsonArray
        for (auto pep : protein_to_peptide_id_map[single_accessions.at(0)])
        {
          std::vector<int> mod_index;
          const vector<PeptideHit>& pep_hits = pep.getHits();
          const PeptideHit& hit = pep_hits[0];
          const String& pep_seq = hit.getSequence().toString();

          // contains the keys - mod_data, pep_start and seq 
          QJsonObject peptides_mod_obj; 
          // contains key-value of modName and vector of indices
          QJsonObject mod_data; 
          std::cout << "pep seq => " << pep_seq << std::endl;
          auto seq = AASequence().fromString(pep_seq);
          
          for (int i = 0; i < seq.size(); ++i)
          {
            if (seq[i].isModified()) 
            {
              const String& mod_name = seq[i].getModificationName();
              
              if (!mod_data.contains(mod_name.toQString())) {
                mod_data[mod_name.toQString()] = QJsonArray {i};
              }
              else
              {
                QJsonArray values = mod_data.value(mod_name.toQString()).toArray();
                values.push_back(i);
                mod_data[mod_name.toQString()] = values;
              }
            }
          }

          peptides_mod_obj["mod_data"] = mod_data;
          
          //store start and end positions-
          for (int j = 0; j < pep_hits.size(); ++j)
          {
            const vector<PeptideEvidence>& evidences = pep_hits[j].getPeptideEvidences();

            for (int k = 0; k < evidences.size(); ++k)
            {
              const String& id_accession = evidences[k].getProteinAccession();
              QJsonObject data;
              int pep_start = evidences[k].getStart();
              int pep_end = evidences[k].getEnd();
              
              if (id_accession == single_accessions.at(0))
              {
                data["start"] = pep_start;
                data["end"] = pep_end;
                data["seq"] = pep_seq.toQString();

                peptides_mod_obj["pep_start"] = pep_start;
                peptides_mod_obj["seq"] = pep_seq.toQString();

                peptides_data.push_back(data);
              }
            }
          }
          peptides_mod_data.push_back(peptides_mod_obj);

        }
        std::cout << "mod data size->" << peptides_mod_data.size() << std::endl;
        //protein
        const vector<ProteinIdentification>& prot_id = (*layer_->getPeakData()).getProteinIdentifications();
        const vector<ProteinHit>& protein_hits = prot_id[current_identification_index].getHits();
        QString pro_sequence;
       
        for (int i = 0; i < protein_hits.size(); ++i)
        {

          const String& protein_accession = protein_hits[i].getAccession();
          const String& protein_sequence = protein_hits[i].getSequence();
          std::cout << protein_accession << "<->" << protein_sequence << std::endl;
          if (protein_accession == single_accessions.at(0))
          {
            pro_sequence = protein_sequence.toQString();
            break;
          }
        }
       
        SequenceVisualizer* widget = new SequenceVisualizer();
        widget->setProteinPeptideDataToJsonObj(pro_sequence, peptides_data, peptides_mod_data);
        widget->show();
      }
    }

    //
    // show extra peak-fragment window
    //
    if (column == Clmn::PEAK_ANNOTATIONS
        // column might not be present. Check the header name to make sure
        && table_widget_->horizontalHeaderItem(Clmn::PEAK_ANNOTATIONS)->text() == Clmn::HEADER_NAMES[Clmn::PEAK_ANNOTATIONS])
    {

      auto item_pepid = table_widget_->item(row, Clmn::ID_NR);
      if (item_pepid)// might be null for MS1 spectra
      {
        int current_identification_index = item_pepid->data(Qt::DisplayRole).toInt();
        int current_peptide_hit_index = table_widget_->item(row, Clmn::PEPHIT_NR)->data(Qt::DisplayRole).toInt();

        const vector<PeptideIdentification>& peptide_ids = spec2.getPeptideIdentifications();
        const vector<PeptideHit>& pep_hits = peptide_ids[current_identification_index].getHits();
        const PeptideHit& hit = pep_hits[current_peptide_hit_index];

        // initialize window, when the table is requested for the first time
        // afterwards the size will stay at the manually resized window size
        if (fragment_window_ == nullptr)
        {
          fragment_window_ = new QTableWidget();
          fragment_window_->resize(320, 500);

          fragment_window_->verticalHeader()->setHidden(true);// hide vertical column

          QStringList header_labels;
          header_labels << "m/z"
                        << "name"
                        << "intensity"
                        << "charge";
          fragment_window_->setColumnCount(header_labels.size());
          fragment_window_->setHorizontalHeaderLabels(header_labels);

          QTableWidgetItem* proto_item = new QTableWidgetItem();
          proto_item->setTextAlignment(Qt::AlignCenter);
          fragment_window_->setItemPrototype(proto_item);
          fragment_window_->setSortingEnabled(true);
          fragment_window_->setWindowTitle(QApplication::translate("tr_fragment_annotation", "Peak Annotations"));
        }

        // reset table, if a new ID is chosen
        fragment_window_->setRowCount(0);

        for (const PeptideHit::PeakAnnotation& pa : hit.getPeakAnnotations())
        {
          fragment_window_->insertRow(fragment_window_->rowCount());
          QTableWidgetItem* item = fragment_window_->itemPrototype()->clone();
          item->setData(Qt::DisplayRole, pa.mz);
          fragment_window_->setItem(fragment_window_->rowCount() - 1, 0, item);
          item = fragment_window_->itemPrototype()->clone();
          item->setData(Qt::DisplayRole, pa.annotation.toQString());
          fragment_window_->setItem(fragment_window_->rowCount() - 1, 1, item);
          item = fragment_window_->itemPrototype()->clone();
          item->setData(Qt::DisplayRole, pa.intensity);
          fragment_window_->setItem(fragment_window_->rowCount() - 1, 2, item);
          item = fragment_window_->itemPrototype()->clone();
          item->setData(Qt::DisplayRole, pa.charge);
          fragment_window_->setItem(fragment_window_->rowCount() - 1, 3, item);
        }

        fragment_window_->resizeColumnsToContents();
        fragment_window_->resizeRowsToContents();
        fragment_window_->show();
        fragment_window_->setFocus(Qt::ActiveWindowFocusReason);
        QApplication::setActiveWindow(fragment_window_);
      }
<<<<<<< HEAD
    }// PeakAnnotation cell clicked
=======
    } // PeakAnnotation cell clicked
    updateProteinEntries_(row);
>>>>>>> 6cf7dcce
  }

  bool SpectraIDViewTab::hasData(const LayerData* layer)
  {
    // this is a very easy check.
    // We do not check for PeptideIdentifications attached to Spectra, because the user could just
    // want the list of unidentified MS2 spectra (obtained by unchecking the 'just hits' button).
    bool no_data = (layer == nullptr || (layer->type == LayerData::DT_PEAK && layer->getPeakData()->empty()) || (layer->type == LayerData::DT_CHROMATOGRAM && layer->getChromatogramData()->empty()));
    return !no_data;
  }

  void SpectraIDViewTab::updateEntries(LayerData* cl)
  {
    // do not try to be smart and check if layer_ == cl; to return early
    // since the layer content might have changed, e.g. pepIDs were added
    layer_ = cl;
<<<<<<< HEAD
    updateEntries_();// we need this extra function since its an internal slot
=======
    updateEntries_(); // we need this extra function since it's an internal slot
    updateProteinEntries_(-1); // we need this extra function since it's an internal slot
>>>>>>> 6cf7dcce
  }

  LayerData* SpectraIDViewTab::getLayer()
  {
    return layer_;
  }

  namespace Detail
  {
    template<>
    struct MetaKeyGetter<std::reference_wrapper<const PeptideHit>> {
      static void getKeys(const std::reference_wrapper<const PeptideHit>& object, std::vector<String>& keys)
      {
        object.get().getKeys(keys);
      };
    };
  }// namespace Detail

  void SpectraIDViewTab::updateProteinEntries_(int selected_spec_row_idx)
  {
    // no valid peak layer attached
    if (!hasData(layer_))
    {
      clear();
      return;
    }

    if (ignore_update)
    {
      return;
    }

    if (!isVisible())
    {
      return;
    }

    set<String> accs;
    if(selected_spec_row_idx >= 0)
      //TODO another option would be a "Filter proteins" checkbox that filters for proteins for this Hit
      // only when checked, otherwise only highlights
    {
      int row = selected_spec_row_idx;
      int spectrum_index = table_widget_->item(row, Clmn::SPEC_INDEX)->data(Qt::DisplayRole).toInt();
      int num_id = table_widget_->item(row, Clmn::ID_NR)->data(Qt::DisplayRole).toInt();
      int num_ph = table_widget_->item(row, Clmn::PEPHIT_NR)->data(Qt::DisplayRole).toInt();
      const auto& spec = layer_->getPeakData()->operator[](spectrum_index);
      const vector<PeptideIdentification>& pep_id = spec.getPeptideIdentifications();

      if(!spec.getPeptideIdentifications().empty())
      {
        const vector<PeptideHit>& hits = pep_id[num_id].getHits();
        if (!hits.empty()) accs = hits[num_ph].extractProteinAccessionsSet();
      }
    }

    // create header labels (setting header labels must occur after fill)
    QStringList headers = ProteinClmn::HEADER_NAMES;

    protein_table_widget_->clear();
    protein_table_widget_->setRowCount(0);
    protein_table_widget_->setColumnCount(headers.size());
    protein_table_widget_->setSortingEnabled(false);
    protein_table_widget_->setUpdatesEnabled(false);
    protein_table_widget_->blockSignals(true);

    // generate flat list
    int selected_row(-1);
    // index i is needed, so iterate the old way...
    for (Size i = 0; i < layer_->getPeakData()->getProteinIdentifications()[0].getHits().size(); ++i)
    {
      const auto& protein = layer_->getPeakData()->getProteinIdentifications()[0].getHits()[i];
      if (accs.empty() || accs.find(protein.getAccession()) != accs.end())
      {
        // set row background color
        QColor bg_color = accs.empty() ? Qt::white : Qt::lightGray;

        // add new row at the end of the table
        protein_table_widget_->insertRow(protein_table_widget_->rowCount());

        protein_table_widget_->setAtBottomRow(protein.getAccession().toQString(), ProteinClmn::ACCESSION, bg_color);
        protein_table_widget_->setAtBottomRow(protein.getDescription().toQString(), ProteinClmn::DESCRIPTION, bg_color);
        protein_table_widget_->setAtBottomRow(protein.getScore(), ProteinClmn::SCORE, bg_color);
        protein_table_widget_->setAtBottomRow(protein.getCoverage(), ProteinClmn::COVERAGE, bg_color);
        protein_table_widget_->setAtBottomRow(0, ProteinClmn::NR_PEPTIDES, bg_color); //TODO actually calculate

        /*if ((int)i == restore_spec_index) //TODO actually extract the accessions for the selected spectrum and compare
        {
          selected_row = protein_table_widget_->rowCount(); // get model index of selected spectrum
        }*/
      }
    }

    protein_table_widget_->setHeaders(headers);
    protein_table_widget_->resizeColumnsToContents();
    protein_table_widget_->setSortingEnabled(true);
    protein_table_widget_->sortByColumn(ProteinClmn::SCORE, Qt::AscendingOrder); //TODO figure out higher_score_better

    if (selected_row != -1)  // select and scroll down to item
    {
      protein_table_widget_->selectRow(selected_row);
      QTableWidgetItem* selected_item = protein_table_widget_->item(selected_row, 0);
      selected_item->setSelected(true);
      protein_table_widget_->setCurrentItem(selected_item);
      protein_table_widget_->scrollToItem(selected_item);
    }

    protein_table_widget_->blockSignals(false);
    protein_table_widget_->setUpdatesEnabled(true);
  }

  void SpectraIDViewTab::updateEntries_()
  {
   //Create the protein_to_peptide_id_map the first time data changes in the table
    createProteinToPeptideIDMap_();
    // no valid peak layer attached
    if (!hasData(layer_))
    {
      clear();
      return;
    }

    if (ignore_update)
    { 
      return; 
    }

    if (!isVisible())
    { 
      return;
    }

    int restore_spec_index = layer_->getCurrentSpectrumIndex();

    set<String> common_keys;
    bool has_peak_annotations(false);
    // determine meta values common to all hits
    Detail::MetaKeyGetter<std::reference_wrapper<const PeptideHit>> getter;
    if (create_rows_for_commmon_metavalue_->isChecked())
    {
      std::vector<std::reference_wrapper<const PeptideHit>> all_hits;

      for (const auto& spec : layer_->getPeakData()->getSpectra())
      {
        UInt ms_level = spec.getMSLevel();
        const vector<PeptideIdentification>& peptide_ids = spec.getPeptideIdentifications();

        if (ms_level != 2 || peptide_ids.empty()) // skip non ms2 spectra and spectra with no identification
        {
          continue;
        }

        for (const auto& pep_id : peptide_ids)
        {
          const vector<PeptideHit>& phits = pep_id.getHits();
          all_hits.insert(all_hits.end(), phits.begin(), phits.end());
          if (!has_peak_annotations && !phits[0].getPeakAnnotations().empty())
          {
            has_peak_annotations = true;
          }
        }
      }

      common_keys = MetaInfoInterfaceUtils::findCommonMetaKeys<
                      std::vector<std::reference_wrapper<const PeptideHit>>,
                      set<String> >(all_hits.begin(), all_hits.end(), 100.0, getter);
    }

    // create header labels (setting header labels must occur after fill)
    QStringList headers = Clmn::HEADER_NAMES;
    if (!has_peak_annotations)
    { // remove peak annotations column                   
      headers.pop_back();
    }
    // add common meta columns (not indexed anymore, but we don't need them to be)
    for (const auto& ck : common_keys)
    {
      headers << ck.toQString();
    }

    table_widget_->clear();
    table_widget_->setRowCount(0);
    table_widget_->setColumnCount(headers.size());
    table_widget_->setSortingEnabled(false);
    table_widget_->setUpdatesEnabled(false);
    table_widget_->blockSignals(true);

    // generate flat list
    int selected_row(-1);
    // index i is needed, so iterate the old way...
    for (Size i = 0; i < layer_->getPeakData()->size(); ++i)
    {
      const MSSpectrum& spectrum = (*layer_->getPeakData())[i];
      const UInt ms_level = spectrum.getMSLevel();
      const vector<PeptideIdentification>& pi = spectrum.getPeptideIdentifications();
      const Size id_count = pi.size();
      const vector<Precursor> & precursors = spectrum.getPrecursors();

      // allow only MS2 OR MS1 with peptideIDs (from Mass Fingerprinting)
      if (ms_level != 2 && id_count == 0) { continue; }

      // skip
      if (hide_no_identification_->isChecked() && id_count == 0)  { continue; }

      // set row background color
      QColor bg_color = (id_count == 0 ? Qt::white : QColor::fromRgb(127,255,148));

      // get peptide identifications of current spectrum
      if (id_count == 0)
      {
        // add new row at the end of the table
        table_widget_->insertRow(table_widget_->rowCount());

        fillRow_(spectrum, i, bg_color);
      }
      else
      {
        for (Size pi_idx = 0; pi_idx != id_count; ++pi_idx)
        {
          for (Size ph_idx = 0; ph_idx != pi[pi_idx].getHits().size(); ++ph_idx)
          {
            const PeptideHit& ph = pi[pi_idx].getHits()[ph_idx];

            // add new row at the end of the table
            table_widget_->insertRow(table_widget_->rowCount());

            fillRow_(spectrum, i, bg_color);

            table_widget_->setAtBottomRow(ph.getScore(), Clmn::SCORE, bg_color);
            table_widget_->setAtBottomRow((int)ph.getRank(), Clmn::RANK, bg_color);
            table_widget_->setAtBottomRow(ph.getCharge(), Clmn::CHARGE, bg_color);

            // sequence
            String seq = ph.getSequence().toString();
            if (seq.empty()) seq = ph.getMetaValue("label");
            table_widget_->setAtBottomRow(seq.toQString(), Clmn::SEQUENCE, bg_color);

            // accession
            set<String> protein_accessions = ph.extractProteinAccessionsSet();
            String accessions = ListUtils::concatenate(vector<String>(protein_accessions.begin(), protein_accessions.end()), ", ");
            table_widget_->setAtBottomRow(accessions.toQString(), Clmn::ACCESSIONS, bg_color);
            table_widget_->setAtBottomRow((int)(pi_idx), Clmn::ID_NR, bg_color);
            table_widget_->setAtBottomRow((int)(ph_idx), Clmn::PEPHIT_NR, bg_color);

            bool selected(false);
            if (ph.metaValueExists("selected"))
            {
               selected = ph.getMetaValue("selected").toString() == "true";
            }
            table_widget_->setAtBottomRow(selected, Clmn::CURATED, bg_color);

            // additional precursor infos, e.g. ppm error
            if (!precursors.empty())
            {
              const Precursor& first_precursor = precursors.front();
              double ppm_error(0);
              // Protein:RNA cross-link, Protein-Protein cross-link, or other data with a precomputed precursor error
              if (ph.metaValueExists(Constants::UserParam::PRECURSOR_ERROR_PPM_USERPARAM))
              {
                ppm_error = fabs((double)ph.getMetaValue(Constants::UserParam::PRECURSOR_ERROR_PPM_USERPARAM));
              }
              else if (ph.metaValueExists("OMS:precursor_mz_error_ppm")) // for legacy reasons added in OpenMS 2.5
              {
                ppm_error = fabs((double)ph.getMetaValue("OMS:precursor_mz_error_ppm"));
              }
              else if (!ph.getSequence().empty()) // works for normal linear fragments with the correct modifications included in the AASequence
              {
                double exp_precursor = first_precursor.getMZ();
                int charge = first_precursor.getCharge();
                double theo_precursor= ph.getSequence().getMZ(charge);
                ppm_error = fabs((exp_precursor - theo_precursor) / exp_precursor / 1e-6);
              }
              table_widget_->setAtBottomRow(ppm_error, Clmn::PREC_PPM, bg_color);
            }

            // add additional meta value columns
            if (create_rows_for_commmon_metavalue_->isChecked())
            {
              Int current_col = Clmn::PEAK_ANNOTATIONS;
              // add peak annotation column (part of meta-value assessment above)
              if (has_peak_annotations)
              {
                // set hidden data for export to TSV
                QString annotation;
                for (const PeptideHit::PeakAnnotation& pa : ph.getPeakAnnotations())
                {
                  annotation += String(pa.mz).toQString() + "|" +
                    String(pa.intensity).toQString() + "|" +
                    String(pa.charge).toQString() + "|" +
                    pa.annotation.toQString() + ";";
                }
                QTableWidgetItem* item = table_widget_->setAtBottomRow("show", current_col, bg_color);
                item->setData(Qt::UserRole, annotation);
                ++current_col;
              }
              for (const auto& ck : common_keys)
              {
                const DataValue& dv = ph.getMetaValue(ck);
                if (dv.valueType() == DataValue::DOUBLE_VALUE)
                {
                  table_widget_->setAtBottomRow(double(dv), current_col, bg_color);
                }
                else
                {
                  table_widget_->setAtBottomRow(dv.toQString(), current_col, bg_color);
                }
                
                ++current_col;
              }
            }
          }
        }
      }

      if ((int)i == restore_spec_index)
      {
        selected_row = table_widget_->rowCount(); // get model index of selected spectrum
      }
    }

    table_widget_->setHeaders(headers);
    String s = headers.join(';');
    table_widget_->hideColumns(QStringList() << "dissociation" << "scan type" << "zoom" << "rank");
    if (has_peak_annotations) table_widget_->setHeaderExportName(Clmn::PEAK_ANNOTATIONS, "PeakAnnotations(mz|intensity|charge|annotation");

    table_widget_->resizeColumnsToContents();
    table_widget_->setSortingEnabled(true);
    table_widget_->sortByColumn(Clmn::SPEC_INDEX, Qt::AscendingOrder);

    if (selected_row != -1)  // select and scroll down to item
    {
      table_widget_->selectRow(selected_row);
      QTableWidgetItem* selected_item = table_widget_->item(selected_row, 0);
      selected_item->setSelected(true);
      table_widget_->setCurrentItem(selected_item);
      table_widget_->scrollToItem(selected_item);
    }

    table_widget_->blockSignals(false);
    table_widget_->setUpdatesEnabled(true);
  }
 
  void SpectraIDViewTab::saveIDs_()
  {
    // no valid peak layer attached
    if (layer_ == nullptr || layer_->getPeakData()->size() == 0 || layer_->type != LayerData::DT_PEAK)
    {
      return;
    }

    // synchronize PeptideHits with the annotations in the spectrum
    layer_->synchronizePeakAnnotations();

    QString selectedFilter;
    QString filename = QFileDialog::getSaveFileName(this, "Save File", "", "idXML file (*.idXML);;mzIdentML file (*.mzid)", &selectedFilter);
    vector<ProteinIdentification> prot_id = (*layer_->getPeakData()).getProteinIdentifications();
    vector<PeptideIdentification> all_pep_ids;

    // collect PeptideIdentifications from each spectrum, while making sure each spectrum is only considered once
    // otherwise duplicates will be stored, if more than one PeptideHit is contained in a PeptideIdentification
    set<int> added_spectra;
    for (int r = 0; r < table_widget_->rowCount(); ++r)
    {
      // get spectrum index of current table line
      int spectrum_index = table_widget_->item(r, Clmn::SPEC_INDEX)->data(Qt::DisplayRole).toInt();

      // skip this row, if this spectrum was already processed
      if (std::find(added_spectra.begin(), added_spectra.end(), spectrum_index) != added_spectra.end())
      {
        continue;
      }
      added_spectra.insert(spectrum_index);

      // collect all PeptideIdentifications from this spectrum
      const vector<PeptideIdentification>& pep_id = (*layer_->getPeakData())[spectrum_index].getPeptideIdentifications();
      copy(pep_id.begin(), pep_id.end(), back_inserter(all_pep_ids));
    }

    if (String(filename).hasSuffix(String(".mzid")))
    {
      MzIdentMLFile().store(filename, prot_id, all_pep_ids);
    }
    else if (String(filename).hasSuffix(String(".idXML")))
    {
      IdXMLFile().store(filename, prot_id, all_pep_ids);
    }
    else if (String(selectedFilter).hasSubstring(String(".mzid")))
    {
      filename = filename + ".mzid";
      MzIdentMLFile().store(filename, prot_id, all_pep_ids);
    }
    else
    {
      filename = filename + ".idXML";
      IdXMLFile().store(filename, prot_id, all_pep_ids);
    }
  }

  void SpectraIDViewTab::updatedSingleProteinCell_(QTableWidgetItem* item)
  {

  }

  // Upon changes in the table data (only possible by checking or unchecking a checkbox right now),
  // update the corresponding PeptideIdentification / PeptideHits by adding a metavalue: 'selected'
  void SpectraIDViewTab::updatedSingleCell_(QTableWidgetItem* item)
  {
    // extract position of the correct Spectrum, PeptideIdentification and PeptideHit from the table
    int row = item->row();
    String selected = item->checkState() == Qt::Checked ? "true" : "false";
    int spectrum_index = table_widget_->item(row, Clmn::SPEC_INDEX)->data(Qt::DisplayRole).toInt();
    int num_id = table_widget_->item(row, Clmn::ID_NR)->data(Qt::DisplayRole).toInt();
    int num_ph = table_widget_->item(row, Clmn::PEPHIT_NR)->data(Qt::DisplayRole).toInt();

    // maintain sortability of our checkbox column
    TableView::updateCheckBoxItem(item);

    vector<PeptideIdentification>& pep_id = (*layer_->getPeakDataMuteable())[spectrum_index].getPeptideIdentifications();

    // update "selected" value in the correct PeptideHits
    vector<PeptideHit>& hits = pep_id[num_id].getHits();
    // XL-MS specific case, both PeptideHits belong to the same cross-link
    if (hits[0].metaValueExists("xl_chain")) 
    {
      hits[0].setMetaValue("selected", selected);
      if (hits.size() >= 2)
      {
        hits[1].setMetaValue("selected", selected);
      }
    }
    else // general case, update only the selected PeptideHit
    {
      hits[num_ph].setMetaValue("selected", selected);
    }
  }

  void SpectraIDViewTab::fillRow_(const MSSpectrum& spectrum, const int spec_index, const QColor background_color)
  {
    const vector<Precursor>& precursors = spectrum.getPrecursors();

    table_widget_->setAtBottomRow(QString::number(spectrum.getMSLevel()), Clmn::MS_LEVEL, background_color);
    table_widget_->setAtBottomRow(spec_index, Clmn::SPEC_INDEX, background_color);
    table_widget_->setAtBottomRow(spectrum.getRT(), Clmn::RT, background_color);

    // scan mode
    table_widget_->setAtBottomRow(QString::fromStdString(spectrum.getInstrumentSettings().NamesOfScanMode[spectrum.getInstrumentSettings().getScanMode()]), Clmn::SCANTYPE, background_color);

    // zoom scan
    table_widget_->setAtBottomRow(spectrum.getInstrumentSettings().getZoomScan() ? "yes" : "no", Clmn::ZOOM, background_color);

    // fill precursor information in columns
    if (!precursors.empty())
    {
      const Precursor& first_precursor = precursors.front();

      // draw precursor information in blue
      table_widget_->setAtBottomRow(first_precursor.getMZ(), Clmn::PRECURSOR_MZ, background_color, Qt::blue);

      // set activation method
      table_widget_->setAtBottomRow(ListUtils::concatenate(first_precursor.getActivationMethodsAsString(), ",").toQString(), Clmn::DISSOCIATION, background_color);

      // set precursor intensity
      table_widget_->setAtBottomRow(first_precursor.getIntensity(), Clmn::PREC_INT, background_color);
    }
  }
}<|MERGE_RESOLUTION|>--- conflicted
+++ resolved
@@ -254,6 +254,66 @@
   void SpectraIDViewTab::currentProteinCellChanged_(int row, int column, int /*old_row*/, int /*old_column*/)
   {
     //TODO maybe highlight/filter all PepHits that may provide evidence for this protein (or at least that are top scorer)
+    if (row < 0 || column < 0)
+      return;
+
+    if (row >= protein_table_widget_->rowCount() || column >= protein_table_widget_->columnCount())
+    {
+      throw Exception::InvalidValue(__FILE__, __LINE__, OPENMS_PRETTY_FUNCTION, "invalid cell clicked.", String(row) + " " + column);
+    }
+
+    std::cout << "row->" << row << "<-> column->" << column << std::endl;
+    
+    // Open browser with accession when clicked on the accession column on a row
+    if (column == ProteinClmn::ACCESSION)
+    {
+
+      // This stores the complete accession, eg, "tr|P02769|ALBU_BOVIN"
+      QString accession = protein_table_widget_->item(row, ProteinClmn::ACCESSION)->data(Qt::DisplayRole).toString();
+
+      //if the accession column of the peptide row includes multiple accession, store them in this list (even if it has only one
+      // accession, store it)
+      QStringList single_accessions = accession.split(",");
+
+      //check if accession list contains more than one accession, if so, show a new fragment window and list
+      // the accessions, otherwise open browser for the only available window
+      if (single_accessions.size() > 1)
+      {
+
+        accession_window_ = new QWidget();
+        accession_window_->resize(400, 400);
+
+        QLabel* txt = new QLabel();
+        QListWidget* accession_list = new QListWidget();
+        QVBoxLayout* layout = new QVBoxLayout();
+
+        txt->setText("Click on any accession to get more details externally in your default web browser...");
+        layout->addWidget(txt);
+
+        for (auto acc : single_accessions)
+        {
+          accession_list->addItem(acc.simplified());
+        }
+
+        layout->addWidget(accession_list);
+        connect(accession_list, &QListWidget::itemClicked, [=]() {
+          //eg, listItem = tr|P02769|ALBU_BOVIN
+          QString listItem = accession_list->currentItem()->text();
+          extractNumFromAccession_(listItem);
+        });
+
+        accession_window_->setLayout(layout);
+        accession_window_->setWindowTitle("Select Accession");
+        accession_window_->show();
+        accession_window_->setFocus(Qt::ActiveWindowFocusReason);
+        QApplication::setActiveWindow(accession_window_);
+      }
+      else
+      {
+        extractNumFromAccession_(single_accessions.at(0));
+      }
+    }
+
   }
 
   void SpectraIDViewTab::currentSpectraSelectionChanged_()
@@ -319,57 +379,6 @@
       int current_identification_index = item_pepid->data(Qt::DisplayRole).toInt();
       int current_peptide_hit_index = table_widget_->item(row, Clmn::PEPHIT_NR)->data(Qt::DisplayRole).toInt();
       emit spectrumSelected(current_spectrum_index, current_identification_index, current_peptide_hit_index);
-    }
-
-    // Open browser with accession when clicked on the accession column on a row
-    if (column == Clmn::ACCESSIONS)
-    {
-
-      // This stores the complete accession, eg, "tr|P02769|ALBU_BOVIN"
-      QString accession = table_widget_->item(row, Clmn::ACCESSIONS)->data(Qt::DisplayRole).toString();
-
-      //if the accession column of the peptide row includes multiple accession, store them in this list (even if it has only one 
-      // accession, store it)
-      QStringList single_accessions = accession.split(",");
-
-      //check if accession list contains more than one accession, if so, show a new fragment window and list
-      // the accessions, otherwise open browser for the only available window
-      if (single_accessions.size() > 1)
-      {
-        
-          accession_window_ = new QWidget();
-          accession_window_->resize(400, 400);
-          
-          QLabel* txt = new QLabel();
-          QListWidget* accession_list = new QListWidget();
-          QVBoxLayout* layout = new QVBoxLayout();
-          
-          txt->setText("Click on any accession to get more details externally in your default web browser...");
-          layout->addWidget(txt);
-
-          for (auto acc : single_accessions) 
-          {
-            accession_list->addItem(acc.simplified());
-          }
-
-          layout->addWidget(accession_list);
-          connect(accession_list, &QListWidget::itemClicked, [=]() {
-            //eg, listItem = tr|P02769|ALBU_BOVIN
-            QString listItem = accession_list->currentItem()->text();
-            extractNumFromAccession_(listItem);
-          });
-
-          accession_window_->setLayout(layout);
-          accession_window_->setWindowTitle("Select Accession");
-          accession_window_->show();
-          accession_window_->setFocus(Qt::ActiveWindowFocusReason);
-          QApplication::setActiveWindow(accession_window_);
-        
-      }
-      else
-      {
-        extractNumFromAccession_(single_accessions.at(0));
-      }
     }
 
     if (column == Clmn::SEQUENCE)
@@ -549,12 +558,10 @@
         fragment_window_->setFocus(Qt::ActiveWindowFocusReason);
         QApplication::setActiveWindow(fragment_window_);
       }
-<<<<<<< HEAD
-    }// PeakAnnotation cell clicked
-=======
+
     } // PeakAnnotation cell clicked
     updateProteinEntries_(row);
->>>>>>> 6cf7dcce
+
   }
 
   bool SpectraIDViewTab::hasData(const LayerData* layer)
@@ -571,12 +578,10 @@
     // do not try to be smart and check if layer_ == cl; to return early
     // since the layer content might have changed, e.g. pepIDs were added
     layer_ = cl;
-<<<<<<< HEAD
-    updateEntries_();// we need this extra function since its an internal slot
-=======
+
     updateEntries_(); // we need this extra function since it's an internal slot
     updateProteinEntries_(-1); // we need this extra function since it's an internal slot
->>>>>>> 6cf7dcce
+
   }
 
   LayerData* SpectraIDViewTab::getLayer()
@@ -652,7 +657,7 @@
       if (accs.empty() || accs.find(protein.getAccession()) != accs.end())
       {
         // set row background color
-        QColor bg_color = accs.empty() ? Qt::white : Qt::lightGray;
+        QColor bg_color = accs.empty() ? Qt::white : QColor::fromRgb(127, 255, 148);
 
         // add new row at the end of the table
         protein_table_widget_->insertRow(protein_table_widget_->rowCount());
@@ -899,7 +904,7 @@
 
     table_widget_->setHeaders(headers);
     String s = headers.join(';');
-    table_widget_->hideColumns(QStringList() << "dissociation" << "scan type" << "zoom" << "rank");
+    table_widget_->hideColumns(QStringList() << "accessions" << "dissociation" << "scan type" << "zoom" << "rank");
     if (has_peak_annotations) table_widget_->setHeaderExportName(Clmn::PEAK_ANNOTATIONS, "PeakAnnotations(mz|intensity|charge|annotation");
 
     table_widget_->resizeColumnsToContents();
@@ -944,7 +949,7 @@
       int spectrum_index = table_widget_->item(r, Clmn::SPEC_INDEX)->data(Qt::DisplayRole).toInt();
 
       // skip this row, if this spectrum was already processed
-      if (std::find(added_spectra.begin(), added_spectra.end(), spectrum_index) != added_spectra.end())
+      if (added_spectra.find(spectrum_index) != added_spectra.end())
       {
         continue;
       }
@@ -977,7 +982,7 @@
 
   void SpectraIDViewTab::updatedSingleProteinCell_(QTableWidgetItem* item)
   {
-
+    
   }
 
   // Upon changes in the table data (only possible by checking or unchecking a checkbox right now),
