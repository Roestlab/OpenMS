// --------------------------------------------------------------------------
//                   OpenMS -- Open-Source Mass Spectrometry
// --------------------------------------------------------------------------
// Copyright The OpenMS Team -- Eberhard Karls University Tuebingen,
// ETH Zurich, and Freie Universitaet Berlin 2002-2017.
//
// This software is released under a three-clause BSD license:
//  * Redistributions of source code must retain the above copyright
//    notice, this list of conditions and the following disclaimer.
//  * Redistributions in binary form must reproduce the above copyright
//    notice, this list of conditions and the following disclaimer in the
//    documentation and/or other materials provided with the distribution.
//  * Neither the name of any author or any participating institution
//    may be used to endorse or promote products derived from this software
//    without specific prior written permission.
// For a full list of authors, refer to the file AUTHORS.
// --------------------------------------------------------------------------
// THIS SOFTWARE IS PROVIDED BY THE COPYRIGHT HOLDERS AND CONTRIBUTORS "AS IS"
// AND ANY EXPRESS OR IMPLIED WARRANTIES, INCLUDING, BUT NOT LIMITED TO, THE
// IMPLIED WARRANTIES OF MERCHANTABILITY AND FITNESS FOR A PARTICULAR PURPOSE
// ARE DISCLAIMED. IN NO EVENT SHALL ANY OF THE AUTHORS OR THE CONTRIBUTING
// INSTITUTIONS BE LIABLE FOR ANY DIRECT, INDIRECT, INCIDENTAL, SPECIAL,
// EXEMPLARY, OR CONSEQUENTIAL DAMAGES (INCLUDING, BUT NOT LIMITED TO,
// PROCUREMENT OF SUBSTITUTE GOODS OR SERVICES; LOSS OF USE, DATA, OR PROFITS;
// OR BUSINESS INTERRUPTION) HOWEVER CAUSED AND ON ANY THEORY OF LIABILITY,
// WHETHER IN CONTRACT, STRICT LIABILITY, OR TORT (INCLUDING NEGLIGENCE OR
// OTHERWISE) ARISING IN ANY WAY OUT OF THE USE OF THIS SOFTWARE, EVEN IF
// ADVISED OF THE POSSIBILITY OF SUCH DAMAGE.
//
// --------------------------------------------------------------------------
// $Maintainer: Timo Sachsenberg $
// $Authors: Timo Sachsenberg $
// --------------------------------------------------------------------------

#include <OpenMS/CHEMISTRY/ISOTOPEDISTRIBUTION/IsotopeDistribution.h>
#include <OpenMS/CHEMISTRY/ISOTOPEDISTRIBUTION/CoarseIsotopePatternGenerator.h>

#include <OpenMS/VISUAL/APPLICATIONS/TOPPViewBase.h>
#include <OpenMS/VISUAL/Spectrum1DWidget.h>
#include <OpenMS/VISUAL/TOPPViewIdentificationViewBehavior.h>
#include <OpenMS/VISUAL/ANNOTATION/Annotation1DItem.h>
#include <OpenMS/VISUAL/ANNOTATION/Annotation1DDistanceItem.h>
#include <OpenMS/VISUAL/ANNOTATION/Annotation1DPeakItem.h>
#include <OpenMS/VISUAL/ANNOTATION/Annotation1DCaret.h>
#include <OpenMS/CHEMISTRY/TheoreticalSpectrumGenerator.h>
#include <OpenMS/CHEMISTRY/Residue.h>
#include <OpenMS/FILTERING/ID/IDFilter.h>
#include <OpenMS/MATH/MISC/MathFunctions.h>

#include <boost/range/adaptor/reversed.hpp>
#include <QtWidgets/QMessageBox>
#include <QtCore/QString>

using namespace OpenMS;
using namespace std;

//#define DEBUG_IDENTIFICATION_VIEW

namespace OpenMS
{
  TOPPViewIdentificationViewBehavior::TOPPViewIdentificationViewBehavior(TOPPViewBase* parent) :
    tv_(parent)
  {
  }

  void TOPPViewIdentificationViewBehavior::showSpectrumAs1D(int index)
  {
    // Show spectrum "index" without selecting an identification
    showSpectrumAs1D(index, -1, -1);
  }

  void TOPPViewIdentificationViewBehavior::showSpectrumAs1D(int spectrum_index, int peptide_id_index, int peptide_hit_index)
  {
    // basic behavior 1
    LayerData & layer = const_cast<LayerData&>(tv_->getActiveCanvas()->getCurrentLayer());
    ExperimentSharedPtrType exp_sptr = layer.getPeakDataMuteable();
    LayerData::ODExperimentSharedPtrType od_exp_sptr = layer.getOnDiscPeakData();

    if (layer.type == LayerData::DT_PEAK)
    {
      // open new 1D widget with the current default parameters
      Spectrum1DWidget* w = new Spectrum1DWidget(tv_->getSpectrumParameters(1), (QWidget*)tv_->getWorkspace());
<<<<<<< HEAD
      // add data
      if (!w->canvas()->addLayer(exp_sptr, od_exp_sptr, layer.filename) || (Size)spectrum_index >= w->canvas()->getCurrentLayer().getPeakData()->size())
=======

      // add data and return if something went wrong
      if (!w->canvas()->addLayer(exp_sptr, od_exp_sptr, layer.filename) 
        || (Size)spectrum_index >= w->canvas()->getCurrentLayer().getPeakData()->size())
>>>>>>> 08772a72
      {
        return;
      }

      w->canvas()->activateSpectrum(spectrum_index);

      // set relative (%) view of visible area
      w->canvas()->setIntensityMode(SpectrumCanvas::IM_SNAP);

      // for MS1 spectra set visible area to visible area in 2D view.
      UInt ms_level = w->canvas()->getCurrentLayer().getCurrentSpectrum().getMSLevel();
      if (ms_level == 1)
      {
        // set visible area to visible area in 2D view
        SpectrumCanvas::AreaType a = tv_->getActiveCanvas()->getVisibleArea();
        w->canvas()->setVisibleArea(a);
      }

      String caption = layer.name;
      w->canvas()->setLayerName(w->canvas()->activeLayerIndex(), caption);

      tv_->showSpectrumWidgetInWindow(w, caption);

      ///////////////////////////////////////////////////////////////////////////////
      // Visualisation of ID data

      // if no peptide identification or peptide hit index provided we can return now
      if (peptide_id_index == -1 || peptide_hit_index == -1) { return; }

      // get peptide identification
      const vector<PeptideIdentification>& pis = w->canvas()->getCurrentLayer().getCurrentSpectrum().getPeptideIdentifications();

      if (!pis.empty())
      {
        switch (ms_level)
        {
          // mass fingerprint annotation of name etc.
          case 1: { addPeakAnnotations_(pis); break; }

          // annotation with stored fragments or synthesized theoretical spectrum
          case 2:
          {
            // check if index in bounds and hits are present
            if (peptide_id_index < static_cast<int>(pis.size()) 
              && peptide_hit_index < static_cast<int>(pis[peptide_id_index].getHits().size()))
            {
              // get hit
              PeptideHit ph = pis[peptide_id_index].getHits()[peptide_hit_index];
              if (ph.getPeakAnnotations().empty())
              {
                // if no fragment annotations are stored, create a theoretical spectrum
                addTheoreticalSpectrumLayer_(ph);
              }
              else
              {
                // otherwise, use stored fragment annotations
                addPeakAnnotationsFromID_(ph);
              }
            }
            break;
          }
          default:
            LOG_WARN << "Annotation of MS level > 2 not supported.!" << endl;
        }
      }

      tv_->updateLayerBar();
      tv_->updateViewBar();
      tv_->updateFilterBar();
      tv_->updateMenu();
    }
    // else if (layer.type == LayerData::DT_CHROMATOGRAM)
  }

<<<<<<< HEAD
  void TOPPViewIdentificationViewBehavior::addPeakAnnotations_(const std::vector<PeptideIdentification>& ph)
=======
  void TOPPViewIdentificationViewBehavior::addPeakAnnotations_(const vector<PeptideIdentification>& ph)
>>>>>>> 08772a72
  {
    // called anew for every click on a spectrum
    LayerData& current_layer = tv_->getActive1DWidget()->canvas()->getCurrentLayer();

    if (current_layer.getCurrentSpectrum().empty())
    {
      LOG_WARN << "Spectrum is empty! Nothing to annotate!" << endl;
    }

    // mass precision to match a peak's m/z to a feature m/z
    // m/z values of features are usually an average over multiple scans...
    double ppm = 0.5;

    vector<QColor> cols;
    cols.push_back(Qt::blue);
    cols.push_back(Qt::green);
    cols.push_back(Qt::red);
    cols.push_back(Qt::gray);
    cols.push_back(Qt::darkYellow);

    if (!current_layer.getCurrentSpectrum().isSorted())
    {
      QMessageBox::warning(tv_, "Error", "The spectrum is not sorted! Aborting!");
      return;
    }
    for (vector<PeptideIdentification>::const_iterator it = ph.begin();
                                                            it!= ph.end();
                                                            ++it)
    {
      if (!it->hasMZ()) continue;
      double mz = it->getMZ();
      Size peak_idx = current_layer.getCurrentSpectrum().findNearest(mz);

      // m/z fits ?
      if (Math::getPPMAbs(mz, current_layer.getCurrentSpectrum()[peak_idx].getMZ()) > ppm) continue;

      double peak_int = current_layer.getCurrentSpectrum()[peak_idx].getIntensity();

      Annotation1DCaret* first_dit(nullptr);
      // we could have many many hits for different compounds which have the exact same sum formula... so first group by sum formula
      map<String, StringList> formula_to_names;
      for (vector<PeptideHit>::const_iterator ith = it->getHits().begin();
           ith != it->getHits().end(); ++ith)
      {
        if (ith->metaValueExists("identifier") && ith->metaValueExists("chemical_formula"))
        {
          String name = ith->getMetaValue("identifier");
          if (name.length() > 20)
          {
            name = name.substr(0, 17) + "...";
          }
          String cf = ith->getMetaValue("chemical_formula");
          if (cf.empty()) continue; // skip unannotated "null" peaks
          formula_to_names[cf].push_back(name);
        }
        else
        {
          StringList msg;
          if (!ith->metaValueExists("identifier")) msg.push_back("identifier");
          if (!ith->metaValueExists("chemical_formula")) msg.push_back("chemical_formula");
          LOG_WARN << "Missing meta-value(s): " << ListUtils::concatenate(msg, ", ") << ". Cannot annotate!\n";
        }
      }

      // assemble annotation (each formula gets a paragraph)
      String text = "<html><body>";
      Size i = 0;
      for (map<String, StringList>::iterator ith = formula_to_names.begin();
           ith!= formula_to_names.end(); ++ith)
      {
        if (++i >= 4)
        { // at this point, this is the 4th entry.. which we don't show any more...
          text += String("<b><span style=\"color:") + cols[i].name() + "\">..." + Size(distance(formula_to_names.begin(), formula_to_names.end()) - 4 + 1) + " more</span></b><br>";
          break;
        }
        text += String("<b><span style=\"color:") + cols[i].name() + "\">" + ith->first + "</span></b><br>\n";
        // carets for isotope profile
        EmpiricalFormula ef(ith->first);
        IsotopeDistribution id = ef.getIsotopeDistribution(CoarseIsotopePatternGenerator(3)); // three isotopes at most
        double int_factor = peak_int / id.begin()->getIntensity();
        Annotation1DCaret::PositionsType points;
        Size itic(0);
        for (IsotopeDistribution::ConstIterator iti = id.begin(); iti != id.end(); ++iti)
        {
          points.push_back(Annotation1DCaret::PointType(mz + itic*Constants::C13C12_MASSDIFF_U, iti->getIntensity() * int_factor));
          ++itic;
        }
        Annotation1DCaret* ditem = new Annotation1DCaret(points,
                                                         QString(),
                                                         cols[i],
                                                         current_layer.param.getValue("peak_color").toQString());
        ditem->setSelected(false);
        temporary_annotations_.push_back(ditem); // for removal (no ownership)
        current_layer.getCurrentAnnotations().push_front(ditem); // for visualization (ownership)
        if (first_dit==nullptr) first_dit = ditem; // remember first item (we append the text, when ready)

        // list of compound names  (shorten if required)
        if (ith->second.size() > 3)
        {
          Size s = ith->second.size();
          ith->second[3] = String("...") + (s-3) + " more";
          ith->second.resize(4);
        }
        text += " - " + ListUtils::concatenate(ith->second, "<br> - ") + "<br>\n";
      }
      text += "</body></html>";
      if (first_dit!=nullptr)
      {
        first_dit->setRichText(text.toQString());
      }
    }
  }

  void TOPPViewIdentificationViewBehavior::activate1DSpectrum(int index)
  {
    activate1DSpectrum(index, -1, -1);
  }

  void TOPPViewIdentificationViewBehavior::activate1DSpectrum(int spectrum_index, 
    int peptide_id_index, 
    int peptide_hit_index)
  {
    Spectrum1DWidget* widget_1D = tv_->getActive1DWidget();

    // return if no active 1D widget is present
    if (widget_1D == nullptr) { return; }

    widget_1D->canvas()->activateSpectrum(spectrum_index);
    LayerData& current_layer = widget_1D->canvas()->getCurrentLayer();
    current_layer.peptide_id_index = peptide_id_index;
    current_layer.peptide_hit_index = peptide_hit_index;

    if (current_layer.type == LayerData::DT_PEAK)
    {
      UInt ms_level = current_layer.getCurrentSpectrum().getMSLevel();

      const vector<PeptideIdentification>& pis = current_layer.getCurrentSpectrum().getPeptideIdentifications();
      switch (ms_level)
      {
        case 1: // mass fingerprint annotation of name etc and precursor labels
        {
          addPeakAnnotations_(pis);
          vector<Precursor> precursors;

          // collect all MS2 spectra precursor till next MS1 spectrum is encountered
          for (Size i = spectrum_index + 1; i < current_layer.getPeakData()->size(); ++i)
          {
            if ((*current_layer.getPeakData())[i].getMSLevel() == 1) break;

            // skip MS2 without precursor
            if ((*current_layer.getPeakData())[i].getPrecursors().empty()) continue;

            // there should be only one precursor per MS2 spectrum.
            vector<Precursor> pcs = (*current_layer.getPeakData())[i].getPrecursors();
            copy(pcs.begin(), pcs.end(), back_inserter(precursors));
          }
          addPrecursorLabels1D_(precursors);
          break;
        }
        case 2: // annotation with stored fragments or synthesized theoretical spectrum
        {
          // check if index in bounds and hits are present
          if (peptide_id_index < static_cast<int>(pis.size()) && peptide_hit_index < static_cast<int>(pis[peptide_id_index].getHits().size()))
          {
            // get selected hit
            PeptideHit ph = pis[peptide_id_index].getHits()[peptide_hit_index];

            if (ph.getPeakAnnotations().empty())
            {
              // if no fragment annotations are stored, create a theoretical spectrum
              addTheoreticalSpectrumLayer_(ph);
            }
            else
            {
              // otherwise, use stored fragment annotations
              addPeakAnnotationsFromID_(ph);

              if (ph.metaValueExists("xl_chain")) // if this meta value exists, this should be an XLMS annotation
              {
                String box_text;
                String vert_bar = "&#124;";

                if (ph.metaValueExists("xl_pos2")) // if this meta value exists, this should be the special case of a loop-link
                {
                  String hor_bar = "_";
                  PeptideHit ph_alpha = pis[peptide_id_index].getHits()[0];
                  String seq_alpha = ph.getSequence().toUnmodifiedString();
                  int xl_pos_alpha = String(ph.getMetaValue("xl_pos")).toInt();
                  int xl_pos_beta = String(ph.getMetaValue("xl_pos2")).toInt() - xl_pos_alpha - 1;

                  String alpha_cov;
                  String beta_cov;
                  extractCoverageStrings(ph.getPeakAnnotations(), alpha_cov, beta_cov, seq_alpha.size(), 0);

                  // String formatting
                  box_text += alpha_cov + "<br>" +  seq_alpha +  "<br>" + String(xl_pos_alpha, ' ') +  vert_bar + n_times(xl_pos_beta, hor_bar) + vert_bar;
                  // cut out line: "<br>" + String(xl_pos_alpha, ' ') + vert_bar + String(xl_pos_beta, ' ') + vert_bar +
                }
                else if (pis[peptide_id_index].getHits().size() == 2) // xl_chain exists and 2 PeptideHits: should be a cross-link
                {
                  PeptideHit ph_alpha = pis[peptide_id_index].getHits()[0];
                  PeptideHit ph_beta = pis[peptide_id_index].getHits()[1];
                  String seq_alpha = ph_alpha.getSequence().toUnmodifiedString();
                  String seq_beta = ph_beta.getSequence().toUnmodifiedString();
                  int xl_pos_alpha = String(ph_alpha.getMetaValue("xl_pos")).toInt();
                  int xl_pos_beta = String(ph_beta.getMetaValue("xl_pos")).toInt();


                  // String formatting
                  Size prefix_length = max(xl_pos_alpha, xl_pos_beta);
                  //Size suffix_length = max(seq_alpha.size() - xl_pos_alpha, seq_beta.size() - xl_pos_beta);
                  Size alpha_space = prefix_length - xl_pos_alpha;
                  Size beta_space = prefix_length - xl_pos_beta;

                  String alpha_cov;
                  String beta_cov;
                  extractCoverageStrings(ph_alpha.getPeakAnnotations(), alpha_cov, beta_cov, seq_alpha.size(), seq_beta.size());

                  box_text += String(alpha_space, ' ') + alpha_cov + "<br>" + String(alpha_space, ' ') + seq_alpha + "<br>" + String(prefix_length, ' ') + vert_bar + "<br>" + String(beta_space, ' ') + seq_beta + "<br>" + String(beta_space, ' ') + beta_cov;
                  // color: <font color=\"green\">&boxur;</font>
                }
                else // no xl_pos2 and no second PeptideHit, should be a mono-link
                {
                  String seq_alpha = ph.getSequence().toUnmodifiedString();
                  int xl_pos_alpha = String(ph.getMetaValue("xl_pos")).toInt();
                  Size prefix_length = xl_pos_alpha;

                  String alpha_cov;
                  String beta_cov;
                  extractCoverageStrings(ph.getPeakAnnotations(), alpha_cov, beta_cov, seq_alpha.size(), 0);

                  box_text += alpha_cov + "<br>" + seq_alpha + "<br>" + String(prefix_length, ' ') + vert_bar;

                }
                box_text = "<font size=\"5\" style=\"background-color:white;\"><pre>" + box_text + "</pre></font> ";
                widget_1D->canvas()->setTextBox(box_text.toQString());
              }
              else if (ph.getPeakAnnotations().empty()) // only write the sequence
              {
                String seq = ph.getSequence().toString();
                if (seq.empty()) seq = ph.getMetaValue("label"); // e.g. for RNA sequences
                widget_1D->canvas()->setTextBox(seq.toQString());
              }
              else if (!ph.getSequence().empty()) // generate sequence diagram for a peptide
              {
                if (widget_1D->canvas()->isIonLadderVisible())
                {
                  // @TODO: read ion list from the input file (meta value)
                  static vector<String> top_ions = ListUtils::create<String>("a,b,c");
                  static vector<String> bottom_ions = ListUtils::create<String>("x,y,z");
                  String diagram = generateSequenceDiagram_(
                    ph.getSequence(), 
                    ph.getPeakAnnotations(),
                    top_ions, 
                    bottom_ions);
                  widget_1D->canvas()->setTextBox(diagram.toQString());
                }
              }
              /*
              else if (ph.metaValueExists("label")) // generate sequence diagram for RNA
              {
                try
                {
                  // @TODO: read ion list from the input file (meta value)
                  NASequence na_seq = NASequence::fromString(ph.getMetaValue("label"));
                  static vector<String> top_ions = ListUtils::create<String>("a-B,a,b,c,d");
                  static vector<String> bottom_ions = ListUtils::create<String>("w,x,y,z");
                  String diagram = generateSequenceDiagram_(na_seq, ph.getPeakAnnotations(),
                                                            top_ions, bottom_ions);
                  widget_1D->canvas()->setTextBox(diagram.toQString());
                }
                catch (Exception::ParseError) // label doesn't contain have a valid seq.
                {
                }
              }
              */
            }
          }
          break;
        }
        default:
          LOG_WARN << "Annotation of MS level > 2 not supported." << endl;
      }
    } // end DT_PEAK
    // else if (current_layer.type == LayerData::DT_CHROMATOGRAM)
  }

  // Helper function for text formatting
  String TOPPViewIdentificationViewBehavior::n_times(Size n, String input)
  {
    String result;
    for (Size i = 0; i < n; ++i)
    {
      result.append(input);
    }
    return result;
  }

  // Helper function that collapses a vector of strings into one string
  String TOPPViewIdentificationViewBehavior::collapseStringVector(vector<String> strings)
  {
    String result;
    for (Size i = 0; i < strings.size(); ++i)
    {
      result.append(strings[i]);
    }
    return result;
  }

  // Helper function that turns fragment annotations into coverage strings for visualization with the sequence
  void TOPPViewIdentificationViewBehavior::extractCoverageStrings(vector<PeptideHit::PeakAnnotation> frag_annotations, String& alpha_string, String& beta_string, Size alpha_size, Size beta_size)
  {
    vector<String> alpha_strings(alpha_size, " ");
    vector<String> beta_strings(beta_size, " ");
    // vectors to keep track of assigned symbols, 0 = nothing, -1 = left, 1 = right, 2 = both
    vector<int> alpha_direction(alpha_size, 0);
    vector<int> beta_direction(beta_size, 0);

    for (Size i = 0; i < frag_annotations.size(); ++i)
    {
      bool has_alpha = frag_annotations[i].annotation.hasSubstring(String("alpha|"));
      bool has_beta = frag_annotations[i].annotation.hasSubstring(String("beta|"));
      // if it has both, it is a complex fragment and more difficult to parse
      // those are ignored for the coverage indicator for now
      if ( has_alpha != has_beta )
      {
        vector<String> dol_split;
        frag_annotations[i].annotation.split("$", dol_split);

        vector<String> bar_split;
        dol_split[0].split("|", bar_split);

        bool alpha = bar_split[0] == "[alpha";
        bool ci = bar_split[1] == "ci";

        vector<String> loss_split;
        dol_split[1].split("-", loss_split);
        String pos_string = loss_split[0].suffix(loss_split[0].size()-1);
        int pos;
        if (pos_string.hasSubstring("]"))
        {
          pos = pos_string.prefix(pos_string.size()-1).toInt()-1;
        }
        else
        {
          pos = pos_string.toInt()-1;
        }

        String frag_type = dol_split[1][0];
        //bool left = (frag_type == "a" || frag_type == "b" || frag_type == "c");
        int direction;
        if (frag_type == "a" || frag_type == "b" || frag_type == "c")
        {
          direction = -1;
        }
        else
        {
          direction = 1;
        }

        if (direction == 1)
        {
          if (alpha)
          {
            pos = alpha_size - pos - 1;
          }
          else
          {
            pos = beta_size - pos - 1;
          }
        }

        String arrow;
        if (ci)
        {
          arrow += "<font color=\"green\">";
        }
        else
        {
          arrow += "<font color=\"red\">";
        }

        if (direction == -1)
        {
          arrow += "&#8636;</font>";
        }
        else
        {
          arrow += "&#8641;</font>";
        }

        if (alpha)
        {
          if (alpha_direction[pos] == 0) // no arrow assigned yet
          {
            alpha_strings[pos] = arrow;
            alpha_direction[pos] = direction;
          }
          else if (alpha_direction[pos] != direction && alpha_direction[pos] != 2) // assigned arrow has different direction, make bidirectional arrow
          {
            alpha_strings[pos] = String("<font color=\"blue\">&#8651;</font>");
            alpha_direction[pos] = 2;
          } // otherwise an arrow with the correct direction is already assigned
        }
        else
        {
          if (beta_direction[pos] == 0) // no arrow assigned yet
          {
            beta_strings[pos] = arrow;
            beta_direction[pos] = direction;
          }
          else if (beta_direction[pos] != direction && beta_direction[pos] != 2) // assigned arrow has different direction, make bidirectional arrow
          {
            beta_strings[pos] = String("<font color=\"blue\">&#8651;</font>");
            beta_direction[pos] = 2;
          } // otherwise an arrow with the correct direction is already assigned
        }
      }
    }
    alpha_string = "<font style=\"\">" + collapseStringVector(alpha_strings) + "</font>";
    beta_string = collapseStringVector(beta_strings);
  }


  void TOPPViewIdentificationViewBehavior::generateSequenceRow_(const AASequence& seq, vector<String>& row)
  {
    // @TODO: spell out modifications or just use an indicator like "*"?
    // @TODO: support "user defined modifications"?
    if (seq.hasNTerminalModification())
    {
      row[0] =  + "." + seq.getNTerminalModificationName();
    }
    Size col_index = 1;
    for (const auto& aa : seq)
    {
      row[col_index] = "<b>" + aa.getOneLetterCode();
      if (aa.isModified())
      {
        row[col_index] += "(" + aa.getModificationName() + ")";
      }
      row[col_index] += "</b>";
      col_index += 2;
    }
    if (seq.hasCTerminalModification())
    {
      row[row.size() - 1] = "." + seq.getCTerminalModificationName();
    }
  }

/*
  void TOPPViewIdentificationViewBehavior::generateSequenceRow_(const NASequence& seq, vector<String>& row)
  {
    if (seq.hasFivePrimeMod())
    {
      const String& code = seq.getFivePrimeMod()->getCode();
      row[0] = (code == "5'-p" ? "p" : code);
    }
    Size col_index = 1;
    for (const auto& ribo : seq)
    {
      row[col_index] = "<b>" + ribo.getCode() + "</b>";
      col_index += 2;
    }
    if (seq.hasThreePrimeMod())
    {
      const String& code = seq.getThreePrimeMod()->getCode();
      row[row.size() - 1] = (code == "3'-p" ? "p" : code);
    }
  }
*/

  template <typename SeqType>
  String TOPPViewIdentificationViewBehavior::generateSequenceDiagram_(
    const SeqType& seq, 
    const vector<PeptideHit::PeakAnnotation>& annotations, 
    const vector<String>& top_ions, 
    const vector<String>& bottom_ions)
  {
    #ifdef DEBUG_IDENTIFICATION_VIEW
      cout << "Generating Sequence Diagram: " << endl;
    #endif
    map<String, set<Size>> ion_pos;
    for (const auto& ann : annotations)
    {
      const String& label = ann.annotation;
      #ifdef DEBUG_IDENTIFICATION_VIEW
        cout << "Adding Peak Annotation to Diagram: " << label << endl;
      #endif
      // expected format: [ion][number][...]
      if ((label.size() < 2) || !islower(label[0]) || !isdigit(label[1])) { continue; }      
      // cut out the position number:
      Size split = label.find_first_not_of("0123456789", 2);
      String ion = label.prefix(1);
      Size pos = label.substr(1, split - 1).toInt();
      ion_pos[ion].insert(pos);
      #ifdef DEBUG_IDENTIFICATION_VIEW
        cout << "Ion: " << ion << " pos: " << pos << endl;
      #endif
    }

    vector<vector<String>> table; // vector of rows
    table.resize(top_ions.size() + bottom_ions.size() + 3);
    Size n_cols = seq.size() * 2 + 1;
    for (auto& row : table)
    {
      row.resize(n_cols);
    }
    if (!top_ions.empty())
    {
      for (Size i = 1; i < seq.size(); ++i)
      {
        // @TODO: check spacing for i > 9
        table[0][i * 2] = "<small>" + String(i) + "</small>";
      }
    }
    Size row_index = 1;
    // ion annotations above sequence - reverse order to have first ion closest to sequence:
    for (const String& ion : boost::adaptors::reverse(top_ions))
    {
      table[row_index][0] = "<small>" + ion + "</small>";
      for (Size pos : ion_pos[ion])
      {
        #ifdef DEBUG_IDENTIFICATION_VIEW
          cout << "Found ion: " << ion << " pos: " << pos << endl;
        #endif

        Size col_index = 2 * pos;
        if ((row_index == 1) || (table[row_index - 1][col_index].empty()))
        {
          table[row_index][col_index] = "&#9488;"; // box drawing: down and left
        }
        else
        {
          table[row_index][col_index] = "&#9508;"; // box drawing: vertical and left
        }
        table[row_index][col_index - 1] = "&#9590;"; // box drawing: right
      }
      if (row_index > 1)
      {
        for (Size col_index = 2; col_index < n_cols - 2; col_index += 2)
        {
          if (table[row_index][col_index].empty() && !table[row_index - 1][col_index].empty())
          {
            table[row_index][col_index] = "&#9474;"; // box drawing: vertical
          }
        }
      }
      ++row_index;
    }
    // sequence itself:
    generateSequenceRow_(seq, table[row_index]);
    // ion annotations below sequence - iterate over the bottom ions in reverse order (bottom-most first):
    row_index = table.size() - 2;
    for (const String& ion : boost::adaptors::reverse(bottom_ions))
    {
      table[row_index][n_cols - 1] = "<small>" + ion + "<small>";
      for (Size pos : ion_pos[ion])
      {
        Size col_index = n_cols - 2 * pos - 1;
        if ((row_index == table.size() - 1) || (table[row_index + 1][col_index].empty()))
        {
          table[row_index][col_index] = "&#9492;"; // box drawing: up and right
        }
        else
        {
          table[row_index][col_index] = "&#9500;"; // box drawing: vertical and right
        }
        table[row_index][col_index + 1] = "&#9588;"; // box drawing: left
      }
      if (row_index < table.size() - 2)
      {
        for (Size col_index = 2; col_index < n_cols - 2; col_index += 2)
        {
          if (table[row_index][col_index].empty() && !table[row_index + 1][col_index].empty())
          {
            table[row_index][col_index] = "&#9474;"; // box drawing: vertical
          }
        }
      }
      --row_index;
    }
    // "row_index" is again at the sequence row - fill in "split indicators":
    for (Size col_index = 2; col_index < n_cols - 2 ; col_index += 2)
    {
      bool top = !top_ions.empty() && !table[row_index - 1][col_index].empty();
      bool bottom = !bottom_ions.empty() && !table[row_index + 1][col_index].empty();
      if (top && bottom)
      {
        table[row_index][col_index] = "&#9474;"; // box drawing: vertical
      }
      else if (top)
      {
        table[row_index][col_index] = "&#9589;"; // box drawing: up
      }
      else if (bottom)
      {
        table[row_index][col_index] = "&#9591;"; // box drawing: down
      }
    }
    if (!bottom_ions.empty())
    {
      for (Size i = 1; i < seq.size(); ++i)
      {
        // @TODO: check spacing in diagram for i > 9
        table[table.size() - 1][n_cols - 2 * i - 1] = "<small>" + String(i) + "</small>";
      }
    }

    String html = "<table cellspacing=\"0\">";
    for (const auto& row : table)
    {
      html += "<tr>";
      for (const String& cell : row)
      {
        cout << "cel:: '" << cell << "'" << endl;
        html += "<td align=\"center\">" + cell + "</td>";
      }
      html += "</tr>";
    }
    html += "</table>";

    #ifdef DEBUG_IDENTIFICATION_VIEW
      cout << "Generated html:\n" << html << endl;
    #endif
    return html;
  }


  // add specializations to allow template implementation outside of header file:
  template String TOPPViewIdentificationViewBehavior::generateSequenceDiagram_<AASequence>(const AASequence& seq, const vector<PeptideHit::PeakAnnotation>& annotations, const StringList& top_ions, const StringList& bottom_ions);
  // template String TOPPViewIdentificationViewBehavior::generateSequenceDiagram_<NASequence>(const NASequence& seq, const vector<PeptideHit::PeakAnnotation>& annotations, const StringList& top_ions, const StringList& bottom_ions);


  void TOPPViewIdentificationViewBehavior::addPrecursorLabels1D_(const vector<Precursor>& pcs)
  {
    LayerData& current_layer = tv_->getActive1DWidget()->canvas()->getCurrentLayer();

    if (current_layer.type == LayerData::DT_PEAK)
    {
      const SpectrumType& spectrum = current_layer.getCurrentSpectrum();

      for (vector<Precursor>::const_iterator it = pcs.begin(); it != pcs.end(); ++it)
      {
        // determine start and stop of isolation window
        double isolation_window_lower_mz = it->getMZ() - it->getIsolationWindowLowerOffset();
        double isolation_window_upper_mz = it->getMZ() + it->getIsolationWindowUpperOffset();

        // determine maximum peak intensity in isolation window
        SpectrumType::const_iterator vbegin = spectrum.MZBegin(isolation_window_lower_mz);
        SpectrumType::const_iterator vend = spectrum.MZEnd(isolation_window_upper_mz);

        double max_intensity = (numeric_limits<double>::min)();
        for (; vbegin != vend; ++vbegin)
        {
          if (vbegin->getIntensity() > max_intensity)
          {
            max_intensity = vbegin->getIntensity();
          }
        }

        // DPosition<2> precursor_position = DPosition<2>(it->getMZ(), max_intensity);
        DPosition<2> lower_position = DPosition<2>(isolation_window_lower_mz, max_intensity);
        DPosition<2> upper_position = DPosition<2>(isolation_window_upper_mz, max_intensity);

        Annotation1DDistanceItem* item = new Annotation1DDistanceItem(QString::number(it->getCharge()), lower_position, upper_position);
        // add additional tick at precursor target position (e.g. to show if isolation window is asymmetric)
        vector<double> ticks;
        ticks.push_back(it->getMZ());
        item->setTicks(ticks);
        item->setSelected(false);

        temporary_annotations_.push_back(item); // for removal (no ownership)
        current_layer.getCurrentAnnotations().push_front(item); // for visualization (ownership)
      }
    }
    else if (current_layer.type == LayerData::DT_CHROMATOGRAM)
    {

    }
  }

  void TOPPViewIdentificationViewBehavior::removeTemporaryAnnotations_(Size spectrum_index)
  {
#ifdef DEBUG_IDENTIFICATION_VIEW
    cout << "removePrecursorLabels1D_ " << spectrum_index << endl;
#endif
    // Delete annotations added by IdentificationView (but not user added annotations)
    LayerData& current_layer = tv_->getActive1DWidget()->canvas()->getCurrentLayer();
    const vector<Annotation1DItem*>& cas = temporary_annotations_;
    Annotations1DContainer& las = current_layer.getAnnotations(spectrum_index);
    for (vector<Annotation1DItem*>::const_iterator it = cas.begin(); it != cas.end(); ++it)
    {
      Annotations1DContainer::iterator i = find(las.begin(), las.end(), *it);
      if (i != las.end())
      {
        delete(*i);
        las.erase(i);
      }
    }
    temporary_annotations_.clear();
  }

  void TOPPViewIdentificationViewBehavior::addTheoreticalSpectrumLayer_(const PeptideHit& ph)
  {
    SpectrumCanvas* current_canvas = tv_->getActive1DWidget()->canvas();
    LayerData& current_layer = current_canvas->getCurrentLayer();
    const SpectrumType& current_spectrum = current_layer.getCurrentSpectrum();

    AASequence aa_sequence = ph.getSequence();

    // get measured spectrum indices and spectrum
    Size current_spectrum_layer_index = current_canvas->activeLayerIndex();
    Size current_spectrum_index = current_layer.getCurrentSpectrumIndex();

    const Param& tv_params = tv_->getParameters();

    PeakSpectrum spectrum;
    TheoreticalSpectrumGenerator generator;
    Param p;
    p.setValue("add_metainfo", "true", "Adds the type of peaks as metainfo to the peaks, like y8+, [M-H2O+2H]++");

    // these two are true by default, initialize to false here and set to true in the loop below
    p.setValue("add_y_ions", "false", "Add peaks of y-ions to the spectrum");
    p.setValue("add_b_ions", "false", "Add peaks of b-ions to the spectrum");

    p.setValue("max_isotope", tv_params.getValue("preferences:idview:max_isotope"), "Number of isotopic peaks");
    p.setValue("add_losses", tv_params.getValue("preferences:idview:add_losses"), "Adds common losses to those ion expect to have them, only water and ammonia loss is considered");
    p.setValue("add_isotopes", tv_params.getValue("preferences:idview:add_isotopes"), "If set to 1 isotope peaks of the product ion peaks are added");
    p.setValue("add_abundant_immonium_ions", tv_params.getValue("preferences:idview:add_abundant_immonium_ions"), "Add most abundant immonium ions");

    p.setValue("a_intensity", current_spectrum.getMaxInt() * (double)tv_params.getValue("preferences:idview:a_intensity"), "Intensity of the a-ions");
    p.setValue("b_intensity", current_spectrum.getMaxInt() * (double)tv_params.getValue("preferences:idview:b_intensity"), "Intensity of the b-ions");
    p.setValue("c_intensity", current_spectrum.getMaxInt() * (double)tv_params.getValue("preferences:idview:c_intensity"), "Intensity of the c-ions");
    p.setValue("x_intensity", current_spectrum.getMaxInt() * (double)tv_params.getValue("preferences:idview:x_intensity"), "Intensity of the x-ions");
    p.setValue("y_intensity", current_spectrum.getMaxInt() * (double)tv_params.getValue("preferences:idview:y_intensity"), "Intensity of the y-ions");
    p.setValue("z_intensity", current_spectrum.getMaxInt() * (double)tv_params.getValue("preferences:idview:z_intensity"), "Intensity of the z-ions");
    p.setValue("relative_loss_intensity", tv_params.getValue("preferences:idview:relative_loss_intensity"), "Intensity of loss ions, in relation to the intact ion intensity");

    p.setValue("add_a_ions", tv_params.getValue("preferences:idview:show_a_ions"), "Add peaks of a-ions to the spectrum");
    p.setValue("add_b_ions", tv_params.getValue("preferences:idview:show_b_ions"), "Add peaks of b-ions to the spectrum");
    p.setValue("add_c_ions", tv_params.getValue("preferences:idview:show_c_ions"), "Add peaks of c-ions to the spectrum");
    p.setValue("add_x_ions", tv_params.getValue("preferences:idview:show_x_ions"), "Add peaks of x-ions to the spectrum");
    p.setValue("add_y_ions", tv_params.getValue("preferences:idview:show_y_ions"), "Add peaks of y-ions to the spectrum");
    p.setValue("add_z_ions", tv_params.getValue("preferences:idview:show_z_ions"), "Add peaks of z-ions to the spectrum");
    p.setValue("add_precursor_peaks", tv_params.getValue("preferences:idview:show_precursor"), "Adds peaks of the precursor to the spectrum, which happen to occur sometimes");

    try
    {
      Int max_charge = max(1, ph.getCharge()); // at least generate charge 1 if no charge (0) is annotated

      // generate mass ladder for all charge states
      generator.setParameters(p);
      generator.getSpectrum(spectrum, aa_sequence, 1, max_charge);

    }
    catch (Exception::BaseException& e)
    {
      QMessageBox::warning(tv_, "Error", QString("Spectrum generation failed! (") + e.what() + "). Please report this to the developers (specify what input you used)!");
      return;
    }

    PeakMap new_exp;
    new_exp.addSpectrum(spectrum);
    ExperimentSharedPtrType new_exp_sptr(new PeakMap(new_exp));
    FeatureMapSharedPtrType f_dummy(new FeatureMapType());
    ConsensusMapSharedPtrType c_dummy(new ConsensusMapType());
    LayerData::ODExperimentSharedPtrType od_dummy(new OnDiscMSExperiment());
    vector<PeptideIdentification> p_dummy;

    // Block update events for identification widget
    tv_->getSpectraIdentificationViewWidget()->ignore_update = true;

    String layer_caption = aa_sequence.toString().toQString() + QString(" (identification view)");
    tv_->addData(f_dummy, c_dummy, p_dummy, new_exp_sptr, od_dummy, LayerData::DT_CHROMATOGRAM, false, false, false, "", layer_caption.toQString());

    // get layer index of new layer
    Size theoretical_spectrum_layer_index = tv_->getActive1DWidget()->canvas()->activeLayerIndex();

    // kind of a hack to check whether adding the layer was successful
    if (current_spectrum_layer_index != theoretical_spectrum_layer_index && !spectrum.getStringDataArrays().empty())
    {
      // Ensure theoretical spectrum is drawn as dashed sticks
      tv_->setDrawMode1D(Spectrum1DCanvas::DM_PEAKS);
      tv_->getActive1DWidget()->canvas()->setCurrentLayerPeakPenStyle(Qt::DashLine);

      // Add ion names as annotations to the theoretical spectrum
      PeakSpectrum::StringDataArray sa = spectrum.getStringDataArrays()[0];

      for (Size i = 0; i != spectrum.size(); ++i)
      {
        DPosition<2> position = DPosition<2>(spectrum[i].getMZ(), spectrum[i].getIntensity());
        QString s(sa[i].c_str());

        if (s.at(0) == 'y')
        {
          Annotation1DItem* item = new Annotation1DPeakItem(position, s, Qt::darkRed);
          item->setSelected(false);
          tv_->getActive1DWidget()->canvas()->getCurrentLayer().getCurrentAnnotations().push_front(item);
        }
        else if (s.at(0) == 'b')
        {
          Annotation1DItem* item = new Annotation1DPeakItem(position, s, Qt::darkGreen);
          item->setSelected(false);
          tv_->getActive1DWidget()->canvas()->getCurrentLayer().getCurrentAnnotations().push_front(item);
        }
      }

      // remove theoretical and activate real data layer and spectrum
      tv_->getActive1DWidget()->canvas()->changeVisibility(theoretical_spectrum_layer_index, false);
      tv_->getActive1DWidget()->canvas()->activateLayer(current_spectrum_layer_index);
      tv_->getActive1DWidget()->canvas()->getCurrentLayer().setCurrentSpectrumIndex(current_spectrum_index);

      // zoom to maximum visible area in real data (as theoretical might be much larger and therefor squeezes the interesting part)
      DRange<2> visible_area = tv_->getActive1DWidget()->canvas()->getVisibleArea();
      double min_mz = tv_->getActive1DWidget()->canvas()->getCurrentLayer().getCurrentSpectrum().getMin()[0];
      double max_mz = tv_->getActive1DWidget()->canvas()->getCurrentLayer().getCurrentSpectrum().getMax()[0];
      double delta_mz = max_mz - min_mz;
      visible_area.setMin(min_mz - 0.1 * delta_mz);
      visible_area.setMax(max_mz + 0.1 * delta_mz);

      tv_->getActive1DWidget()->canvas()->setVisibleArea(visible_area);

      // spectra alignment
      Param param;

      double tolerance = tv_params.getValue("preferences:idview:tolerance");

      param.setValue("tolerance", tolerance, "Defines the absolute (in Da) or relative (in ppm) tolerance in the alignment");
      tv_->getActive1DWidget()->performAlignment(current_spectrum_layer_index, theoretical_spectrum_layer_index, param);

      vector<pair<Size, Size> > aligned_peak_indices = tv_->getActive1DWidget()->canvas()->getAlignedPeaksIndices();

      // annotate original spectrum with ions and sequence
      for (Size i = 0; i != aligned_peak_indices.size(); ++i)
      {
        PeakIndex pi(current_spectrum_index, aligned_peak_indices[i].first);
        QString s(sa[aligned_peak_indices[i].second].c_str());
        QString ion_nr_string = s;

        if (s.at(0) == 'y')
        {
          ion_nr_string.replace("y", "");
          ion_nr_string.replace("+", "");
          Size ion_number = ion_nr_string.toUInt();
          s.append("\n");
          // extract peptide ion sequence
          QString aa_ss;
          for (Size j = aa_sequence.size() - 1; j >= aa_sequence.size() - ion_number; --j)
          {
            const Residue& r = aa_sequence.getResidue(j);
            aa_ss.append(r.getOneLetterCode().toQString());
            if (r.isModified())
            {
              aa_ss.append("*");
            }
          }
          s.append(aa_ss);
          Annotation1DItem* item = tv_->getActive1DWidget()->canvas()->addPeakAnnotation(pi, s, Qt::darkRed);
          temporary_annotations_.push_back(item);
        }
        else if (s.at(0) == 'b')
        {
          ion_nr_string.replace("b", "");
          ion_nr_string.replace("+", "");
          UInt ion_number = ion_nr_string.toUInt();
          s.append("\n");
          // extract peptide ion sequence
          AASequence aa_subsequence = aa_sequence.getSubsequence(0, ion_number);
          QString aa_ss = aa_subsequence.toString().toQString();
          // shorten modifications "(MODNAME)" to "*"
          aa_ss.replace(QRegExp("[(].*[)]"), "*");
          // append to label
          s.append(aa_ss);
          Annotation1DItem* item = tv_->getActive1DWidget()->canvas()->addPeakAnnotation(pi, s, Qt::darkGreen);
          // save label for later removal
          temporary_annotations_.push_back(item);
        }
        else
        {
          s.append("\n");
          Annotation1DItem* item = tv_->getActive1DWidget()->canvas()->addPeakAnnotation(pi, s, Qt::black);
          // save label for later removal
          temporary_annotations_.push_back(item);
        }
      }

      tv_->updateLayerBar();
      tv_->getSpectraIdentificationViewWidget()->ignore_update = false;
    }
  }

  void TOPPViewIdentificationViewBehavior::deactivate1DSpectrum(int spectrum_index)
  {
    // Retrieve active 1D widget
    Spectrum1DWidget* widget_1D = tv_->getActive1DWidget();

    // Return if none present
    if (widget_1D == nullptr) return;

    LayerData& current_layer = widget_1D->canvas()->getCurrentLayer();

    // Return if no valid peak layer attached
    if (current_layer.getPeakData()->size() == 0 || current_layer.type != LayerData::DT_PEAK) { return; }

    MSSpectrum& spectrum = (*current_layer.getPeakDataMuteable())[spectrum_index];
    int ms_level = spectrum.getMSLevel();
    if (ms_level == 2)  
    {
      // synchronize PeptideHits with the annotations in the spectrum
      current_layer.synchronizePeakAnnotations();
#ifdef DEBUG_IDENTIFICATION_VIEW
      cout << "Removing peak annotations." << endl;
#endif
      // remove all graphical peak annotations as these will be recreated from the stored peak annotations
      Annotations1DContainer& las = current_layer.getAnnotations(spectrum_index);
      auto new_end = remove_if(las.begin(), las.end(),
                              [](const Annotation1DItem* a)
                              { 
                                #ifdef DEBUG_IDENTIFICATION_VIEW
                                cout << a->getText().toStdString() << endl;
                                #endif 
                                return dynamic_cast<const Annotation1DPeakItem*>(a) != nullptr; 
                              });
                             
      las.erase(new_end, las.end());

      removeTheoreticalSpectrumLayer_();
    }

    removeTemporaryAnnotations_(spectrum_index);

    // reset selected id indices
    current_layer.peptide_id_index = -1;
    current_layer.peptide_hit_index = -1;

    widget_1D->canvas()->setTextBox(QString());
  }

  void TOPPViewIdentificationViewBehavior::addPeakAnnotationsFromID_(const PeptideHit& hit)
  {
    // get annotations and sequence
    const vector<PeptideHit::PeakAnnotation>& annotations =
      hit.getPeakAnnotations();

    String seq = hit.getSequence().toString();
    if (seq.empty()) 
    { // no sequence information stored? use label
      if (hit.metaValueExists("label")) seq = hit.getMetaValue("label"); 
    }

    SpectrumCanvas* current_canvas = tv_->getActive1DWidget()->canvas();
    LayerData& current_layer = current_canvas->getCurrentLayer();
    const MSSpectrum& current_spectrum = current_layer.getCurrentSpectrum();

    if (current_spectrum.empty())
    {
      LOG_WARN << "Spectrum is empty! Nothing to annotate!" << endl;
    }
    else if (!current_spectrum.isSorted())
    {
      QMessageBox::warning(tv_, "Error", "The spectrum is not sorted! Aborting!"); // @TODO: improve error message
      return;
    } 

    // init all peak colors to black (=no annotation) 
    current_layer.peak_colors_1d.assign(current_spectrum.size(), Qt::black);

    for (const auto& ann : annotations)
    {
      // find matching peak in experimental spectrum
      Int peak_idx = current_spectrum.findNearest(ann.mz, 1e-2);
      if (peak_idx == -1) // no match
      {
        LOG_WARN << "Annotation present for missing peak. m/z: " << ann.mz
                  << endl;
        continue;
      }

      String label = ann.annotation;

#ifdef DEBUG_IDENTIFICATION_VIEW
      cout << "Adding annotation item based on fragment annotations: " << label << endl;
#endif

      // write out positive and negative charges with the correct sign at the end of the annotation string
      switch (ann.charge)
      {
        case 0: break;
        case 1: label += "+"; break;
        case 2: label += "++"; break;
        case -1: label += "-"; break;
        case -2: label += "--"; break;
        default: label += ((ann.charge > 0) ? "+" : "") + String(ann.charge);
      }

<<<<<<< HEAD
    if (ann_spectrum.getMaxInt() <= 1.0) // undo scaling of intensities
    {
      double max_int = current_layer.getCurrentSpectrum().getMaxInt();
      for (auto& peak : ann_spectrum)
      {
        peak.setIntensity(peak.getIntensity() * max_int);
      }
    }

    PeakMap new_exp;
    new_exp.addSpectrum(ann_spectrum);
    LayerData::ODExperimentSharedPtrType od_dummy(new OnDiscMSExperiment());
    ExperimentSharedPtrType new_exp_sptr(new PeakMap(new_exp));
    FeatureMapSharedPtrType f_dummy(new FeatureMapType());
    ConsensusMapSharedPtrType c_dummy(new ConsensusMapType());
    vector<PeptideIdentification> p_dummy;

    // Block update events for identification widget
    tv_->getSpectraIdentificationViewWidget()->ignore_update = true;

    String layer_caption = seq + " (identification view)";
    tv_->addData(f_dummy, c_dummy, p_dummy, new_exp_sptr, od_dummy, LayerData::DT_PEAK, true, false, false, "", layer_caption);

    // get layer index of new layer
    Size theoretical_spectrum_layer_index = tv_->getActive1DWidget()->canvas()->activeLayerIndex();

    // kind of a hack to check whether adding the layer was successful
    if (current_spectrum_layer_index != theoretical_spectrum_layer_index)
    {
      // Ensure theoretical spectrum is drawn as sticks
      tv_->setDrawMode1D(Spectrum1DCanvas::DM_PEAKS);
      // ensure intensities are on the same scale as the measured spectrum:
      tv_->setIntensityMode(SpectrumCanvas::IM_SNAP);

      // Add ion names to the annotations spectrum
      for (Size i = 0; i != ann_spectrum.size(); ++i)
=======
      QColor color(Qt::black);
      QColor peak_color(Qt::black);

      // XL-MS specific coloring of the labels, green for linear fragments and red for cross-linked fragments
      if (label.hasSubstring("[alpha|") 
        || label.hasSubstring("[beta|"))
>>>>>>> 08772a72
      {
        if (label.hasSubstring("|ci$"))
        {
          color = Qt::darkGreen;
          peak_color = Qt::green;
        }
        else if (label.hasSubstring("|xi$"))
        {
          color = Qt::darkRed;
          peak_color = Qt::red;
        }
      }
      else 
      { // different colors for left/right fragments (e.g. b/y ions)
        color = (label.at(0) < 'n') ? Qt::darkRed : Qt::darkGreen;
        peak_color = (label.at(0) < 'n') ? Qt::red : Qt::green;
      }

      DPosition<2> position(current_spectrum[peak_idx].getMZ(),
        current_spectrum[peak_idx].getIntensity());

      Annotation1DItem* item = new Annotation1DPeakItem(
        position, 
        label.toQString(), 
        color);

      // set peak color
      current_layer.peak_colors_1d[peak_idx] = peak_color;

      item->setSelected(false);
      tv_->getActive1DWidget()->canvas()->getCurrentLayer().getCurrentAnnotations().push_front(item);
    }

    // Block update events for identification widget
    tv_->getSpectraIdentificationViewWidget()->ignore_update = true;

    // zoom visible area to real data range:
    DRange<2> visible_area = tv_->getActive1DWidget()->canvas()->getVisibleArea();
    double min_mz = tv_->getActive1DWidget()->canvas()->getCurrentLayer().getCurrentSpectrum().getMin()[0];
    double max_mz = tv_->getActive1DWidget()->canvas()->getCurrentLayer().getCurrentSpectrum().getMax()[0];
    double delta_mz = max_mz - min_mz;
    visible_area.setMin(min_mz - 0.1 * delta_mz);
    visible_area.setMax(max_mz + 0.1 * delta_mz);
    tv_->getActive1DWidget()->canvas()->setVisibleArea(visible_area);

    tv_->updateLayerBar();
    tv_->getSpectraIdentificationViewWidget()->ignore_update = false;
  }

  void TOPPViewIdentificationViewBehavior::removeTheoreticalSpectrumLayer_()
  {
    Spectrum1DWidget* spectrum_widget_1D = tv_->getActive1DWidget();
    if (spectrum_widget_1D)
    {
      Spectrum1DCanvas* canvas_1D = spectrum_widget_1D->canvas();

      // Find the automatically generated layer with theoretical spectrum and remove it and the associated alignment.
      // before activating the next normal spectrum
      Size lc = canvas_1D->getLayerCount();
      for (Size i = 0; i != lc; ++i)
      {
        String ln = canvas_1D->getLayerName(i);
        if (ln.hasSubstring("(identification view)"))
        {
          canvas_1D->removeLayer(i);
          canvas_1D->resetAlignment();
          tv_->updateLayerBar();
          break;
        }
      }
    }
  }

  void TOPPViewIdentificationViewBehavior::activateBehavior()
  {
    Spectrum1DWidget* w = tv_->getActive1DWidget();
    if (w == nullptr) return;

    SpectrumCanvas* current_canvas = w->canvas();
    LayerData& current_layer = current_canvas->getCurrentLayer();
    const SpectrumType& current_spectrum = current_layer.getCurrentSpectrum();

    // find first MS2 spectrum with peptide identification and set current spectrum to it
    if (current_spectrum.getMSLevel() == 1)  // no fragment spectrum
    {
      for (Size i = 0; i < current_layer.getPeakData()->size(); ++i)
      {
        UInt ms_level = (*current_layer.getPeakData())[i].getMSLevel();
        const vector<PeptideIdentification> peptide_ids = (*current_layer.getPeakData())[i].getPeptideIdentifications();
        Size peptide_ids_count = peptide_ids.size();

        if (ms_level != 2 || peptide_ids_count == 0)  // skip non ms2 spectra and spectra with no identification
        {
          continue;
        }
        current_layer.setCurrentSpectrumIndex(i);
        break;
      }
    }
  }

  void TOPPViewIdentificationViewBehavior::deactivateBehavior()
  {
    Spectrum1DWidget* widget_1D = tv_->getActive1DWidget();

    // return if no active 1D widget is present
    if (widget_1D == nullptr) return;

    // clear textbox
    widget_1D->canvas()->setTextBox(QString());

    // remove precusor labels, theoretical spectra and trigger repaint
    LayerData& cl = tv_->getActive1DWidget()->canvas()->getCurrentLayer();
    removeTemporaryAnnotations_(cl.getCurrentSpectrumIndex());
    removeTheoreticalSpectrumLayer_();
    cl.peptide_id_index = -1;
    cl.peptide_hit_index = -1;
    tv_->getActive1DWidget()->canvas()->repaint();
  }

  void TOPPViewIdentificationViewBehavior::setVisibleArea1D(double l, double h)
  {
    Spectrum1DWidget* widget_1D = tv_->getActive1DWidget();

    // return if no active 1D widget is present
    if (widget_1D == nullptr) return;

    DRange<2> range = tv_->getActive1DWidget()->canvas()->getVisibleArea();
    range.setMinX(l);
    range.setMaxX(h);
    tv_->getActive1DWidget()->canvas()->setVisibleArea(range);
    tv_->getActive1DWidget()->canvas()->repaint();
  }

}<|MERGE_RESOLUTION|>--- conflicted
+++ resolved
@@ -80,15 +80,10 @@
     {
       // open new 1D widget with the current default parameters
       Spectrum1DWidget* w = new Spectrum1DWidget(tv_->getSpectrumParameters(1), (QWidget*)tv_->getWorkspace());
-<<<<<<< HEAD
-      // add data
-      if (!w->canvas()->addLayer(exp_sptr, od_exp_sptr, layer.filename) || (Size)spectrum_index >= w->canvas()->getCurrentLayer().getPeakData()->size())
-=======
 
       // add data and return if something went wrong
       if (!w->canvas()->addLayer(exp_sptr, od_exp_sptr, layer.filename) 
         || (Size)spectrum_index >= w->canvas()->getCurrentLayer().getPeakData()->size())
->>>>>>> 08772a72
       {
         return;
       }
@@ -163,11 +158,7 @@
     // else if (layer.type == LayerData::DT_CHROMATOGRAM)
   }
 
-<<<<<<< HEAD
-  void TOPPViewIdentificationViewBehavior::addPeakAnnotations_(const std::vector<PeptideIdentification>& ph)
-=======
   void TOPPViewIdentificationViewBehavior::addPeakAnnotations_(const vector<PeptideIdentification>& ph)
->>>>>>> 08772a72
   {
     // called anew for every click on a spectrum
     LayerData& current_layer = tv_->getActive1DWidget()->canvas()->getCurrentLayer();
@@ -1163,51 +1154,12 @@
         default: label += ((ann.charge > 0) ? "+" : "") + String(ann.charge);
       }
 
-<<<<<<< HEAD
-    if (ann_spectrum.getMaxInt() <= 1.0) // undo scaling of intensities
-    {
-      double max_int = current_layer.getCurrentSpectrum().getMaxInt();
-      for (auto& peak : ann_spectrum)
-      {
-        peak.setIntensity(peak.getIntensity() * max_int);
-      }
-    }
-
-    PeakMap new_exp;
-    new_exp.addSpectrum(ann_spectrum);
-    LayerData::ODExperimentSharedPtrType od_dummy(new OnDiscMSExperiment());
-    ExperimentSharedPtrType new_exp_sptr(new PeakMap(new_exp));
-    FeatureMapSharedPtrType f_dummy(new FeatureMapType());
-    ConsensusMapSharedPtrType c_dummy(new ConsensusMapType());
-    vector<PeptideIdentification> p_dummy;
-
-    // Block update events for identification widget
-    tv_->getSpectraIdentificationViewWidget()->ignore_update = true;
-
-    String layer_caption = seq + " (identification view)";
-    tv_->addData(f_dummy, c_dummy, p_dummy, new_exp_sptr, od_dummy, LayerData::DT_PEAK, true, false, false, "", layer_caption);
-
-    // get layer index of new layer
-    Size theoretical_spectrum_layer_index = tv_->getActive1DWidget()->canvas()->activeLayerIndex();
-
-    // kind of a hack to check whether adding the layer was successful
-    if (current_spectrum_layer_index != theoretical_spectrum_layer_index)
-    {
-      // Ensure theoretical spectrum is drawn as sticks
-      tv_->setDrawMode1D(Spectrum1DCanvas::DM_PEAKS);
-      // ensure intensities are on the same scale as the measured spectrum:
-      tv_->setIntensityMode(SpectrumCanvas::IM_SNAP);
-
-      // Add ion names to the annotations spectrum
-      for (Size i = 0; i != ann_spectrum.size(); ++i)
-=======
       QColor color(Qt::black);
       QColor peak_color(Qt::black);
 
       // XL-MS specific coloring of the labels, green for linear fragments and red for cross-linked fragments
       if (label.hasSubstring("[alpha|") 
         || label.hasSubstring("[beta|"))
->>>>>>> 08772a72
       {
         if (label.hasSubstring("|ci$"))
         {
