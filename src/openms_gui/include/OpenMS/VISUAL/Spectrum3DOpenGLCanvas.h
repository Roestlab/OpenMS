--- conflicted
+++ resolved
@@ -79,7 +79,6 @@
 
         Destroys the OpenGLWidget and all associated data.
     */
-<<<<<<< HEAD
     virtual ~Spectrum3DOpenGLCanvas();
 
     ///helper function to replicate old behaviour of QGLWidget
@@ -88,9 +87,6 @@
     void qglColor(QColor color);
     ///helper function to replicate old behaviour of QGLWidget
     void qglClearColor(QColor clearColor);
-=======
-    ~Spectrum3DOpenGLCanvas() override;
->>>>>>> 95c093af
     ///virtual function provided from QGLWidget
     void initializeGL() override;
     /// virtual function provided from QGLWidget
