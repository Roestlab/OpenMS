--- conflicted
+++ resolved
@@ -300,14 +300,6 @@
     {
       if (spectrum_idx == current_spectrum_) return cached_spectrum_;
 
-<<<<<<< HEAD
-    /// Returns a copy of the required spectrum
-    ExperimentType::SpectrumType getSpectrum(Size spectrum_idx) const
-    {
-      if (spectrum_idx == current_spectrum_) return cached_spectrum_;
-
-=======
->>>>>>> f041366b
       if ((*peaks)[spectrum_idx].size() > 0)
       {
         return (*peaks)[spectrum_idx];
@@ -319,11 +311,7 @@
       return (*peaks)[spectrum_idx];
     }
       
-<<<<<<< HEAD
-    /// Get the index of the current spectrum
-=======
     /// Get the index of the current spectrum (1D view)
->>>>>>> f041366b
     Size getCurrentSpectrumIndex() const
     {
       return current_spectrum_;
@@ -335,7 +323,6 @@
       current_spectrum_ = index;
       updateCache_();
     }
-<<<<<<< HEAD
 
     /// Check whether the current layer should be represented as ion mobility
     bool isIonMobilityData() const
@@ -345,17 +332,11 @@
              this->getPeakData()->getMetaValue("is_ion_mobility").toBool();
     }
 
-    void labelAsIonMobilityData() const
-    {
-      this->getPeakData()->setMetaValue("is_ion_mobility", "true");
-    }
-
-    /// Check whether the current layer is a chromatogram
-    /// we need this specifically because this->type will *not* distinguish
-    /// chromatogram and spectra data since we need to store chromatograms for
-    /// the 1D case in a layer that looks like PEAK data to all tools.
-=======
-    
+    void labelAsIonMobilityData()
+    {
+      peaks->setMetaValue("is_ion_mobility", "true");
+    }
+
     /**
     @brief Check whether the current layer is a chromatogram
      
@@ -364,7 +345,6 @@
     chromatograms for display in 1D in a data layer using MSSpectrum and 
     so the layer looks like PEAK data to tools. 
     */
->>>>>>> f041366b
     bool chromatogram_flag_set() const
     {
       return this->getPeakData()->size() > 0 &&
