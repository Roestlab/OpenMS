--- conflicted
+++ resolved
@@ -257,11 +257,7 @@
     // run feature detection algorithm
     algorithm.run(exp, true);
 
-<<<<<<< HEAD
-    // write feature and consensus maps
-=======
     // write feature map, consensus maps and blacklist
->>>>>>> 12f50ece
     if (!(out_.empty()))
     {
       writeFeatureMap_(out_, algorithm.getFeatureMap());
