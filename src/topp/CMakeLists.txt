# --------------------------------------------------------------------------
#                   OpenMS -- Open-Source Mass Spectrometry
# --------------------------------------------------------------------------
# Copyright The OpenMS Team -- Eberhard Karls University Tuebingen,
# ETH Zurich, and Freie Universitaet Berlin 2002-2016.
#
# This software is released under a three-clause BSD license:
#  * Redistributions of source code must retain the above copyright
#    notice, this list of conditions and the following disclaimer.
#  * Redistributions in binary form must reproduce the above copyright
#    notice, this list of conditions and the following disclaimer in the
#    documentation and/or other materials provided with the distribution.
#  * Neither the name of any author or any participating institution
#    may be used to endorse or promote products derived from this software
#    without specific prior written permission.
# For a full list of authors, refer to the file AUTHORS.
# --------------------------------------------------------------------------
# THIS SOFTWARE IS PROVIDED BY THE COPYRIGHT HOLDERS AND CONTRIBUTORS "AS IS"
# AND ANY EXPRESS OR IMPLIED WARRANTIES, INCLUDING, BUT NOT LIMITED TO, THE
# IMPLIED WARRANTIES OF MERCHANTABILITY AND FITNESS FOR A PARTICULAR PURPOSE
# ARE DISCLAIMED. IN NO EVENT SHALL ANY OF THE AUTHORS OR THE CONTRIBUTING
# INSTITUTIONS BE LIABLE FOR ANY DIRECT, INDIRECT, INCIDENTAL, SPECIAL,
# EXEMPLARY, OR CONSEQUENTIAL DAMAGES (INCLUDING, BUT NOT LIMITED TO,
# PROCUREMENT OF SUBSTITUTE GOODS OR SERVICES; LOSS OF USE, DATA, OR PROFITS;
# OR BUSINESS INTERRUPTION) HOWEVER CAUSED AND ON ANY THEORY OF LIABILITY,
# WHETHER IN CONTRACT, STRICT LIABILITY, OR TORT (INCLUDING NEGLIGENCE OR
# OTHERWISE) ARISING IN ANY WAY OUT OF THE USE OF THIS SOFTWARE, EVEN IF
# ADVISED OF THE POSSIBILITY OF SUCH DAMAGE.
#
# --------------------------------------------------------------------------
# $Maintainer: Stephan Aiche, Chris Bielow $
# $Authors: Andreas Bertsch, Chris Bielow, Stephan Aiche $
# --------------------------------------------------------------------------

project("OpenMS_TOPP")
cmake_minimum_required(VERSION 2.8.3 FATAL_ERROR)

# --------------------------------------------------------------------------
# OpenMS' TOPP tools

# add OpenMS includes
include_directories(SYSTEM ${OpenMS_INCLUDE_DIRECTORIES})
add_definitions(/DBOOST_ALL_NO_LIB)

include(executables.cmake)
foreach(i ${TOPP_executables})
  add_executable(${i} ${i}.cpp)
  target_link_libraries(${i} ${OpenMS_LIBRARIES})
  # we also want to install each topp tool
  install_tool(${i})
  if (OPENMP_FOUND AND NOT MSVC)
    set_target_properties(${i} PROPERTIES LINK_FLAGS ${OpenMP_CXX_FLAGS})
  endif()
endforeach(i)

# some regular TOPP tools need the GUI lib, only build them when WITH_GUI is enabled
if(WITH_GUI)
<<<<<<< HEAD
  find_package(Qt5 COMPONENTS Core Network Widgets Svg OpenGL PrintSupport WebEngine REQUIRED)
=======
  find_package(Qt5 COMPONENTS Core Network Widgets Svg OpenGL PrintSupport REQUIRED)
>>>>>>> 722553d4
  if (NOT Qt5Widgets_FOUND)
    message(STATUS "QtWidgets module not found!")
    message(FATAL_ERROR "To find a custom Qt installation use: cmake <..more options..> -D QT_QMAKE_EXECUTABLE='<path_to_qmake(.exe)' <src-dir>")
  endif()

  ## some regular TOPP tools need the GUI lib
  include_directories(SYSTEM ${OpenMS_GUI_INCLUDE_DIRECTORIES})
  foreach(i ${TOPP_executables_with_GUIlib})
    add_executable(${i} ${i}.cpp)
    # we also want to install each topp tool
    install_tool(${i})
    target_link_libraries(${i} ${OpenMS_GUI_LIBRARIES})
  endforeach(i)

  set(TOPP_executables ${TOPP_executables} ${TOPP_executables_with_GUIlib})
endif()

# collection target
add_custom_target(TOPP)
add_dependencies(TOPP ${TOPP_executables})

## export the list of TOPP tools into CACHE
set(TOPP_TOOLS ${TOPP_executables}
    CACHE INTERNAL "OpenMS' TOPP tools" FORCE)

openms_doc_path("${PROJECT_SOURCE_DIR}")<|MERGE_RESOLUTION|>--- conflicted
+++ resolved
@@ -55,11 +55,7 @@
 
 # some regular TOPP tools need the GUI lib, only build them when WITH_GUI is enabled
 if(WITH_GUI)
-<<<<<<< HEAD
-  find_package(Qt5 COMPONENTS Core Network Widgets Svg OpenGL PrintSupport WebEngine REQUIRED)
-=======
   find_package(Qt5 COMPONENTS Core Network Widgets Svg OpenGL PrintSupport REQUIRED)
->>>>>>> 722553d4
   if (NOT Qt5Widgets_FOUND)
     message(STATUS "QtWidgets module not found!")
     message(FATAL_ERROR "To find a custom Qt installation use: cmake <..more options..> -D QT_QMAKE_EXECUTABLE='<path_to_qmake(.exe)' <src-dir>")
