// --------------------------------------------------------------------------
//                   OpenMS -- Open-Source Mass Spectrometry
// --------------------------------------------------------------------------
// Copyright The OpenMS Team -- Eberhard Karls University Tuebingen,
// ETH Zurich, and Freie Universitaet Berlin 2002-2018.
//
// This software is released under a three-clause BSD license:
//  * Redistributions of source code must retain the above copyright
//    notice, this list of conditions and the following disclaimer.
//  * Redistributions in binary form must reproduce the above copyright
//    notice, this list of conditions and the following disclaimer in the
//    documentation and/or other materials provided with the distribution.
//  * Neither the name of any author or any participating institution
//    may be used to endorse or promote products derived from this software
//    without specific prior written permission.
// For a full list of authors, refer to the file AUTHORS.
// --------------------------------------------------------------------------
// THIS SOFTWARE IS PROVIDED BY THE COPYRIGHT HOLDERS AND CONTRIBUTORS "AS IS"
// AND ANY EXPRESS OR IMPLIED WARRANTIES, INCLUDING, BUT NOT LIMITED TO, THE
// IMPLIED WARRANTIES OF MERCHANTABILITY AND FITNESS FOR A PARTICULAR PURPOSE
// ARE DISCLAIMED. IN NO EVENT SHALL ANY OF THE AUTHORS OR THE CONTRIBUTING
// INSTITUTIONS BE LIABLE FOR ANY DIRECT, INDIRECT, INCIDENTAL, SPECIAL,
// EXEMPLARY, OR CONSEQUENTIAL DAMAGES (INCLUDING, BUT NOT LIMITED TO,
// PROCUREMENT OF SUBSTITUTE GOODS OR SERVICES; LOSS OF USE, DATA, OR PROFITS;
// OR BUSINESS INTERRUPTION) HOWEVER CAUSED AND ON ANY THEORY OF LIABILITY,
// WHETHER IN CONTRACT, STRICT LIABILITY, OR TORT (INCLUDING NEGLIGENCE OR
// OTHERWISE) ARISING IN ANY WAY OUT OF THE USE OF THIS SOFTWARE, EVEN IF
// ADVISED OF THE POSSIBILITY OF SUCH DAMAGE.
//
// --------------------------------------------------------------------------
// $Maintainer: Chris Bielow $
// $Authors: Marc Sturm, Andreas Bertsch, Chris Bielow $
// --------------------------------------------------------------------------

#include <OpenMS/config.h>

#include <OpenMS/FORMAT/EDTAFile.h>
#include <OpenMS/FORMAT/FileHandler.h>
#include <OpenMS/FORMAT/FileTypes.h>
#include <OpenMS/FORMAT/FeatureXMLFile.h>
#include <OpenMS/FORMAT/ConsensusXMLFile.h>
#include <OpenMS/FORMAT/MzXMLFile.h>
#include <OpenMS/FORMAT/MzMLFile.h>
#include <OpenMS/FORMAT/MzDataFile.h>
#include <OpenMS/FORMAT/TextFile.h>
#include <OpenMS/FORMAT/MascotGenericFile.h>
#include <OpenMS/FORMAT/DTA2DFile.h>
#include <OpenMS/FORMAT/IBSpectraFile.h>
#include <OpenMS/FORMAT/CachedMzML.h>
#include <OpenMS/DATASTRUCTURES/StringListUtils.h>
#include <OpenMS/APPLICATIONS/TOPPBase.h>
#include <OpenMS/KERNEL/ConversionHelper.h>
#include <OpenMS/KERNEL/ChromatogramTools.h>

#include <OpenMS/FORMAT/DATAACCESS/MSDataWritingConsumer.h>
#include <OpenMS/FORMAT/DATAACCESS/MSDataCachedConsumer.h>


using namespace OpenMS;
using namespace std;

//-------------------------------------------------------------
//Doxygen docu
//-------------------------------------------------------------

/**
  @page TOPP_FileConverter FileConverter

  @brief Converts between different MS file formats.

  <CENTER>
  <table>
  <tr>
  <td ALIGN = "center" BGCOLOR="#EBEBEB"> pot. predecessor tools </td>
  <td VALIGN="middle" ROWSPAN=3> \f$ \longrightarrow \f$ FileConverter \f$ \longrightarrow \f$</td>
  <td ALIGN = "center" BGCOLOR="#EBEBEB"> pot. successor tools </td>
  </tr>
  <tr>
  <td VALIGN="middle" ALIGN = "center" ROWSPAN=1> @ref TOPP_GenericWrapper (e.g. for calling external converters) </td>
  <td VALIGN="middle" ALIGN = "center" ROWSPAN=2> any tool operating on the output format</td>
  </tr>
  <tr>
  <td VALIGN="middle" ALIGN = "center" ROWSPAN=1> any vendor software exporting supported formats (e.g. mzML) </td>
  </tr>
  </table>
  </CENTER>

  The main use of this tool is to convert data from external sources to the formats used by OpenMS/TOPP.
  Maybe most importantly, data from MS experiments in a number of different formats can be converted to mzML,
  the canonical file format used by OpenMS/TOPP for experimental data. (mzML is the PSI approved format and
  supports traceability of analysis steps.)

  For MaxQuant-flavoured mzXML the use of the advanced option '-force_MaxQuant_compatibility' is recommended.

  Many different format conversions are supported, and some may be more useful than others. Depending on the
  file formats involved, information can be lost during conversion, e.g. when converting featureXML to mzData.
  In such cases a warning is shown.

  The input and output file types are determined from	the file extensions or from the first few lines of the
  files. If file type determination is not possible, the input or output file type has to be given explicitly.

  Conversion with the same output as input format is supported. In some cases, this can be helpful to remove
  errors from files (e.g. the index), to update file formats to new versions, or to check whether information is lost upon
  reading or writing.

  Some information about the supported input types:
  @ref OpenMS::MzMLFile "mzML"
  @ref OpenMS::MzXMLFile "mzXML"
  @ref OpenMS::MzDataFile "mzData"
  @ref OpenMS::MascotGenericFile "mgf"
  @ref OpenMS::DTA2DFile "dta2d"
  @ref OpenMS::DTAFile "dta"
  @ref OpenMS::FeatureXMLFile "featureXML"
  @ref OpenMS::ConsensusXMLFile "consensusXML"
  @ref OpenMS::MS2File "ms2"
  @ref OpenMS::XMassFile "fid/XMASS"
  @ref OpenMS::MsInspectFile "tsv"
  @ref OpenMS::SpecArrayFile "peplist"
  @ref OpenMS::KroenikFile "kroenik"
  @ref OpenMS::EDTAFile "edta"

  @note See @ref TOPP_IDFileConverter for similar functionality for protein/peptide identification file formats.

  <B>The command line parameters of this tool are:</B>
  @verbinclude TOPP_FileConverter.cli
  <B>INI file documentation of this tool:</B>
  @htmlinclude TOPP_FileConverter.html
*/


String extractCachedMetaFilename(const String& in)
{
  // Special handling of cached mzML as input types: 
  // we expect two paired input files which we should read into exp
  std::vector<String> split_out;
  in.split(".cachedMzML", split_out);
  if (split_out.size() != 2)
  {
    LOG_ERROR << "Cannot deduce base path from input '" << in 
      << "' (note that '.cachedMzML' should only occur once as the final ending)" << std::endl;
    return "";
  }
  String in_meta = split_out[0] + ".mzML";
  return in_meta;
}

<<<<<<< HEAD
void processDriftTimeStack(
          std::vector<MSSpectrum>& result,
          std::vector<MSSpectrum>& stack)
{

  // either no drift time or different RT!
  // process stack
  if (stack[0].getDriftTime() >= 0.0)
  {
    OpenMS::DataArrays::FloatDataArray fda;
    fda.setName("Ion Mobility");
    MSSpectrum new_spec;
    new_spec = (SpectrumSettings)stack[0]; // there is always one spectrum on the stack
=======
namespace OpenMS {
enum IMType
{
  IM_NONE, ///< no ion mobility
  IM_STACKED, ///< ion mobility frame is stacked in a single spectrum
  IM_MULTIPLE_SPECTRA ///< ion mobility is recorded as multiple spectra per frame
};

IMType determineIMType(const MSExperiment& exp)
{
  for (Size k = 0; k < exp.size(); k++)
  {
    if (!exp[k].getFloatDataArrays().empty() && exp[k].getFloatDataArrays()[0].getName() == "Ion Mobility")
    {
      return IMType::IM_STACKED;
    }
    else if (exp[k].getDriftTime() >= 0.0) 
    {
      return IMType::IM_MULTIPLE_SPECTRA;
    }
  }
  return IMType::IM_NONE;
}

/// Process a stack of drift time spectra
void processDriftTimeStack(const std::vector<MSSpectrum>& stack, std::vector<MSSpectrum>& result)
{
  OPENMS_PRECONDITION(!stack.empty(), "Stack cannot be empty")


  // either no drift time or different RT!
  if (stack[0].getDriftTime() >= 0.0)
  {
    // copy meta data without the raw data and without the IM array
    MSSpectrum new_spec = stack[0]; // there is always one spectrum on the stack
    new_spec.clear(false);
    std::vector<OpenMS::DataArrays::FloatDataArray> empty;
    new_spec.setFloatDataArrays(empty);
    new_spec.setDriftTime(-1); // drift time is now encoded in the FloatDataArray

    OpenMS::DataArrays::FloatDataArray fda;
    fda.setName("Ion Mobility");
>>>>>>> 9087c9cc
    for (auto s : stack)
    {
      new_spec.insert(new_spec.end(), s.begin(), s.end());
      fda.insert(fda.end(), s.size(), s.getDriftTime());
    }
    new_spec.setFloatDataArrays({fda});
    result.push_back(new_spec);
  }
  else
  {
<<<<<<< HEAD
    // no drift time for these spectra!
    result.insert(result.end(), stack.begin(), stack.end());
  }
=======
    // no drift time for these spectra, simply append to the result
    result.insert(result.end(), stack.begin(), stack.end());
  }

}

/**
  @brief Expands a single MSSpectrum (single frame) into individual ion mobility spectrum

  @param tmps The input spectrum (a single spectrum per frame)
  @param result The output spectra with multiple spectra per frame
*/
void expandIMSpectrum(const MSSpectrum& tmps, std::vector<MSSpectrum>& result)
{
  // copy meta data without the raw data and without the IM array
  MSSpectrum settings = tmps;
  settings.clear(false);
  std::vector<OpenMS::DataArrays::FloatDataArray> empty;
  settings.setFloatDataArrays(empty);

  double IM_BINNING = 1e5;

  // Fill temporary spectral map (mobility -> Spectrum) with data from current spectrum
  std::map< int, MSSpectrum > im_map;
  auto im_arr = tmps.getFloatDataArrays()[0];
  for (Size k = 0;  k < tmps.size(); k++)
  {
    double im = im_arr[ k ];
    if (im_map.find( int(im*IM_BINNING) ) == im_map.end() )
    {
      // use meta data from combined spectrum, set new name and current drift time
      MSSpectrum news = settings;
      news.setDriftTime(im);
      news.setName(tmps.getName() + "_combined"); // we will not recover original scan ids
      im_map[ int(im*IM_BINNING) ] = news;
    }
    im_map[ int(im*IM_BINNING) ].push_back( tmps[k] );
  }

  // Add spectra to result, note that this is guaranteed to be
  // sorted by ion mobility (through std::map).
  for (auto s : im_map)
  {
    result.push_back(s.second);
  }
}

/**
  @brief Collapses multiple IM spectra from the same frame into a single MSSpectrum

  @param exp The input experiment with multiple spectra per frame
  @param result The output spectra collapsed to a single spectrum per frame

  @note: this requires that all spectra from the same frame have the same RT ("scan start time")
*/
void collapseIMSpectrum(const MSExperiment& exp, std::vector<MSSpectrum>& result)
{
  if (exp.empty()) return;

  std::vector<MSSpectrum> stack;
  double curr_rt = exp[0].getRT();
  stack.push_back(exp[0]);
  for (Size k = 1; k < exp.size(); k++)
  {
    // spectra from the same frame (drift time scan) will have the same retention time start time
    if (exp[k].getDriftTime() >= 0.0 && (fabs(exp[k].getRT() - curr_rt) < 1e-5) )
    {
      stack.push_back(exp[k]);
    }
    else
    {
      processDriftTimeStack(stack, result);
      // push next spectrum
      stack.clear();
      stack.push_back(exp[k]);
      curr_rt = exp[k].getRT();
    }
  }

  // stack will always have at least one spectrum
  processDriftTimeStack(stack, result);
}

>>>>>>> 9087c9cc
}

// We do not want this class to show up in the docu:
/// @cond TOPPCLASSES

class TOPPFileConverter :
  public TOPPBase
{
public:
  TOPPFileConverter() :
    TOPPBase("FileConverter", "Converts between different MS file formats.")
  {
  }

protected:

  void registerOptionsAndFlags_() override
  {
    registerInputFile_("in", "<file>", "", "Input file to convert.");
    registerStringOption_("in_type", "<type>", "", "Input file type -- default: determined from file extension or content\n", false, true); // for TOPPAS
    String formats("mzData,mzXML,mzML,cachedMzML,dta,dta2d,mgf,featureXML,consensusXML,ms2,fid,tsv,peplist,kroenik,edta");
    setValidFormats_("in", ListUtils::create<String>(formats));
    setValidStrings_("in_type", ListUtils::create<String>(formats));
    
    registerStringOption_("UID_postprocessing", "<method>", "ensure", "unique ID post-processing for output data.\n'none' keeps current IDs even if invalid.\n'ensure' keeps current IDs but reassigns invalid ones.\n'reassign' assigns new unique IDs.", false, true);
    String method("none,ensure,reassign");
    setValidStrings_("UID_postprocessing", ListUtils::create<String>(method));

    formats = "mzData,mzXML,mzML,cachedMzML,dta2d,mgf,featureXML,consensusXML,edta,csv";
    registerOutputFile_("out", "<file>", "", "Output file");
    setValidFormats_("out", ListUtils::create<String>(formats));
    registerStringOption_("out_type", "<type>", "", "Output file type -- default: determined from file extension or content\nNote: that not all conversion paths work or make sense.", false, true);
    setValidStrings_("out_type", ListUtils::create<String>(formats));
    registerFlag_("TIC_DTA2D", "Export the TIC instead of the entire experiment in mzML/mzData/mzXML -> DTA2D conversions.", true);
    registerFlag_("MGF_compact", "Use a more compact format when writing MGF (no zero-intensity peaks, limited number of decimal places)", true);
    registerFlag_("force_MaxQuant_compatibility", "[mzXML output only] Make sure that MaxQuant can read the mzXML and set the msManufacturer to 'Thermo Scientific'.", true);
    registerFlag_("convert_to_chromatograms", "[mzML output only] Assumes that the provided spectra represent data in SRM mode or targeted MS1 mode and converts them to chromatogram data.", true);
    registerFlag_("force_TPP_compatibility", "[mzML output only] Make sure that TPP parsers can read the mzML and the precursor ion m/z in the file (otherwise it will be set to zero by the TPP).", true);

    registerStringOption_("change_im_format", "<toogle>", "none", "[mzML output only] How to store ion mobility scans (none: no change in format, multiple: store each frame as multiple scans, one per drift time value, single: store whole frame as single scan with IM values in a FloatDataArray", false, true);
    setValidStrings_("change_im_format", ListUtils::create<String>("none,multiple,single"));

    registerStringOption_("write_scan_index", "<toogle>", "true", "Append an index when writing mzML or mzXML files. Some external tools might rely on it.", false, true);
    setValidStrings_("write_scan_index", ListUtils::create<String>("true,false"));
    registerFlag_("lossy_compression", "Use numpress compression to achieve optimally small file size using linear compression for m/z domain and slof for intensity and float data arrays (attention: may cause small loss of precision; only for mzML data).", true);
    registerDoubleOption_("lossy_mass_accuracy", "<error>", -1.0, "Desired (absolute) m/z accuracy for lossy compression (e.g. use 0.0001 for a mass accuracy of 0.2 ppm at 500 m/z, default uses -1.0 for maximal accuracy).", false, true);

    registerFlag_("process_lowmemory", "Whether to process the file on the fly without loading the whole file into memory first (only for conversions of mzXML/mzML to mzML).\nNote: this flag will prevent conversion from spectra to chromatograms.", true);
  }

  ExitCodes main_(int, const char**) override
  {
    //-------------------------------------------------------------
    // parameter handling
    //-------------------------------------------------------------

    //input file names
    String in = getStringOption_("in");
    bool write_scan_index = getStringOption_("write_scan_index") == "true" ? true : false;
    String store_im = getStringOption_("change_im_format");
    bool force_MaxQuant_compatibility = getFlag_("force_MaxQuant_compatibility");
    bool force_TPP_compatibility = getFlag_("force_TPP_compatibility");
    bool convert_to_chromatograms = getFlag_("convert_to_chromatograms");
    bool lossy_compression = getFlag_("lossy_compression");
    double mass_acc = getDoubleOption_("lossy_mass_accuracy");

    //input file type
    FileHandler fh;
    FileTypes::Type in_type = FileTypes::nameToType(getStringOption_("in_type"));

    // prepare data structures for lossy compression (note that we compress any float data arrays the same as intensity arrays)
    MSNumpressCoder::NumpressConfig npconfig_mz, npconfig_int, npconfig_fda;
    npconfig_mz.estimate_fixed_point = true; // critical
    npconfig_int.estimate_fixed_point = true; // critical
    npconfig_fda.estimate_fixed_point = true; // critical
    npconfig_mz.numpressErrorTolerance = -1.0; // skip check, faster
    npconfig_int.numpressErrorTolerance = -1.0; // skip check, faster
    npconfig_fda.numpressErrorTolerance = -1.0; // skip check, faster
    npconfig_mz.setCompression("linear");
    npconfig_int.setCompression("slof");
    npconfig_fda.setCompression("slof");
    npconfig_mz.linear_fp_mass_acc = mass_acc; // set the desired mass accuracy

    if (in_type == FileTypes::UNKNOWN)
    {
      in_type = fh.getType(in);
      writeDebug_(String("Input file type: ") + FileTypes::typeToName(in_type), 2);
    }

    if (in_type == FileTypes::UNKNOWN)
    {
      writeLog_("Error: Could not determine input file type!");
      return PARSE_ERROR;
    }


    // output file names and types
    String out = getStringOption_("out");
    FileTypes::Type out_type = FileTypes::nameToType(getStringOption_("out_type"));

    if (out_type == FileTypes::UNKNOWN)
    {
      out_type = fh.getTypeByFileName(out);
    }

    if (out_type == FileTypes::UNKNOWN)
    {
      writeLog_("Error: Could not determine output file type!");
      return PARSE_ERROR;
    }

    bool TIC_DTA2D = getFlag_("TIC_DTA2D");
    bool process_lowmemory = getFlag_("process_lowmemory");

    writeDebug_(String("Output file type: ") + FileTypes::typeToName(out_type), 1);

    String uid_postprocessing = getStringOption_("UID_postprocessing");
    //-------------------------------------------------------------
    // reading input
    //-------------------------------------------------------------
    typedef PeakMap MSExperimentType;
    MSExperimentType exp;

    typedef MSExperimentType::SpectrumType SpectrumType;

    typedef FeatureMap FeatureMapType;

    FeatureMapType fm;
    ConsensusMap cm;

    writeDebug_(String("Loading input file"), 1);

    if (in_type == FileTypes::CONSENSUSXML)
    {
      ConsensusXMLFile().load(in, cm);
      cm.sortByPosition();
      if ((out_type != FileTypes::FEATUREXML) &&
          (out_type != FileTypes::CONSENSUSXML))
      {
        // You you will lose information and waste memory. Enough reasons to issue a warning!
        writeLog_("Warning: Converting consensus features to peaks. You will lose information!");
        exp.set2DData(cm);
      }
    }
    else if (in_type == FileTypes::EDTA)
    {
      EDTAFile().load(in, cm);
      cm.sortByPosition();
      if ((out_type != FileTypes::FEATUREXML) &&
          (out_type != FileTypes::CONSENSUSXML))
      {
        // You you will lose information and waste memory. Enough reasons to issue a warning!
        writeLog_("Warning: Converting consensus features to peaks. You will lose information!");
        exp.set2DData(cm);
      }
    }
    else if (in_type == FileTypes::FEATUREXML ||
             in_type == FileTypes::TSV ||
             in_type == FileTypes::PEPLIST ||
             in_type == FileTypes::KROENIK)
    {
      fh.loadFeatures(in, fm, in_type);
      fm.sortByPosition();
      if ((out_type != FileTypes::FEATUREXML) &&
          (out_type != FileTypes::CONSENSUSXML))
      {
        // You will lose information and waste memory. Enough reasons to issue a warning!
        writeLog_("Warning: Converting features to peaks. You will lose information! Mass traces are added, if present as 'num_of_masstraces' and 'masstrace_intensity' (X>=0) meta values.");
        exp.set2DData<true>(fm);
      }
    }
    else if (in_type == FileTypes::CACHEDMZML)
    {
      // Determine location of meta information (empty mzML)
      String in_meta = extractCachedMetaFilename(in);
      if (in_meta.empty()) return ILLEGAL_PARAMETERS;

      MzMLFile f;
      f.setLogType(log_type_);
      Internal::CachedMzMLHandler cacher;
      cacher.setLogType(log_type_);
      PeakMap tmp_exp;

      f.load(in_meta, exp);
      cacher.readMemdump(tmp_exp, in);

      // Sanity check
      if (exp.size() != tmp_exp.size())
      {
        LOG_ERROR << "Paired input files do not match, cannot convert: " << in_meta << " and " << in << std::endl;
        return ILLEGAL_PARAMETERS;
      }

      // Populate meta data with actual data points
      for (Size i=0; i < tmp_exp.size(); ++i)
      {
        for (Size j = 0; j < tmp_exp[i].size(); j++)
        {
          exp[i].push_back(tmp_exp[i][j]);
        }
      }
      std::vector<MSChromatogram > old_chromatograms = exp.getChromatograms();
      for (Size i=0; i < tmp_exp.getChromatograms().size(); ++i)
      {
        for (Size j = 0; j < tmp_exp.getChromatograms()[i].size(); j++)
        {
          old_chromatograms[i].push_back(tmp_exp.getChromatograms()[i][j]);
        }
      }
      exp.setChromatograms(old_chromatograms);
    }
    else if (process_lowmemory)
    {
      // Special switch for the low memory options:
      // We can transform the complete experiment directly without first
      // loading the complete data into memory. PlainMSDataWritingConsumer will
      // write out mzML to disk as they are read from the input.

      if (store_im != "none")
      {
        std::cout << "Converting IM formats is currently not implemented for low-memory processing" << std::endl;
        throw Exception::NotImplemented(__FILE__, __LINE__, OPENMS_PRETTY_FUNCTION);
      }

      if ((in_type == FileTypes::MZXML || in_type == FileTypes::MZML) && out_type == FileTypes::MZML)
      {
        // Prepare the consumer
        PlainMSDataWritingConsumer consumer(out);
        consumer.getOptions().setWriteIndex(write_scan_index);
        bool skip_full_count = false;
        // numpress compression
        if (lossy_compression)
        {
          consumer.getOptions().setNumpressConfigurationMassTime(npconfig_mz);
          consumer.getOptions().setNumpressConfigurationIntensity(npconfig_int);
          consumer.getOptions().setNumpressConfigurationFloatDataArray(npconfig_fda);
          consumer.getOptions().setCompression(true);
        }
        consumer.addDataProcessing(getProcessingInfo_(DataProcessing::CONVERSION_MZML));

        // for different input file type
        if (in_type == FileTypes::MZML)
        {
          MzMLFile mzmlfile;
          mzmlfile.setLogType(log_type_);
          mzmlfile.transform(in, &consumer, skip_full_count);
          return EXECUTION_OK;
        }
        else if (in_type == FileTypes::MZXML)
        {
          MzXMLFile mzxmlfile;
          mzxmlfile.setLogType(log_type_);
          mzxmlfile.transform(in, &consumer, skip_full_count);
          return EXECUTION_OK;
        }
      }
      else if (in_type == FileTypes::MZML && out_type == FileTypes::CACHEDMZML)
      {
        // Determine output path for meta information (empty mzML)
        String out_meta = extractCachedMetaFilename(out);
        if (out_meta.empty()) return ILLEGAL_PARAMETERS;

        Internal::CachedMzMLHandler cacher;
        cacher.setLogType(log_type_);
        PeakMap exp_meta;

        MSDataCachedConsumer consumer(out);
        MzMLFile().transform(in, &consumer, exp_meta);
        cacher.writeMetadata(exp_meta, out_meta);

        return EXECUTION_OK;
      }
      else
      {
        throw Exception::IllegalArgument(__FILE__, __LINE__, OPENMS_PRETTY_FUNCTION,
          "Process_lowmemory option can only be used with mzML / mzXML input and mzML output data types.");
      }
    }
    else
    {
      fh.loadExperiment(in, exp, in_type, log_type_, true, true);
    }

    //-------------------------------------------------------------
    // writing output
    //-------------------------------------------------------------

    writeDebug_(String("Writing output file"), 1);

    if (out_type == FileTypes::MZML)
    {
      //add data processing entry
      addDataProcessing_(exp, getProcessingInfo_(DataProcessing::
                                                 CONVERSION_MZML));
      MzMLFile f;
      f.setLogType(log_type_);
      f.getOptions().setWriteIndex(write_scan_index);
      f.getOptions().setForceTPPCompatability(force_TPP_compatibility);
      // numpress compression
      if (lossy_compression)
      {
        f.getOptions().setNumpressConfigurationMassTime(npconfig_mz);
        f.getOptions().setNumpressConfigurationIntensity(npconfig_int);
        f.getOptions().setNumpressConfigurationFloatDataArray(npconfig_fda);
        f.getOptions().setCompression(true);
      }

      if (convert_to_chromatograms)
      {
        for (auto & s : exp)
        {
          s.getInstrumentSettings().setScanMode(InstrumentSettings::SRM);
        }
      }

<<<<<<< HEAD
      if (store_im == "multiple")
      {
        bool has_im = false;
        for (Size k = 0; k < exp.size(); k++)
        {
          if (!exp[k].getFloatDataArrays().empty() && exp[k].getFloatDataArrays()[0].getName() == "Ion Mobility")
          {
            has_im = true;
            break;
          }
        }
        if (has_im)
        {
          std::vector<MSSpectrum> result;
          std::vector<MSSpectrum> stack;
          for (Size k = 0; k < exp.size(); k++)
          {
            std::map<int, MSSpectrum> tmp;
=======
      if (store_im != "none")
      {
        IMType itype = determineIMType(exp);

        if (itype == IMType::IM_NONE)
        {
          throw Exception::IllegalArgument(__FILE__, __LINE__, OPENMS_PRETTY_FUNCTION,
            "Requested conversion to different ion mobility format, but no ion mobility data is present.");
        }
        else if (store_im == "multiple" && itype == IMType::IM_MULTIPLE_SPECTRA)
        {
          throw Exception::IllegalArgument(__FILE__, __LINE__, OPENMS_PRETTY_FUNCTION,
            "Requested conversion to 'multiple' ion mobility format, but data is already in this format.");
        }
        else if (store_im == "single" && itype == IMType::IM_STACKED)
        {
          throw Exception::IllegalArgument(__FILE__, __LINE__, OPENMS_PRETTY_FUNCTION,
            "Requested conversion to 'single' ion mobility format, but data is already in this format.");
        }

        if (store_im == "multiple" && itype == IMType::IM_STACKED)
        {
          std::vector<MSSpectrum> result;
          for (Size k = 0; k < exp.size(); k++)
          {
            // For data without ion mobility, simply append the result (only
            // collapse for scans that actually have a float data array).
>>>>>>> 9087c9cc
            if (exp[k].getFloatDataArrays().empty())
            {
              result.push_back(exp[k]);
            }
            else
            {
<<<<<<< HEAD
              const MSSpectrum & tmps = exp[k];
              MSSpectrum settings;
              settings = (SpectrumSettings)exp[k];

              double IM_BINNING = 1e5;

              // Fill temporary spectral map (mobility -> Spectrum) with data from current spectrum
              std::map< int, MSSpectrum > im_map;
              auto im_arr = tmps.getFloatDataArrays()[0]; // the first array should be the IM array (see containsIMData)
              for (Size k = 0;  k < tmps.size(); k++)
              {
                double im = im_arr[ k ];
                if (im_map.find( int(im*IM_BINNING) ) == im_map.end() )
                {
                  MSSpectrum news;
                  news = settings;
                  news.setDriftTime(im);
                  news.setRT(tmps.getRT());
                  news.setName(tmps.getName() + "_combined"); // we will not recover original scan ids
                  news.setMSLevel(1);
                  im_map[ int(im*IM_BINNING) ] = news;
                }
                im_map[ int(im*IM_BINNING) ].push_back( tmps[k] );
              }

              // Add spectra to result, note that this is guaranteed to be
              // sorted by ion mobility (through std::map).
              for (auto s : im_map)
              {
                result.push_back(s.second);
              }
            }
          }
          exp.setSpectra(result);
        }
      }
      else if (store_im == "single" && !exp.empty())
      {
        bool has_im = false;
        for (Size k = 0; k < exp.size(); k++)
        {
          if (exp[k].getDriftTime() >= 0.0) 
          {
            has_im = true;
            break;
          }
        }
        if (has_im)
        {
          std::vector<MSSpectrum> result;
          std::vector<MSSpectrum> stack;
          double curr_rt = exp[0].getRT();
          for (Size k = 0; k < exp.size(); k++)
          {
            // spectra from the same frame (drift time scan) will have the same retention time start time
            if (exp[k].getDriftTime() >= 0.0 && (fabs(exp[k].getRT() - curr_rt) < 1e-5) )
            {
              stack.push_back(exp[k]);
            }
            else
            {
              processDriftTimeStack(result, stack);
              // push next spectum
              stack.clear();
              stack.push_back(exp[k]);
              curr_rt = exp[k].getRT();
            }
          }
          // process stack
          processDriftTimeStack(result, stack);
          exp.setSpectra(result);
=======
              expandIMSpectrum(exp[k], result);
            }
          }
          exp.setSpectra(result); // swap data
        }
        else if (store_im == "single" && !exp.empty() && itype == IMType::IM_MULTIPLE_SPECTRA)
        {
          std::vector<MSSpectrum> result;
          collapseIMSpectrum(exp, result);
          exp.setSpectra(result); // swap data
>>>>>>> 9087c9cc
        }
      }
      ChromatogramTools().convertSpectraToChromatograms(exp, true, convert_to_chromatograms);
      f.store(out, exp);
    }
    else if (out_type == FileTypes::MZDATA)
    {
      //annotate output with data processing info
      addDataProcessing_(exp, getProcessingInfo_(DataProcessing::
                                                 CONVERSION_MZDATA));
      MzDataFile f;
      f.setLogType(log_type_);
      ChromatogramTools().convertChromatogramsToSpectra<MSExperimentType>(exp);
      f.store(out, exp);
    }
    else if (out_type == FileTypes::MZXML)
    {
      //annotate output with data processing info
      addDataProcessing_(exp, getProcessingInfo_(DataProcessing::
                                                 CONVERSION_MZXML));
      MzXMLFile f;
      f.setLogType(log_type_);
      f.getOptions().setForceMQCompatability(force_MaxQuant_compatibility);
      f.getOptions().setWriteIndex(write_scan_index);
      //ChromatogramTools().convertChromatogramsToSpectra<MSExperimentType>(exp);
      f.store(out, exp);
    }
    else if (out_type == FileTypes::DTA2D)
    {
      //add data processing entry
      addDataProcessing_(exp, getProcessingInfo_(DataProcessing::
                                                 FORMAT_CONVERSION));
      DTA2DFile f;
      f.setLogType(log_type_);
      ChromatogramTools().convertChromatogramsToSpectra<MSExperimentType>(exp);
      if (TIC_DTA2D)
      {
        // store the total ion chromatogram (TIC)
        f.storeTIC(out, exp);
      }
      else
      {
        // store entire experiment
        f.store(out, exp);
      }


    }
    else if (out_type == FileTypes::MGF)
    {
      //add data processing entry
      addDataProcessing_(exp, getProcessingInfo_(DataProcessing::
                                                 FORMAT_CONVERSION));
      MascotGenericFile f;
      f.setLogType(log_type_);
      f.store(out, exp, getFlag_("MGF_compact"));
    }
    else if (out_type == FileTypes::FEATUREXML)
    {
      if ((in_type == FileTypes::FEATUREXML) || (in_type == FileTypes::TSV) ||
          (in_type == FileTypes::PEPLIST) || (in_type == FileTypes::KROENIK))
      {
        if (uid_postprocessing == "ensure")
        {
          fm.applyMemberFunction(&UniqueIdInterface::ensureUniqueId);
        }
        else if (uid_postprocessing == "reassign")
        {
          fm.applyMemberFunction(&UniqueIdInterface::setUniqueId);
        }
      }
      else if (in_type == FileTypes::CONSENSUSXML || in_type == FileTypes::EDTA)
      {
        MapConversion::convert(cm, true, fm);
      }
      else // not loaded as feature map or consensus map
      {
        // The feature specific information is only defaulted. Enough reasons to issue a warning!
        writeLog_("Warning: Converting peaks to features will lead to incomplete features!");
        fm.clear();
        fm.reserve(exp.getSize());
        typedef FeatureMapType::FeatureType FeatureType;
        FeatureType feature;
        feature.setQuality(0, 1); // override default
        feature.setQuality(1, 1); // override default
        feature.setOverallQuality(1); // override default
        for (MSExperimentType::ConstIterator spec_iter = exp.begin();
             spec_iter != exp.end();
             ++spec_iter
             )
        {
          feature.setRT(spec_iter->getRT());
          for (SpectrumType::ConstIterator peak1_iter = spec_iter->begin();
               peak1_iter != spec_iter->end();
               ++peak1_iter
               )
          {
            feature.setMZ(peak1_iter->getMZ());
            feature.setIntensity(peak1_iter->getIntensity());
            feature.setUniqueId();
            fm.push_back(feature);
          }
        }
        fm.updateRanges();
      }

      addDataProcessing_(fm, getProcessingInfo_(DataProcessing::
                                                FORMAT_CONVERSION));
      FeatureXMLFile().store(out, fm);
    }
    else if (out_type == FileTypes::CONSENSUSXML)
    {
      if ((in_type == FileTypes::FEATUREXML) || (in_type == FileTypes::TSV) ||
          (in_type == FileTypes::PEPLIST) || (in_type == FileTypes::KROENIK))
      {
        if (uid_postprocessing == "ensure")
        {
          fm.applyMemberFunction(&UniqueIdInterface::ensureUniqueId);
        }
        else if (uid_postprocessing == "reassign")
        {
          fm.applyMemberFunction(&UniqueIdInterface::setUniqueId);
        }
        MapConversion::convert(0, fm, cm);
      }
      // nothing to do for consensus input
      else if (in_type == FileTypes::CONSENSUSXML || in_type == FileTypes::EDTA)
      {
      }
      else // experimental data
      {
        MapConversion::convert(0, exp, cm, exp.size());
      }

      addDataProcessing_(cm, getProcessingInfo_(DataProcessing::
                                                FORMAT_CONVERSION));
      ConsensusXMLFile().store(out, cm);
    }
    else if (out_type == FileTypes::EDTA)
    {
      if (fm.size() > 0 && cm.size() > 0)
      {
        LOG_ERROR << "Internal error: cannot decide on container (Consensus or Feature)! This is a bug. Please report it!";
        return INTERNAL_ERROR;
      }
      if (fm.size() > 0) EDTAFile().store(out, fm);
      else if (cm.size() > 0) EDTAFile().store(out, cm);
    }
    else if (out_type == FileTypes::CACHEDMZML)
    {
      // Determine output path for meta information (empty mzML)
      String out_meta = extractCachedMetaFilename(out);
      if (out_meta.empty()) return ILLEGAL_PARAMETERS;

      Internal::CachedMzMLHandler().writeMetadata(exp, out_meta);
      Internal::CachedMzMLHandler().writeMemdump(exp, out);
    }
    else if (out_type == FileTypes::CSV)
    {
      // as ibspectra is currently the only csv/text based format we assume
      // that out_type == FileTypes::CSV means ibspectra, if more formats
      // are added we need a more intelligent strategy to decide which
      // conversion is requested

      // IBSpectra selected as output type
      if (in_type != FileTypes::CONSENSUSXML)
      {
        LOG_ERROR << "Incompatible input data: FileConverter can only convert consensusXML files to ibspectra format.";
        return INCOMPATIBLE_INPUT_DATA;
      }

      IBSpectraFile ibfile;
      ibfile.store(out, cm);
    }
    else
    {
      writeLog_("Unknown output file type given. Aborting!");
      printUsage_();
      return ILLEGAL_PARAMETERS;
    }

    return EXECUTION_OK;
  }

};

int main(int argc, const char** argv)
{
  TOPPFileConverter tool;
  return tool.main(argc, argv);
}

/// @endcond<|MERGE_RESOLUTION|>--- conflicted
+++ resolved
@@ -144,21 +144,6 @@
   return in_meta;
 }
 
-<<<<<<< HEAD
-void processDriftTimeStack(
-          std::vector<MSSpectrum>& result,
-          std::vector<MSSpectrum>& stack)
-{
-
-  // either no drift time or different RT!
-  // process stack
-  if (stack[0].getDriftTime() >= 0.0)
-  {
-    OpenMS::DataArrays::FloatDataArray fda;
-    fda.setName("Ion Mobility");
-    MSSpectrum new_spec;
-    new_spec = (SpectrumSettings)stack[0]; // there is always one spectrum on the stack
-=======
 namespace OpenMS {
 enum IMType
 {
@@ -201,7 +186,6 @@
 
     OpenMS::DataArrays::FloatDataArray fda;
     fda.setName("Ion Mobility");
->>>>>>> 9087c9cc
     for (auto s : stack)
     {
       new_spec.insert(new_spec.end(), s.begin(), s.end());
@@ -212,11 +196,6 @@
   }
   else
   {
-<<<<<<< HEAD
-    // no drift time for these spectra!
-    result.insert(result.end(), stack.begin(), stack.end());
-  }
-=======
     // no drift time for these spectra, simply append to the result
     result.insert(result.end(), stack.begin(), stack.end());
   }
@@ -300,7 +279,6 @@
   processDriftTimeStack(stack, result);
 }
 
->>>>>>> 9087c9cc
 }
 
 // We do not want this class to show up in the docu:
@@ -616,26 +594,6 @@
         }
       }
 
-<<<<<<< HEAD
-      if (store_im == "multiple")
-      {
-        bool has_im = false;
-        for (Size k = 0; k < exp.size(); k++)
-        {
-          if (!exp[k].getFloatDataArrays().empty() && exp[k].getFloatDataArrays()[0].getName() == "Ion Mobility")
-          {
-            has_im = true;
-            break;
-          }
-        }
-        if (has_im)
-        {
-          std::vector<MSSpectrum> result;
-          std::vector<MSSpectrum> stack;
-          for (Size k = 0; k < exp.size(); k++)
-          {
-            std::map<int, MSSpectrum> tmp;
-=======
       if (store_im != "none")
       {
         IMType itype = determineIMType(exp);
@@ -663,86 +621,12 @@
           {
             // For data without ion mobility, simply append the result (only
             // collapse for scans that actually have a float data array).
->>>>>>> 9087c9cc
             if (exp[k].getFloatDataArrays().empty())
             {
               result.push_back(exp[k]);
             }
             else
             {
-<<<<<<< HEAD
-              const MSSpectrum & tmps = exp[k];
-              MSSpectrum settings;
-              settings = (SpectrumSettings)exp[k];
-
-              double IM_BINNING = 1e5;
-
-              // Fill temporary spectral map (mobility -> Spectrum) with data from current spectrum
-              std::map< int, MSSpectrum > im_map;
-              auto im_arr = tmps.getFloatDataArrays()[0]; // the first array should be the IM array (see containsIMData)
-              for (Size k = 0;  k < tmps.size(); k++)
-              {
-                double im = im_arr[ k ];
-                if (im_map.find( int(im*IM_BINNING) ) == im_map.end() )
-                {
-                  MSSpectrum news;
-                  news = settings;
-                  news.setDriftTime(im);
-                  news.setRT(tmps.getRT());
-                  news.setName(tmps.getName() + "_combined"); // we will not recover original scan ids
-                  news.setMSLevel(1);
-                  im_map[ int(im*IM_BINNING) ] = news;
-                }
-                im_map[ int(im*IM_BINNING) ].push_back( tmps[k] );
-              }
-
-              // Add spectra to result, note that this is guaranteed to be
-              // sorted by ion mobility (through std::map).
-              for (auto s : im_map)
-              {
-                result.push_back(s.second);
-              }
-            }
-          }
-          exp.setSpectra(result);
-        }
-      }
-      else if (store_im == "single" && !exp.empty())
-      {
-        bool has_im = false;
-        for (Size k = 0; k < exp.size(); k++)
-        {
-          if (exp[k].getDriftTime() >= 0.0) 
-          {
-            has_im = true;
-            break;
-          }
-        }
-        if (has_im)
-        {
-          std::vector<MSSpectrum> result;
-          std::vector<MSSpectrum> stack;
-          double curr_rt = exp[0].getRT();
-          for (Size k = 0; k < exp.size(); k++)
-          {
-            // spectra from the same frame (drift time scan) will have the same retention time start time
-            if (exp[k].getDriftTime() >= 0.0 && (fabs(exp[k].getRT() - curr_rt) < 1e-5) )
-            {
-              stack.push_back(exp[k]);
-            }
-            else
-            {
-              processDriftTimeStack(result, stack);
-              // push next spectum
-              stack.clear();
-              stack.push_back(exp[k]);
-              curr_rt = exp[k].getRT();
-            }
-          }
-          // process stack
-          processDriftTimeStack(result, stack);
-          exp.setSpectra(result);
-=======
               expandIMSpectrum(exp[k], result);
             }
           }
@@ -753,7 +637,6 @@
           std::vector<MSSpectrum> result;
           collapseIMSpectrum(exp, result);
           exp.setSpectra(result); // swap data
->>>>>>> 9087c9cc
         }
       }
       ChromatogramTools().convertSpectraToChromatograms(exp, true, convert_to_chromatograms);
