# This does the whole cmake build of OpenMS on github's runners. It is intended to replace our current Jenkins based jobs.
# For Nightly and Release branches it builds the packages and submits them to our archive. 
# NB: The actual upload is currently commented out so that this can get merged to develop. It will be re-added presently.
name: openms-ci-full

# Controls when the action will run. Triggers the workflow on push or pull request
# events or manually via workflow_dispatch
on:
  workflow_dispatch:
    inputs:
      package:
        type: boolean
        description: Build and upload packages/installer/documentation?
        default: false
      knime:
        type: boolean
        description: Build and upload KNIME plugins and update site?
        default: false
      do_release:
        type: boolean
        description: Make tags and create a github release?
        default: false
      mark_as_latest:
        type: boolean
        description: Update latest to point to this release
        default: false
      announce_release:
        type: boolean
        description: Update website and create announcement material for release
        default: false
  push:
    branches:
      - nightly
      - release/*
  pull_request:
    branches:
      - develop

# A workflow run is made up of one or more jobs that can run sequentially or in parallel
jobs:
  build-and-test:
    strategy:
      fail-fast: false
      matrix:
        include:
          - os: windows-2022
            # cl.exe is currently the only supported. Needs a VS shell to be set up (especially if used without VS CMake Generator)
            # clang.exe is also installed but untested (might crash with our VS specific compiler definitions)
            # clang-cl.exe might be used instead.
            compiler: cl.exe
            compiler_ver: default

          - os: macos-13
            # Since the appleclang version is dependent on the XCode versions that are installed
            #  on the GH runners, use this as the choice for a specific version
            # TODO currently unused but XCode/appleclang is the default
            compiler: xcode
            # TODO implement support for other versions
            compiler_ver: 14.2

          # Make sure the compilers are available in that version on the GH runners
          # We are not installing anything.
          - os: ubuntu-22.04
            compiler: g++
            compiler_ver: 11

          - os: ubuntu-22.04
            compiler: clang++
            compiler_ver: 15
    outputs:
      version_number: ${{ steps.create_changelog.outputs.version_number }}

    runs-on: ${{ matrix.os }}

    steps:
    - uses: actions/checkout@v4
      with:
        path: OpenMS

    - id: extract_branch
      name: Extract branch/PR infos
      shell: bash
      run: echo "RUN_NAME=${{ github.event.pull_request && github.event.number || github.ref_name }}" >> $GITHUB_OUTPUT
      
    - id: set-vars
      name: Set extra variables
      run: |
        DO_PACKAGE=$( [[ ( "${{ inputs.package }}" || "${{ steps.extract_branch.outputs.RUN_NAME }}" == "nightly" || "${{ steps.extract_branch.outputs.RUN_NAME }}" =~ release/* ) && "${{ matrix.compiler }}" != "clang++" ]] && echo true || echo false)
        echo $DO_PACKAGE
        if [[ "${{ matrix.os }}" == ubuntu-* ]]; then
          echo "tp_folder=Linux" >> $GITHUB_OUTPUT
          echo "xvfb=xvfb-run -a" >> $GITHUB_OUTPUT
          echo "static_boost=OFF" >> $GITHUB_OUTPUT
          # always run doxygen on Ubuntu (because its fast), to detect Doxygen errors
          echo "enable_docs=ON" >> $GITHUB_OUTPUT  
          if [ "$DO_PACKAGE" = true ]; then
            echo "pkg_type=deb" >> $GITHUB_OUTPUT
          else
            echo "pkg_type=none" >> $GITHUB_OUTPUT
          fi
          echo "cxx_compiler=${{ matrix.compiler }}-${{ matrix.compiler_ver }}" >> $GITHUB_OUTPUT
        fi
        
        if [[ "${{ matrix.os }}" == windows-* ]]; then
          echo "tp_folder=Windows" >> $GITHUB_OUTPUT
          echo "contrib_os=windows" >> $GITHUB_OUTPUT
          echo "contrib_os_ver=" >> $GITHUB_OUTPUT
          echo "contrib_compiler=msvc-14.2/" >> $GITHUB_OUTPUT
          echo "xvfb=" >> $GITHUB_OUTPUT
          echo "static_boost=ON" >> $GITHUB_OUTPUT
          if [ "$DO_PACKAGE" = true ]; then
            echo "pkg_type=nsis" >> $GITHUB_OUTPUT
            echo "enable_docs=ON" >> $GITHUB_OUTPUT
          else
            echo "pkg_type=none" >> $GITHUB_OUTPUT           
            echo "enable_docs=OFF" >> $GITHUB_OUTPUT
          fi
          echo "cxx_compiler=${{ matrix.compiler }}" >> $GITHUB_OUTPUT
        fi

        if [[ "${{ matrix.os }}" == macos-* ]]; then
          echo "tp_folder=MacOS" >> $GITHUB_OUTPUT
          echo "contrib_os=macOS" >> $GITHUB_OUTPUT
          echo "contrib_os_ver=10.15.5/" >> $GITHUB_OUTPUT
          echo "contrib_compiler=appleclang-11.0.0/" >> $GITHUB_OUTPUT
          echo "xvfb=" >> $GITHUB_OUTPUT
          echo "static_boost=ON" >> $GITHUB_OUTPUT
          if [ "$DO_PACKAGE" = true ]; then
            echo "pkg_type=pkg" >> $GITHUB_OUTPUT
            echo "enable_docs=ON" >> $GITHUB_OUTPUT
          else
            echo "pkg_type=none" >> $GITHUB_OUTPUT
            echo "enable_docs=OFF" >> $GITHUB_OUTPUT

          fi
          if [[ "${{ matrix.compiler }}" == "xcode" ]]; then
            sudo xcode-select -s '/Applications/Xcode_${{ matrix.compiler_ver }}.app/Contents/Developer'
            echo "cxx_compiler=clang++" >> $GITHUB_OUTPUT
          elif [[ "${{ matrix.compiler }}" == "clang++" ]]; then
            echo "cxx_compiler=$(brew --prefix llvm@${{ matrix.compiler_ver }})/bin/clang++" >> $GITHUB_OUTPUT
          else
            echo "Unsupported compiler"
            exit 1
          fi
        fi
      shell: bash

    # Create the changelog for the release from our overall changelog
    - id: create_changelog
      if: matrix.compiler != 'clang++' && startsWith(steps.extract_branch.outputs.RUN_NAME,'release') && startsWith(matrix.os, 'ubuntu')
      shell: bash
      name: Create changelog for release on Ubuntu + GCC
      run: |
        if [[ ${{ steps.extract_branch.outputs.RUN_NAME }} =~ ^release\/([0-9]+\.[0-9]+\.[0-9]+) ]]; then #FIXME readd trailing $ for regex to ONLY match actual releases.
          VERSION_NUMBER=${BASH_REMATCH[1]}
          echo "Version number: $VERSION_NUMBER"
          VERSION_NUMBER="3.0.0" #FIXME remove this override, we apparently didn't actually put anything in the changelog for 2.9.1...
          if [ "${VERSION_NUMBER##*.}" -eq "0" ] # Handle trailing 0 in major releases (eg 3.0.0)
          then
            VERSION_NUMBER=${VERSION_NUMBER%.*}
          fi
          echo "version_number=$VERSION_NUMBER" >> $GITHUB_OUTPUT
          grep -ne "----[[:space:]]*OpenMS" ${{ github.workspace }}/OpenMS/CHANGELOG > index_changelog.txt 
          START=$(cat index_changelog.txt | grep -A 1 -e " $VERSION_NUMBER " | cut -f1 -d: | head -1)
          END=$(cat index_changelog.txt | grep -A 1 -e " $VERSION_NUMBER " | cut -f1 -d: | tail -1)
          echo "Extracting between lines:"
          echo $START
          echo $END
          awk "NR > $START && NR < $END" OpenMS/CHANGELOG > ${{ github.workspace }}/changelog.txt
        else
          echo "Branch name does not match the expected pattern."
          exit 1
        fi

    - name: check input options
      if: github.event_name == 'workflow_dispatch'
      shell: bash
      run: |
          # check if we want to be marked as latest, and if we actually should.
          if [[ 'true' == ${{ inputs.do_release }} ]]; then
            if [[ 'false' == ${{ inputs.knime }} || 'false' == ${{ inputs.package }} ]]; then
              echo "Can't do a release without building the OpenMS package and the KNIME package"
              exit 1
            else
              if [[ 'true' == ${{ inputs.mark_as_latest }} && "$(git tag -l ${{ steps.create_changelog.outputs.version_number }})" ]]; then
                echo "Can't mark as latest, a tag with the same version already exists"
                exit 1
              fi
            fi
          else
            if [[ 'true' == ${{ inputs.mark_as_latest }} || 'true' == ${{inputs.announce_release}} ]]; then
              echo "Can't mark as lates or announce release unless we do a release"
              exit 1
            fi
          fi

      
    - name: Emulate a Visual Studio shell (Windows)
      if: startsWith(matrix.os, 'windows')
      uses: egor-tensin/vs-shell@v2
      with:
        # NOTE: x64 is hardcoded. No support for 32bit
        arch: x64

    - name: Install Qt (Windows and macOS)
      if: startsWith(matrix.os, 'macos') || startsWith(matrix.os, 'windows')
      uses: jurplel/install-qt-action@v3
      with:
        version: '5.15.2' # 5.12.7 is broken https://bugreports.qt.io/browse/QTBUG-81715, > 5.15.2 is not available on official archives (https://github.com/miurahr/aqtinstall/issues/636)
        cache: 'false'
        aqtversion: '==3.1.*'
        archives: 'qtsvg qtimageformats qtbase'

    - id: tools-prefix
      name: Setup build tools (and system contrib on Linux)
      shell: bash
      env: 
<<<<<<< HEAD
=======
        # We need to add this, otherwise brew "helpfully" updates all of the GitHub preinstalled packages, which can cause issues
>>>>>>> b447ae35
        HOMEBREW_NO_INSTALLED_DEPENDENTS_CHECK: 1
      run: |
        if [[ "${{ matrix.os }}" == ubuntu-* ]]; then
          sudo add-apt-repository universe
          sudo apt update   
          sudo apt-get -qq install -y build-essential cmake autoconf patch libtool git automake ninja-build xvfb ccache
          sudo apt-get -qq install -y qtbase5-dev libqt5svg5-dev libqt5opengl5-dev
          sudo apt-get -qq install -y libeigen3-dev libboost-random-dev libboost-regex-dev libboost-iostreams-dev \
           libboost-date-time-dev libboost-math-dev libxerces-c-dev zlib1g-dev libsvm-dev libbz2-dev coinor-libcoinmp-dev libhdf5-dev

          echo "cmake_prefix=" >> $GITHUB_OUTPUT
          ## always run doxygen on Ubuntu to detect Doxygen errors
          sudo apt-get -qq install -y doxygen ghostscript graphviz
          echo "Testing doxygen"
          doxygen --version
        fi
        
        if [[ "${{ matrix.os }}" == windows-* ]]; then
          # Qt5_DIR set by Install Qt5 step
          echo "cmake_prefix=$Qt5_DIR/lib/cmake;$Qt5_DIR" >> $GITHUB_OUTPUT
          choco install ccache ninja cmake -y --no-progress
          ## GH CLI "SHOULD BE" installed. Sometimes I had to manually install nonetheless. Super weird.
          # https://github.com/actions/runner-images/blob/main/images/win/scripts/Installers/Install-GitHub-CLI.ps1
          echo "C:\Program Files (x86)\GitHub CLI" >> $GITHUB_PATH

          if [[ "${{ steps.set-vars.outputs.pkg_type }}" != "none" ]]; then
            choco install doxygen.portable ghostscript graphviz -y --no-progress
            # uses a custom NSIS, which provides 8-k string support and has UltraModernUI integrated already
            curl --no-progress-meter -L -o NSIS.tar.gz https://github.com/OpenMS/NSIS/raw/main/NSIS.tar.gz
            ## overwrite existing NSIS (which has only 1k-string support)
            7z x -so NSIS.tar.gz | 7z x -si -ttar -aoa -o"C:/Program Files (x86)/NSIS/"
          fi
        fi

        if [[ "${{ matrix.os }}" == macos-* ]]; then
          # Qt5_DIR set by Install Qt5 step
          echo "cmake_prefix=$Qt5_DIR/lib/cmake;$Qt5_DIR" >> $GITHUB_OUTPUT
          brew install --quiet ccache autoconf automake libtool ninja && brew link --overwrite ccache

          if [[ "${{ steps.set-vars.outputs.pkg_type }}" != "none" ]]; then
            brew install python3 --force --overwrite
            brew install --quiet doxygen ghostscript graphviz
          fi
        fi

    - id: cache-contrib
      if: startsWith(matrix.os, 'macos') || startsWith(matrix.os, 'windows')
      name: Cache contrib (Windows and macOS)
      uses: actions/cache@v4
      with:
        path: ${{ github.workspace }}/OpenMS/contrib
        key: ${{ runner.os }}-contrib3

    - name: Download contrib build from archive (Windows and macOS)
      if: (startsWith(matrix.os, 'macos') || startsWith(matrix.os, 'windows')) && steps.cache-contrib.outputs.cache-hit != 'true'
      shell: bash
      run: |
          cd OpenMS/contrib
          curl --no-progress-meter -L -o contribbld.tar.gz https://abibuilder.cs.uni-tuebingen.de/archive/openms/contrib/${{ steps.set-vars.outputs.contrib_os }}/${{ steps.set-vars.outputs.contrib_os_ver }}x64/${{ steps.set-vars.outputs.contrib_compiler }}contrib_build.tar.gz
          7z x -so contribbld.tar.gz | 7z x -si -ttar
          rm contribbld.tar.gz
          ls -la

    - name: Fix contrib install names (macOS)
      if: startsWith(matrix.os, 'macos')
      shell: bash
      run: |
          shopt -s nullglob # ensure that for loop is only executed if there is at least one .dylib file
          for lib in $GITHUB_WORKSPACE/OpenMS/contrib/lib/*.dylib
          do
            install_name_tool -id $lib $lib
          done

          # create symlinks like brew https://github.com/Homebrew/homebrew-core/blob/master/Formula/qt.rb#L61
          # Warning: Qt5_DIR will change meaning in the new jurplel/install-qt-action. Use QT_ROOT_DIR instead
          # https://github.com/jurplel/install-qt-action/blob/master/README_upgrade_guide.md
          pushd $Qt5_DIR/include
            for f in $Qt5_DIR/lib/*.framework/Headers
            do
              lnknm=$(basename "${f%/*}" ".framework")
              ln -s $f $lnknm
            done
            for f in $Qt5_DIR/lib/*.framework/Versions/5/Qt*
            do
              install_name_tool -id $f $f
            done
          popd

    - name: Setup ccache cache
      uses: actions/cache@v4
      with:
        path: .ccache
        key: ${{ runner.os }}-ccache-${{ steps.extract_branch.outputs.RUN_NAME }}-${{ github.run_number }}
        # Restoring: From current branch/PR, otherwise from nightly, otherwise from any branch.
        restore-keys: |
          ${{ runner.os }}-ccache-${{ steps.extract_branch.outputs.RUN_NAME }}
          ${{ runner.os }}-ccache-nightly
          ${{ runner.os }}-ccache-

    - name: Add THIRDPARTY
      shell: bash
      run: |
          # initialize THIRDPARTY
          cd OpenMS
          git submodule update --init THIRDPARTY
          cd ..
          # add third-party binaries to PATH
          # use flat THIRDPARTY structure
          mkdir -p _thirdparty
          cp -R OpenMS/THIRDPARTY/${{ steps.set-vars.outputs.tp_folder }}/64bit/* _thirdparty/
          cp -R OpenMS/THIRDPARTY/All/* _thirdparty/
          # add third-party binaries to PATH
          for thirdpartytool in '${{ github.workspace }}/_thirdparty'/*
          do
            if [[ "${{ matrix.os }}" == windows-* ]]; then
              # substitute slashes
              echo ${thirdpartytool//\//\\} >> $GITHUB_PATH
            else
              echo $thirdpartytool >> $GITHUB_PATH
            fi
          done

   # Upload the changelog to the same artifact that we will add the installers to.
    - name: Upload changelog as artifact
      if: steps.set-vars.outputs.pkg_type != 'none' && startsWith(steps.extract_branch.outputs.RUN_NAME,'release') && startsWith(matrix.os, 'ubuntu')
      uses: actions/upload-artifact@v4
      with:
        name: changelog.txt
        path: |
          ${{ github.workspace }}/changelog.txt

    - name: Build
      shell: bash
      run: |
          # do not fail immediately
          set +e
          mkdir $GITHUB_WORKSPACE/OpenMS/bld/
          ${{ steps.set-vars.outputs.xvfb }} ctest --output-on-failure -V -S ../OpenMS/OpenMS/tools/ci/cibuild.cmake
          retVal=$?
          if [ $retVal -ne 0 ]; then
              echo -e "\033[0;31m Errors in build:"
              # TODO upload logs as artifact?
              find $GITHUB_WORKSPACE/OpenMS/bld/ -name "LastBuild*" -type f -exec cat {} \;
              # remove for next steps
              find $GITHUB_WORKSPACE/OpenMS/bld/ -name "LastBuild*" -type f -exec rm {} \;
          fi
          exit $retVal
      env:
          # TODO allow actual choice of compiler instead of using default.
          #  Problem: not all compilers are always in the PATH.
          CMAKE_CXX_COMPILER: ${{ steps.set-vars.outputs.cxx_compiler }}
          CMAKE_PREFIX_PATH: ${{ steps.tools-prefix.outputs.cmake_prefix }}
          OPENMS_CONTRIB_LIBS: "${{ github.workspace }}/OpenMS/contrib"
          CI_PROVIDER: "GitHub-Actions"
          CMAKE_GENERATOR: "Ninja"
          SOURCE_DIRECTORY: "${{ github.workspace }}/OpenMS"
          BUILD_NAME: "${{ steps.extract_branch.outputs.RUN_NAME }}-${{ steps.set-vars.outputs.tp_folder }}-${{ matrix.compiler }}-class-topp-${{ github.run_number }}"
          ENABLE_STYLE_TESTING: "OFF"
          ENABLE_TOPP_TESTING: "ON"
          ENABLE_CLASS_TESTING: "ON"
          ENABLE_DOCS: ${{ steps.set-vars.outputs.enable_docs }}
          ENABLE_GCC_WERROR: "OFF" # TODO think about that
          SEARCH_ENGINES_DIRECTORY: ${{ github.workspace }}/_thirdparty
          WITH_GUI: "ON"
          ADDRESS_SANITIZER: "Off"
          BUILD_TYPE: "Release"
          PACKAGE_TYPE: ${{ steps.set-vars.outputs.pkg_type }}
          OPENMP: "ON"
          BOOST_USE_STATIC: ${{ steps.set-vars.outputs.static_boost }}
          #  BUILD_FLAGS: "-p:CL_MPCount=2" # For VS Generator and MSBuild
          BUILD_FLAGS: "-j2" # Ninja will otherwise use all cores (doesn't go well in GHA). TODO make dependent on runner
          CMAKE_CCACHE_EXE: "ccache"
          CCACHE_BASEDIR: ${{ github.workspace }}
          CCACHE_DIR: ${{ github.workspace }}/.ccache
          CCACHE_COMPRESS: true
          CCACHE_COMPRESSLEVEL: 12
          CCACHE_MAXSIZE: 400M
          # TODO evaluate those options (we had them only on Linux before)
          CCACHE_SLOPPINESS: time_macros,include_file_ctime,include_file_mtime
          CCACHE_COMPILERCHECK: content
          WITH_THERMORAWFILEPARSER_TEST: "OFF"

    - name: Test
      shell: bash
      run: |
          ${{ steps.set-vars.outputs.xvfb }} ctest --output-on-failure -V -S $GITHUB_WORKSPACE/OpenMS/tools/ci/citest.cmake
      env:
          SOURCE_DIRECTORY: "${{ github.workspace }}/OpenMS"
          CI_PROVIDER: "GitHub-Actions"
          BUILD_NAME: "${{ steps.extract_branch.outputs.RUN_NAME }}-${{ steps.set-vars.outputs.tp_folder }}-${{ matrix.compiler }}-class-topp-${{ github.run_number }}"
          # The rest of the vars should be saved in the CMakeCache

    - name: Package
      if: steps.set-vars.outputs.pkg_type != 'none'
      shell: bash
      run: |
          # do not fail immediately
          set +e
          ${{ steps.set-vars.outputs.xvfb }} ctest --output-on-failure -V -S $GITHUB_WORKSPACE/OpenMS/tools/ci/cipackage.cmake
          retVal=$?
          if [ $retVal -ne 0 ]; then
              echo -e "\033[0;31m Errors in packaging:"
              # TODO upload logs as artifact?
              find $GITHUB_WORKSPACE/OpenMS/bld/ -name "LastBuild*" -type f -exec cat {} \;
              # remove for next steps
              find $GITHUB_WORKSPACE/OpenMS/bld/ -name "LastBuild*" -type f -exec rm {} \;
              # only on win
              cat OpenMS/bld/_CPack_Packages/win64/NSIS/NSISOutput.log || true
          fi
          exit $retVal
      env:
          SOURCE_DIRECTORY: "${{ github.workspace }}/OpenMS"
          PACKAGE_TYPE: ${{ steps.set-vars.outputs.pkg_type }}
          SEARCH_ENGINES_DIRECTORY: "${{ github.workspace }}/_thirdparty"
          CI_PROVIDER: "GitHub-Actions"
          BUILD_NAME: "${{ steps.extract_branch.outputs.RUN_NAME }}-${{ steps.set-vars.outputs.tp_folder }}-${{ matrix.compiler }}-class-topp-${{ github.run_number }}"

    # WARNING: Here you have to make sure that only one matrix configuration per OS produces packages. See set-vars steps.
    - name: Upload packages as artifacts
      if: steps.set-vars.outputs.pkg_type != 'none'
      uses: actions/upload-artifact@v4
      with:
        name: installer-${{ steps.set-vars.outputs.tp_folder }}
        path: |
          ${{ github.workspace }}/OpenMS/bld/*.exe
          ${{ github.workspace }}/OpenMS/bld/*.deb
          ${{ github.workspace }}/OpenMS/bld/*.pkg

    #Zip the documentation first, since there are :: which make the upload action choke.
    - name: Zip Documentation
      if: steps.set-vars.outputs.pkg_type != 'none' && startsWith(matrix.os, 'ubuntu')
      uses: thedoctor0/zip-release@0.7.6
      with:
        type: 'zip'
        directory: ${{ github.workspace }}/OpenMS/bld/doc
        exclusions: '/CMakeFiles/* /doxygen/* /code_examples/*'
        filename: 'documentation.zip'

    # Only upload docs when we are building the package, use the ubuntu build simply 'cause its fast

    - name: Upload Documentation as artifacts
      if: steps.set-vars.outputs.pkg_type != 'none' && startsWith(matrix.os, 'ubuntu')
      uses: actions/upload-artifact@v4
      with:
        name: documentation
        path: |
          ${{ github.workspace }}/OpenMS/bld/doc/documentation.zip

    - name: Generate KNIME descriptors and payloads
    # We never want to build the KNIME update site on our second Ubuntu + Clang matrix entry even if inputs.knime is true, so we check for that specific os + compiler combo
      if: steps.set-vars.outputs.pkg_type != 'none' || ( inputs.knime && !(startsWith(matrix.os, 'ubuntu') && startsWith(matrix.compiler, 'clang++') ) )
      shell: bash
      run: |
        cd $GITHUB_WORKSPACE/OpenMS/bld/
        # TODO use CTest or script to upload to CDash?
        cmake -DSEARCH_ENGINES_DIRECTORY="$GITHUB_WORKSPACE/_thirdparty" -DENABLE_PREPARE_KNIME_PACKAGE=ON .
        cmake --build . --target prepare_knime_package
        
    - name: Upload KNIME payload and descriptors as artifacts
    # We never want to build the KNIME update site on our second Ubuntu + Clang matrix entry even if inputs.knime is true, so we check for that specific os + compiler combo
      if: steps.set-vars.outputs.pkg_type != 'none' ||  ( inputs.knime && !(startsWith(matrix.os, 'ubuntu') && startsWith(matrix.compiler, 'clang++') ) )
      uses: actions/upload-artifact@v4
      with:
        name: knime-${{ steps.set-vars.outputs.tp_folder }}
        path: ${{ github.workspace }}/OpenMS/bld/knime/**/*

  deploy-installer:
    if: github.ref == 'refs/heads/nightly' || contains(github.ref, 'release/') || inputs.package
    runs-on: ubuntu-latest
    needs: build-and-test

    steps:
      - name: Extract branch/PR infos
        shell: bash
        run: echo "RUN_NAME=${{ github.event.pull_request && github.event.number || github.ref_name }}" >> $GITHUB_ENV
      
      # WOW, you cannot download with wildcard. INCREDIBLY ANNOYING https://github.com/actions/download-artifact/issues/6
      # Maybe in the next 3 years......
      - name: Download macos installer artifacts
        uses: actions/download-artifact@v4
        with:
          name: installer-MacOS

      - name: Download win installer artifacts
        uses: actions/download-artifact@v4
        with:
          name: installer-Windows
          
      - name: Download lnx installer artifacts
        uses: actions/download-artifact@v4
        with:
          name: installer-Linux

      - name: Download changelog as artifact
        uses: actions/download-artifact@v4
        with:
          name: changelog.txt
      
      - name: Upload installer
        shell: bash
        env:
          PASS: ${{ secrets.ARCHIVE_RRSYNC_SSH }}
          USER: ${{ secrets.ARCHIVE_RRSYNC_USER }}
          HOST: ${{ secrets.ARCHIVE_RRSYNC_HOST }}
        run: |
          echo "Upload"
          if [[ "${{ env.RUN_NAME }}" == "nightly" ]]; then
            folder=nightlyGHA                                                    # TODO: Change back when we deactivate Jenkins
          elif [[ "${{ env.RUN_NAME }}" =~ release/([0-9]+\.[0-9]+\.[0-9]+) ]]; then
            tmpfolder=${BASH_REMATCH[1]}
            folder=release/RC_GHA/$tmpfolder                                   # TODO: change back to RC after proper release
          else
            folder=experimental/${{ env.RUN_NAME }}
          fi
          echo "Uploading installers to: " $folder

          mkdir -p ~/.ssh/
          echo "$PASS" > ~/.ssh/private.key
          sudo chmod 600 ~/.ssh/private.key
          rsync --progress -avz -e "ssh -i ~/.ssh/private.key -o StrictHostKeyChecking=no" $GITHUB_WORKSPACE/* "$USER@$HOST:/OpenMSInstaller/${folder}"
        
      - name: Make installer latest
        if: inputs.mark_as_latest
        shell: bash
        env:
          PASS: ${{ secrets.ARCHIVE_RRSYNC_SSH }}
          USER: ${{ secrets.ARCHIVE_RRSYNC_USER }}
          HOST: ${{ secrets.ARCHIVE_RRSYNC_HOST }}
        run: |
          mkdir -p ~/.ssh/
          echo "$PASS" > ~/.ssh/private.key
          sudo chmod 600 ~/.ssh/private.key
          ln -s ./$tmpfolder latest  #create link to the release folder
          rsync --progress -avz -e "ssh -i ~/.ssh/private.key -o StrictHostKeyChecking=no" latest "$USER@$HOST:/OpenMSInstaller/release/RC_GHA" # FIXME REVERT

      - name: create RELEASE_TEXT
        if: inputs.do_release
        shell: bash
        run: |
            #TODO Handle changelog_params
            ## Header
            cat > releaseTextHeader.txt << EOF
            Dear OpenMS-Users,

            we are proud to announce the release of OpenMS ${{ needs.build_and_test.outputs.version_number }}. Grab it <a href="https://abibuilder.cs.uni-tuebingen.de/archive/openms/OpenMSInstaller/release/${{ needs.build_and_test.outputs.version_number }}">here</a>

            In the following you find all important changes to the previous version:

            EOF

            ## Header
            cat > releaseTextParamHeader.txt << EOF

            Additionally, the following changes were made to parameters of our TOPP tools:

            EOF

            ##Footer
            cat > releaseTextFooter.txt << EOF

            Best regards,
            The OpenMS-Developers

            EOF
            RELEASE_TEXT=$(cat releaseTextHeader.txt $GITHUB_WORKSPACE/changelog.txt releaseTextFooter.txt)
            RELEASE_TEXT_ESCAPED_QUOTES="${RELEASE_TEXT//\"/\\\"}"
            cat releaseTextHeader.txt $GITHUB_WORKSPACE/changelog.txt releaseTextFooter.txt > RELEASE_TEXT_GH.md
            echo release_text_contents=`cat RELEASE_TEXT_GH.md` >> $GITHUB_OUTPUT
      
      - name: run GHA release action.
        if: inputs.do_release
        uses: ncipollo/release-action@v1.14.0
        with: 
          bodyFile: RELEASE_TEXT_GH.md
          tag: ${{ env.RUN_NAME }}
          draft: true #FIXME revert
          artifactErrorsFailBuild: true
          makeLatest: ${{ inputs.mark_as_latest }}
          artifacts:
            ${{ github.workspace }}/*.exe, ${{ github.workspace }}/*.deb, ${{ github.workspace }}/*.pkg
            # TODO add src


  deploy-docs:
    if: github.ref == 'refs/heads/nightly' || contains(github.ref, 'release/') || inputs.package
    runs-on: ubuntu-latest
    needs: build-and-test
    steps:
      - name: Extract branch/PR infos
        shell: bash
        run: echo "RUN_NAME=${{ github.event.pull_request && github.event.number || github.ref_name }}" >> $GITHUB_ENV
    
      - name: Download Documentation
        uses: actions/download-artifact@v4
        with:
          name: documentation
          path: docs

      - name: Upload Documentation
        shell: bash
        env:
          PASS: ${{ secrets.ARCHIVE_RRSYNC_SSH }}
          USER: ${{ secrets.ARCHIVE_RRSYNC_USER }}
          HOST: ${{ secrets.ARCHIVE_RRSYNC_HOST }}
        run: |
          unzip $GITHUB_WORKSPACE/docs/documentation.zip -d $GITHUB_WORKSPACE/docs
          rm $GITHUB_WORKSPACE/docs/documentation.zip
          echo "Upload"
          if [[ "${{ env.RUN_NAME }}" == "nightly" ]]; then
            folder=nightlyGHA                                                    # TODO: Change back when we deactivate Jenkins
          elif [[ "${{ env.RUN_NAME }}" =~ release/([0-9]+\.[0-9]+\.[0-9]+) ]]; then
            tmpfolder=${BASH_REMATCH[1]}
            folder=release/RC_GHA/$tmpfolder                                   # TODO: change back to RC after proper release
          else
            folder=experimental/${{ env.RUN_NAME }}
          fi
          echo $folder

          mkdir -p ~/.ssh/
          echo "$PASS" > ~/.ssh/private.key
          sudo chmod 600 ~/.ssh/private.key

          # Upload documentation FIXME
          rsync --progress -avz -e "ssh -i ~/.ssh/private.key -o StrictHostKeyChecking=no" $GITHUB_WORKSPACE/docs/ "$USER@$HOST:/Documentation/${folder}"

      - name: Make documentation latest
        if: inputs.mark_as_latest
        shell: bash
        env:
          PASS: ${{ secrets.ARCHIVE_RRSYNC_SSH }}
          USER: ${{ secrets.ARCHIVE_RRSYNC_USER }}
          HOST: ${{ secrets.ARCHIVE_RRSYNC_HOST }}
        run: |
          mkdir -p ~/.ssh/
          echo "$PASS" > ~/.ssh/private.key
          sudo chmod 600 ~/.ssh/private.key
          ln -s ./$tmpfolder latest  #we can use the same link from above.
          rsync --progress -avz -e "ssh -i ~/.ssh/private.key -o StrictHostKeyChecking=no" latest "$USER@$HOST:/Documentation/release/RC_GHA" # FIXME REVERT
      
        # TODO create softlinks to latest nightly
        # TODO create and upload file hashes, at least for release candidate

        
  build-deploy-knime-updatesite:
    env:
      KNIME: 5.1
      JAVA_VER: 17
      PLUGIN_BUILD: ${{ github.workspace }}/plugin-build
      PLUGIN_SOURCE: ${{ github.workspace }}/plugin-source
    if: github.ref == 'refs/heads/nightly' || contains(github.ref, 'release/') || inputs.knime
    runs-on: ubuntu-latest
    needs: build-and-test
    steps:
      - name: Extract branch/PR infos
        shell: bash
        run: echo "RUN_NAME=${{ github.event.pull_request && github.event.number || github.ref_name }}" >> $GITHUB_ENV

      # WOW, you cannot download with wildcard. INCREDIBLY ANNOYING https://github.com/actions/download-artifact/issues/6
      # Maybe in the next 3 years......
      - name: Download macos installer artifacts
        uses: actions/download-artifact@v4
        with:
          name: knime-MacOS
          path: ${{ env.PLUGIN_SOURCE }}

      - name: Download win installer artifacts
        uses: actions/download-artifact@v4
        with:
          name: knime-Windows
          path: ${{ env.PLUGIN_SOURCE }}

      - name: Download lnx installer artifacts
        uses: actions/download-artifact@v4
        with:
          name: knime-Linux
          path: ${{ env.PLUGIN_SOURCE }}

      # Should be the default. 
      - name: Set up JDK
        uses: actions/setup-java@v3
        with:
          java-version: ${{ env.JAVA_VER }}
          distribution: 'temurin'

      - name: Generate KNIME plugin sources
        shell: bash
        run: |
            ## Setup functions

            function replace_qualifier {
              find $1 -name MANIFEST.MF -exec sed -i -e "s/qualifier/$2/g" {} \;
            }

            ## replace only first occurence of SNAPSHOT (second is the version of the parent pom).
            function replace_snapshot {
              find $1 -name pom.xml -exec sed -i -e "1 h;1! H;\$! d;$ {g;s/-SNAPSHOT/\.$2/;}" {} \;
            }

            ## Setup variables
            ## GKN git clone (see SCM subfolder settings above)
            GKN_PLUGIN_PATH=${GITHUB_WORKSPACE}/GenericKnimeNodes
            git clone -q https://github.com/genericworkflownodes/GenericKnimeNodes/ --branch develop --single-branch $GKN_PLUGIN_PATH

            ## Create folders
            mkdir ${PLUGIN_BUILD}
            PLUGIN_SOURCE_CONTRIB_PLUGINS=${PLUGIN_SOURCE}/de.openms.feature/contributing-plugins
            mkdir -p ${PLUGIN_SOURCE_CONTRIB_PLUGINS}
            PLUGIN_SOURCE_THIRDPARTY_CONTRIB_PLUGINS=${PLUGIN_SOURCE}/de.openms.thirdparty.feature/contributing-plugins
            mkdir -p ${PLUGIN_SOURCE_THIRDPARTY_CONTRIB_PLUGINS}

            ## We check exemplarily in de.openms.lib. It should never happen that one platform produced one plugin but not the other.
            pushd ${PLUGIN_SOURCE}/de.openms.feature/de.openms.lib/
              amount=$(ls -1 payload | wc -l)
              if [ $amount -le 2 ]; then
                  echo "Not enough payloads for each platform. Aborting..."
                  exit 1
              fi
            popd

            ## Clone the contributing plugins into the plugin source folder and update their "last modified" date to
            ## the last git commit
            pushd ${PLUGIN_SOURCE_CONTRIB_PLUGINS}

              git clone -q https://github.com/OpenMS/de.openms.knime --branch develop --single-branch .
              CONTRIBUTING_DATE=$(git log -1 --format="%cd" --date="format:%Y%m%d%H%M")
              echo "Setting qualifier/SNAPSHOT for de.openms.knime contrib plugins to ${CONTRIBUTING_DATE}!"
              git log -1 --format="%cd" --date=iso
              
              # TODO just iterate over all folders?
              replace_qualifier de.openms.knime.startupCheck ${CONTRIBUTING_DATE}
              replace_qualifier de.openms.knime.mzTab ${CONTRIBUTING_DATE}
              replace_qualifier de.openms.knime.textexporter_reader ${CONTRIBUTING_DATE}
              replace_qualifier de.openms.knime.importers ${CONTRIBUTING_DATE}
              replace_qualifier de.openms.knime.qchandling ${CONTRIBUTING_DATE}
              replace_qualifier de.openms.thirdparty.knime.startupCheck ${CONTRIBUTING_DATE}
              replace_snapshot de.openms.knime.startupCheck ${CONTRIBUTING_DATE}
              replace_snapshot de.openms.knime.mzTab ${CONTRIBUTING_DATE}
              replace_snapshot de.openms.knime.textexporter_reader ${CONTRIBUTING_DATE}
              replace_snapshot de.openms.knime.importers ${CONTRIBUTING_DATE}
              replace_snapshot de.openms.knime.qchandling ${CONTRIBUTING_DATE}
              replace_snapshot de.openms.thirdparty.knime.startupCheck ${CONTRIBUTING_DATE}
              
              # move to thirdparty feature so they get installed together
              mv de.openms.thirdparty.knime.startupCheck ${PLUGIN_SOURCE_THIRDPARTY_CONTRIB_PLUGINS}/de.openms.thirdparty.knime.startupCheck
              rm -r .git
              rm -r de.openms.knime.startupCheck.test

            popd

            ## New contrib plugin: de.openms.knime.dynamicJSViewers
            git clone -q https://github.com/genericworkflownodes/de.openms.knime.dynamicJSViewers --branch master --single-branch
            pushd de.openms.knime.dynamicJSViewers
              CONTRIBUTING_DATE=$(git log -1 --format="%cd" --date="format:%Y%m%d%H%M")
            popd

            mv de.openms.knime.dynamicJSViewers/de.openms.knime.dynamicJSViewers.feature ${PLUGIN_SOURCE}/
            mkdir ${PLUGIN_SOURCE}/de.openms.knime.dynamicJSViewers.feature/contributing-plugins
            rm -rf ${PLUGIN_SOURCE}/de.openms.knime.dynamicJSViewers.feature/.settings
            mv de.openms.knime.dynamicJSViewers/de.openms.knime.dynamicJSViewers ${PLUGIN_SOURCE}/de.openms.knime.dynamicJSViewers.feature/contributing-plugins/

            pushd ${PLUGIN_SOURCE}/de.openms.knime.dynamicJSViewers.feature/contributing-plugins/
              echo "Setting qualifier/SNAPSHOT for de.openms.knime.dynamicJSViewers to ${CONTRIBUTING_DATE}"
              replace_qualifier de.openms.knime.dynamicJSViewers ${CONTRIBUTING_DATE}
              replace_snapshot de.openms.knime.dynamicJSViewers ${CONTRIBUTING_DATE}
            popd

            rm -rf de.openms.knime.dynamicJSViewers

            # build the plugin source code
            cd ${GKN_PLUGIN_PATH}
            ant -Dplugin.dir=${PLUGIN_SOURCE} -Dgenerate.extra.arguments="-r -u" -Dcustom.plugin.generator.target=${PLUGIN_BUILD}

      - name: Build KNIME update site
        shell: bash
        env:
          KNIME: 5.1

        run: |
          # fix folder structure
          mv ${PLUGIN_BUILD}/.mvn ./
          mv ${PLUGIN_BUILD}/* ./

          git clone --depth 1 --branch master https://github.com/genericworkflownodes/buildresources

          # a special class that maps node names from old openms to openms thirdparty (we should be able to remove it future releases)
          cp buildresources/de.openms.thirdparty/src/de/openms/thirdparty/knime/OpenMSNodeFactoryClassMapper.java de.openms.thirdparty/src/de/openms/thirdparty/knime/
          # insert contents of the snippet before </plugin> in the plugin.xml. The snippet registers the class mapper.
          cat buildresources/de.openms.thirdparty/plugin.xml.snippet
          f1="$(cat buildresources/de.openms.thirdparty/plugin.xml.snippet)"
          awk -vf1="$f1" '/<\/plugin>/{print f1;print;next}1' de.openms.thirdparty/plugin.xml > buildresources/my.tmp && mv buildresources/my.tmp de.openms.thirdparty/plugin.xml

          rm -r buildresources
          rm -r plugin-build

          # remove maven pom.xmls since we will do a full pomless build. poms are only necessary if you want to develop on a single plugin, e.g., in eclipse.
          find . -mindepth 2 -name "pom.xml*" -exec rm {} \;

          # Build update site. Downloads necessary plugins from the dependency update sites from KNIME and GKN (for the correct KNIME version)
          mvn --no-transfer-progress "-Dknime.version=${KNIME}" "-Djava.majorversion=${JAVA_VER}" "-Dgkn.update.site=https://abibuilder.cs.uni-tuebingen.de/archive/gkn/updateSite/${KNIME}/" clean verify

      - name: Upload KNIME update site
        shell: bash
        env:
          PASS: ${{ secrets.ARCHIVE_RRSYNC_SSH }}
          USER: ${{ secrets.ARCHIVE_RRSYNC_USER }}
          HOST: ${{ secrets.ARCHIVE_RRSYNC_HOST }}
        run: |
          echo "Upload"
          if [[ "${{ env.RUN_NAME }}" == "nightly" ]]; then
            folder=nightlyGHA
          elif [[ "${{ env.RUN_NAME }}" =~ release/([0-9]+\.[0-9]+\.[0-9]+) ]]; then
            tmpfolder=${BASH_REMATCH[1]}
            folder=release/RC_GHA/$tmpfolder                                   # TODO: change back to RC after proper release
          else
            folder=experimental/${{ env.RUN_NAME }}
          fi
          echo "Uploading KNIME site to:" $folder

          # correct permissions of files to upload
          chmod -R o+r $GITHUB_WORKSPACE/de.openms.update/target/repository/*
          chmod o+x $GITHUB_WORKSPACE/de.openms.update/target/repository/features
          chmod o+x $GITHUB_WORKSPACE/de.openms.update/target/repository/plugins
          
          #Load private key into file
          mkdir -p ~/.ssh/
          echo "$PASS" > ~/.ssh/private.key
          sudo chmod 600 ~/.ssh/private.key
          rsync --progress -avz -e "ssh -i ~/.ssh/private.key -o StrictHostKeyChecking=no" $GITHUB_WORKSPACE/de.openms.update/target/repository/* "$USER@$HOST:/knime-plugin/updateSite/$folder/"

      - name: Make KNIME installer latest
        if: inputs.mark_as_latest
        shell: bash
        env:
          PASS: ${{ secrets.ARCHIVE_RRSYNC_SSH }}
          USER: ${{ secrets.ARCHIVE_RRSYNC_USER }}
          HOST: ${{ secrets.ARCHIVE_RRSYNC_HOST }}
        run: |
          mkdir -p ~/.ssh/
          echo "$PASS" > ~/.ssh/private.key
          sudo chmod 600 ~/.ssh/private.key
          ln -s ./$tmpfolder latest  #create link to the release folder
          rsync --progress -avz -e "ssh -i ~/.ssh/private.key -o StrictHostKeyChecking=no" latest "$USER@$HOST:/knime-plugin/updateSite/release/RC_GHA" # FIXME REVERT

  do-release:
    if: inputs.do_release
    runs-on: ubuntu-latest
    needs: [build-deploy-knime-updatesite,deploy-installer]
    permissions: write-all
    steps:
    
      - name: get a token so that we can update the tags
        uses: actions/create-github-app-token@v1
        id: app-token
        with:
          app-id: ${{ vars.OPENMS_GITHUB_APP_ID }}
          private-key: ${{ secrets.OPENMS_GITHUB_APP_PRIVATE_KEY }}
          owner: ${{ github.repository_owner }}

      - name: Extract branch/PR infos
        shell: bash
        run: echo "RUN_NAME=${{ github.event.pull_request && github.event.number || github.ref_name }}" >> $GITHUB_ENV
    
      # NB we create the tag for the OpenMS repo next in a separate action.
      - id: bash_create_tags
        name: create tags for other repos
        shell: bash
        env: 
          GH_TOKEN: ${{ steps.app-token.outputs.token }}
        run: |
          function createGitTag() {
            REPO=$1
            SHA=$2
            gh api \
              --method POST \
              -H "Accept: application/vnd.github+json" \
              -H "X-GitHub-Api-Version: 2022-11-28" \
              /repos/${REPO}/git/refs \
              -f ref="refs/tags/${{ env.RUN_NAME }}" \
            -f sha="${SHA}"
          }
          
          function updateGitTag() {
            REPO=$1
            SHA=$2

            gh api \
              --method PATCH \
              -H "Accept: application/vnd.github+json" \
              -H "X-GitHub-Api-Version: 2022-11-28" \
              /repos/${REPO}/git/refs/tags/${{ env.RUN_NAME }} \
              -f sha="${SHA}" \
              -F force=true
          }
          DEOPENMS_SHA=$(curl -s -X GET https://api.github.com/repos/OpenMS/de.openms.knime/git/ref/heads/develop |jq -r '.object.sha')
          GKN_SHA=$(curl -s -X GET https://api.github.com/repos/genericworkflownodes/GenericKnimeNodes/git/ref/heads/develop |jq -r '.object.sha')
          JSViewer_SHA=$(curl -s -X GET https://api.github.com/repos/genericworkflownodes/de.openms.knime.dynamicJSViewers/git/ref/heads/master |jq -r '.object.sha')
          CONTRIB_SHA=$(curl -s -X GET https://api.github.com/repos/OpenMS/OpenMS/contents/contrib\?ref\=${{ github.sha }} | jq -r ".sha")
          THIRDPARTY_SHA=$(curl -s -X GET https://api.github.com/repos/OpenMS/OpenMS/contents/THIRDPARTY\?ref\=${{ github.sha }} | jq -r ".sha")
          PYDOCS_SHA=$(curl -s -X GET https://api.github.com/repos/OpenMS/OpenMS/contents/src/pyOpenMS/pyopenms-docs\?ref\=${{ github.sha }} | jq -r ".sha")
          TUTORIAL_SHA=$(curl https://api.github.com/repos/OpenMS/Tutorials/git/refs/heads/master | jq -r ".object.sha")
          DOCS_SHA=$(curl https://api.github.com/repos/OpenMS/OpenMS-docs/git/refs/heads/develop | jq -r ".object.sha")

          createGitTag OpenMS/contrib $CONTRIB_SHA  || updateGitTag OpenMS/contrib $CONTRIB_SHA 
          createGitTag OpenMS/pyopenms-docs $PYDOCS_SHA  || updateGitTag OpenMS/pyopenms-docs $PYDOCS_SHA 
          createGitTag OpenMS/THIRDPARTY $THIRDPARTY_SHA  || updateGitTag OpenMS/THIRDPARTY $THIRDPARTY_SHA 
          createGitTag OpenMS/Tutorials $TUTORIAL_SHA  || updateGitTag OpenMS/Tutorials $TUTORIAL_SHA 
          createGitTag OpenMS/OpenMS-docs $DOCS_SHA  || updateGitTag OpenMS/OpenMS-docs $DOCS_SHA 
          createGitTag OpenMS/de.openms.knime $DEOPENMS_SHA  || updateGitTag OpenMS/de.openms.knime $DEOPENMS_SHA 
          
          createGitTag genericworkflownodes/de.openms.knime.dynamicJSViewers $JSViewer_SHA || updateGitTag genericworkflownodes/de.openms.knime.dynamicJSViewers $GKN_SHA 
          createGitTag genericworkflownodes/GenericKnimeNodes $GKN_SHA  || updateGitTag genericworkflownodes/GenericKnimeNodes $GKN_SHA 

      - name: Merge to Develop
        if: inputs.mark_as_latest
        uses: actions/github-script@v7
        with:
          script: |
            const { repo, owner } = context.repo;
            const result = await github.rest.pulls.create({
              title: 'Merge latest release into develop',
              owner,
              repo,
              head: '${{ github.ref_name }}',
              base: 'develop',
              body: [
                'DO NOT MERGE ME!!!!! This PR is auto-generated by',
                '[actions/github-script](https://github.com/actions/github-script).'
              ].join('\n')
            });
            github.rest.issues.addLabels({
              owner,
              repo,
              issue_number: result.data.number,
              labels: ['feature', 'automated pr']
            });

      - name: checkout website
        uses: actions/checkout@v4
        with:
          path: OpenMS-website

      - name: create text for website and update it.
        if: inputs.announce_release
        shell: bash
        run:  |
            OPENMS_RELEASE_URL= ${{ needs.deploy-installer.outputs.upload_url }}
            cp release${{ needs.build_and_test.outputs.version_number }}.md OpenMS-website/content/en/news/
            echo ${{ needs.deploy-installer.outputs.release_text_contents }} >> OpenMS-website/content/en/news/release${{ needs.build_and_test.outputs.version_number }}.md
            pushd OpenMS-website
              git checkout -b "releaseannouncement${{ needs.build_and_test.outputs.version_number }}"
              git add content/en/news/release${{ needs.build_and_test.outputs.version_number }}.md
            	git commit -am "Announce release ${{ needs.build_and_test.outputs.version_number }}"
              git push --set-upstream origin releaseannouncement${{ needs.build_and_test.outputs.version_number }}
              gh pr create --title "Release announcement for ${{ needs.build_and_test.outputs.version_number }}" --body "announces ${{ needs.build_and_test.outputs.version_number }}"
            popd
<|MERGE_RESOLUTION|>--- conflicted
+++ resolved
@@ -215,10 +215,7 @@
       name: Setup build tools (and system contrib on Linux)
       shell: bash
       env: 
-<<<<<<< HEAD
-=======
         # We need to add this, otherwise brew "helpfully" updates all of the GitHub preinstalled packages, which can cause issues
->>>>>>> b447ae35
         HOMEBREW_NO_INSTALLED_DEPENDENTS_CHECK: 1
       run: |
         if [[ "${{ matrix.os }}" == ubuntu-* ]]; then
